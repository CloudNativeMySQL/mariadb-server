/* Copyright (c) 2003, 2016, Oracle and/or its affiliates.
   Copyright (c) 2009, 2016, MariaDB

   This program is free software; you can redistribute it and/or modify
   it under the terms of the GNU General Public License as published by
   the Free Software Foundation; version 2 of the License.

   This program is distributed in the hope that it will be useful,
   but WITHOUT ANY WARRANTY; without even the implied warranty of
   MERCHANTABILITY or FITNESS FOR A PARTICULAR PURPOSE.  See the
   GNU General Public License for more details.

   You should have received a copy of the GNU General Public License
   along with this program; if not, write to the Free Software
   Foundation, Inc., 51 Franklin Street, Fifth Floor, Boston, MA  02110-1301, USA */

/*
  This file is included by both libmysql.c (the MySQL client C API)
  and the mysqld server to connect to another MYSQL server.

  The differences for the two cases are:

  - Things that only works for the client:
  - Trying to automaticly determinate user name if not supplied to
    mysql_real_connect()
  - Support for reading local file with LOAD DATA LOCAL
  - SHARED memory handling
  - Prepared statements
  
  - Things that only works for the server
  - Alarm handling on connect
  
  In all other cases, the code should be idential for the client and
  server.
*/ 

#include <my_global.h>

#include "mysql.h"

#ifndef __WIN__
#include <netdb.h>
#endif

/* Remove client convenience wrappers */
#undef max_allowed_packet
#undef net_buffer_length

#ifdef EMBEDDED_LIBRARY

#undef MYSQL_SERVER

#ifndef MYSQL_CLIENT
#define MYSQL_CLIENT
#endif

#define CLI_MYSQL_REAL_CONNECT STDCALL cli_mysql_real_connect

#undef net_flush
my_bool	net_flush(NET *net);

#else  /*EMBEDDED_LIBRARY*/
#define CLI_MYSQL_REAL_CONNECT STDCALL mysql_real_connect
#endif /*EMBEDDED_LIBRARY*/
#include <my_sys.h>
#include <mysys_err.h>
#include <m_string.h>
#include <m_ctype.h>
#include "mysql_version.h"
#include "mysqld_error.h"
#include "errmsg.h"
#include <violite.h>
#if !defined(__WIN__)
#include <my_pthread.h>				/* because of signal()	*/
#endif /* !defined(__WIN__) */

#include <sys/stat.h>
#include <signal.h>
#include <time.h>
#ifdef	 HAVE_PWD_H
#include <pwd.h>
#endif
#if !defined(__WIN__)
#include <sys/socket.h>
#include <netinet/in.h>
#include <arpa/inet.h>
#include <netdb.h>
#ifdef HAVE_SELECT_H
#  include <select.h>
#endif
#ifdef HAVE_SYS_SELECT_H
#include <sys/select.h>
#endif
#endif /* !defined(__WIN__) */
#ifdef HAVE_SYS_UN_H
#  include <sys/un.h>
#endif

#if defined(__WIN__)
#define perror(A)
#else
#include <errno.h>
#define SOCKET_ERROR -1
#endif

#ifdef __WIN__
#define CONNECT_TIMEOUT 20
#else
#define CONNECT_TIMEOUT 0
#endif

#include "client_settings.h"
#include <sql_common.h>
#include <mysql/client_plugin.h>
#include <my_context.h>
#include <mysql_async.h>

#define native_password_plugin_name "mysql_native_password"
#define old_password_plugin_name    "mysql_old_password"

uint            mariadb_deinitialize_ssl= 1;
uint		mysql_port=0;
char		*mysql_unix_port= 0;
const char	*unknown_sqlstate= "HY000";
const char	*not_error_sqlstate= "00000";
const char	*cant_connect_sqlstate= "08001";
#ifdef HAVE_SMEM
char		 *shared_memory_base_name= 0;
const char 	*def_shared_memory_base_name= default_shared_memory_base_name;
#endif

static void mysql_close_free_options(MYSQL *mysql);
static void mysql_close_free(MYSQL *mysql);
static void mysql_prune_stmt_list(MYSQL *mysql);
static int cli_report_progress(MYSQL *mysql, uchar *packet, uint length);

#if !defined(__WIN__)
static int wait_for_data(my_socket fd, uint timeout);
#endif

CHARSET_INFO *default_client_charset_info = &my_charset_latin1;

/* Server error code and message */
unsigned int mysql_server_last_errno;
char mysql_server_last_error[MYSQL_ERRMSG_SIZE];

/****************************************************************************
  A modified version of connect().  my_connect() allows you to specify
  a timeout value, in seconds, that we should wait until we
  derermine we can't connect to a particular host.  If timeout is 0,
  my_connect() will behave exactly like connect().

  Base version coded by Steve Bernacki, Jr. <steve@navinet.net>
*****************************************************************************/

int my_connect(my_socket fd, const struct sockaddr *name, uint namelen,
	       uint timeout)
{
#if defined(__WIN__)
  DBUG_ENTER("my_connect");
  DBUG_RETURN(connect(fd, (struct sockaddr*) name, namelen));
#else
  int flags, res, s_err;
  DBUG_ENTER("my_connect");
  DBUG_PRINT("enter", ("fd: %d  timeout: %u", fd, timeout));

  /*
    If they passed us a timeout of zero, we should behave
    exactly like the normal connect() call does.
  */

  if (timeout == 0)
    DBUG_RETURN(connect(fd, (struct sockaddr*) name, namelen));

  flags = fcntl(fd, F_GETFL, 0);	  /* Set socket to not block */
#ifdef O_NONBLOCK
  fcntl(fd, F_SETFL, flags | O_NONBLOCK);  /* and save the flags..  */
#endif

  DBUG_PRINT("info", ("connecting non-blocking"));
  res= connect(fd, (struct sockaddr*) name, namelen);
  DBUG_PRINT("info", ("connect result: %d  errno: %d", res, errno));
  s_err= errno;			/* Save the error... */
  fcntl(fd, F_SETFL, flags);
  if ((res != 0) && (s_err != EINPROGRESS))
  {
    errno= s_err;			/* Restore it */
    DBUG_RETURN(-1);
  }
  if (res == 0)				/* Connected quickly! */
    DBUG_RETURN(0);
  DBUG_RETURN(wait_for_data(fd, timeout));
#endif
}


/*
  Wait up to timeout seconds for a connection to be established.

  We prefer to do this with poll() as there is no limitations with this.
  If not, we will use select()
*/

#if !defined(__WIN__)

static int wait_for_data(my_socket fd, uint timeout)
{
#ifdef HAVE_POLL
  struct pollfd ufds;
  int res;
  DBUG_ENTER("wait_for_data");

  DBUG_PRINT("info", ("polling"));
  ufds.fd= fd;
  ufds.events= POLLIN | POLLPRI;
  if (!(res= poll(&ufds, 1, (int) timeout*1000)))
  {
    DBUG_PRINT("info", ("poll timed out"));
    errno= EINTR;
    DBUG_RETURN(-1);
  }
  DBUG_PRINT("info",
             ("poll result: %d  errno: %d  revents: 0x%02d  events: 0x%02d",
              res, errno, ufds.revents, ufds.events));
  if (res < 0 || !(ufds.revents & (POLLIN | POLLPRI)))
    DBUG_RETURN(-1);
  /*
    At this point, we know that something happened on the socket.
    But this does not means that everything is alright.
    The connect might have failed. We need to retrieve the error code
    from the socket layer. We must return success only if we are sure
    that it was really a success. Otherwise we might prevent the caller
    from trying another address to connect to.
  */
  {
    int         s_err;
    socklen_t   s_len= sizeof(s_err);

    DBUG_PRINT("info", ("Get SO_ERROR from non-blocked connected socket."));
    res= getsockopt(fd, SOL_SOCKET, SO_ERROR, &s_err, &s_len);
    DBUG_PRINT("info", ("getsockopt res: %d  s_err: %d", res, s_err));
    if (res)
      DBUG_RETURN(res);
    /* getsockopt() was successful, check the retrieved status value. */
    if (s_err)
    {
      errno= s_err;
      DBUG_RETURN(-1);
    }
    /* Status from connect() is zero. Socket is successfully connected. */
  }
  DBUG_RETURN(0);
#else
  SOCKOPT_OPTLEN_TYPE s_err_size = sizeof(uint);
  fd_set sfds;
  struct timeval tv;
  time_t start_time, now_time;
  int res, s_err;
  DBUG_ENTER("wait_for_data");

  if (fd >= FD_SETSIZE)				/* Check if wrong error */
    DBUG_RETURN(0);					/* Can't use timeout */

  /*
    Our connection is "in progress."  We can use the select() call to wait
    up to a specified period of time for the connection to suceed.
    If select() returns 0 (after waiting howevermany seconds), our socket
    never became writable (host is probably unreachable.)  Otherwise, if
    select() returns 1, then one of two conditions exist:
   
    1. An error occured.  We use getsockopt() to check for this.
    2. The connection was set up sucessfully: getsockopt() will
    return 0 as an error.
   
    Thanks goes to Andrew Gierth <andrew@erlenstar.demon.co.uk>
    who posted this method of timing out a connect() in
    comp.unix.programmer on August 15th, 1997.
  */

  FD_ZERO(&sfds);
  FD_SET(fd, &sfds);
  /*
    select could be interrupted by a signal, and if it is, 
    the timeout should be adjusted and the select restarted
    to work around OSes that don't restart select and 
    implementations of select that don't adjust tv upon
    failure to reflect the time remaining
   */
  start_time= my_time(0);
  for (;;)
  {
    tv.tv_sec = (long) timeout;
    tv.tv_usec = 0;
#if defined(HPUX10)
    if ((res = select(fd+1, NULL, (int*) &sfds, NULL, &tv)) > 0)
      break;
#else
    if ((res = select(fd+1, NULL, &sfds, NULL, &tv)) > 0)
      break;
#endif
    if (res == 0)					/* timeout */
      DBUG_RETURN(-1);
    now_time= my_time(0);
    timeout-= (uint) (now_time - start_time);
    if (errno != EINTR || (int) timeout <= 0)
      DBUG_RETURN(-1);
  }

  /*
    select() returned something more interesting than zero, let's
    see if we have any errors.  If the next two statements pass,
    we've got an open socket!
  */

  s_err=0;
  if (getsockopt(fd, SOL_SOCKET, SO_ERROR, (char*) &s_err, &s_err_size) != 0)
    DBUG_RETURN(-1);

  if (s_err)
  {						/* getsockopt could succeed */
    errno = s_err;
    DBUG_RETURN(-1);					/* but return an error... */
  }
  DBUG_RETURN(0);					/* ok */
#endif /* HAVE_POLL */
}
#endif /* !defined(__WIN__) */

/**
  Set the internal error message to mysql handler

  @param mysql    connection handle (client side)
  @param errcode  CR_ error code, passed to ER macro to get
                  error text
  @parma sqlstate SQL standard sqlstate
*/

void set_mysql_error(MYSQL *mysql, int errcode, const char *sqlstate)
{
  NET *net;
  DBUG_ENTER("set_mysql_error");
  DBUG_PRINT("enter", ("error :%d '%s'", errcode, ER(errcode)));
  DBUG_ASSERT(mysql != 0);

  if (mysql)
  {
    net= &mysql->net;
    net->last_errno= errcode;
    strmov(net->last_error, ER(errcode));
    strmov(net->sqlstate, sqlstate);
  }
  else
  {
    mysql_server_last_errno= errcode;
    strmov(mysql_server_last_error, ER(errcode));
  }
  DBUG_VOID_RETURN;
}

/**
  Clear possible error state of struct NET

  @param net  clear the state of the argument
*/

void net_clear_error(NET *net)
{
  net->last_errno= 0;
  net->last_error[0]= '\0';
  strmov(net->sqlstate, not_error_sqlstate);
}

/**
  Set an error message on the client.

  @param mysql     connection handle
  @param errcode   CR_* errcode, for client errors
  @param sqlstate  SQL standard sql state, unknown_sqlstate for the
                   majority of client errors.
  @param format    error message template, in sprintf format
  @param ...       variable number of arguments
*/

void set_mysql_extended_error(MYSQL *mysql, int errcode,
                                     const char *sqlstate,
                                     const char *format, ...)
{
  NET *net;
  va_list args;
  DBUG_ENTER("set_mysql_extended_error");
  DBUG_PRINT("enter", ("error :%d '%s'", errcode, format));
  DBUG_ASSERT(mysql != 0);

  net= &mysql->net;
  net->last_errno= errcode;
  va_start(args, format);
  my_vsnprintf(net->last_error, sizeof(net->last_error)-1,
               format, args);
  va_end(args);
  strmov(net->sqlstate, sqlstate);

  DBUG_VOID_RETURN;
}



/*
  Create a named pipe connection
*/

#ifdef __WIN__

HANDLE create_named_pipe(MYSQL *mysql, uint connect_timeout, char **arg_host,
			 char **arg_unix_socket)
{
  HANDLE hPipe=INVALID_HANDLE_VALUE;
  char pipe_name[1024];
  DWORD dwMode;
  int i;
  my_bool testing_named_pipes=0;
  char *host= *arg_host, *unix_socket= *arg_unix_socket;

  if ( ! unix_socket || (unix_socket)[0] == 0x00)
    unix_socket = mysql_unix_port;
  if (!host || !strcmp(host,LOCAL_HOST))
    host=LOCAL_HOST_NAMEDPIPE;

  
  pipe_name[sizeof(pipe_name)-1]= 0;		/* Safety if too long string */
  strxnmov(pipe_name, sizeof(pipe_name)-1, "\\\\", host, "\\pipe\\",
	   unix_socket, NullS);
  DBUG_PRINT("info",("Server name: '%s'.  Named Pipe: %s", host, unix_socket));

  for (i=0 ; i < 100 ; i++)			/* Don't retry forever */
  {
    if ((hPipe = CreateFile(pipe_name,
			    GENERIC_READ | GENERIC_WRITE,
			    0,
			    NULL,
			    OPEN_EXISTING,
			    FILE_FLAG_OVERLAPPED,
			    NULL )) != INVALID_HANDLE_VALUE)
      break;
    if (GetLastError() != ERROR_PIPE_BUSY)
    {
      set_mysql_extended_error(mysql, CR_NAMEDPIPEOPEN_ERROR,
                               unknown_sqlstate, ER(CR_NAMEDPIPEOPEN_ERROR),
                               host, unix_socket, (ulong) GetLastError());
      return INVALID_HANDLE_VALUE;
    }
    /* wait for for an other instance */
    if (! WaitNamedPipe(pipe_name, connect_timeout*1000) )
    {
      set_mysql_extended_error(mysql, CR_NAMEDPIPEWAIT_ERROR, unknown_sqlstate,
                               ER(CR_NAMEDPIPEWAIT_ERROR),
                               host, unix_socket, (ulong) GetLastError());
      return INVALID_HANDLE_VALUE;
    }
  }
  if (hPipe == INVALID_HANDLE_VALUE)
  {
    set_mysql_extended_error(mysql, CR_NAMEDPIPEOPEN_ERROR, unknown_sqlstate,
                             ER(CR_NAMEDPIPEOPEN_ERROR), host, unix_socket,
                             (ulong) GetLastError());
    return INVALID_HANDLE_VALUE;
  }
  dwMode = PIPE_READMODE_BYTE | PIPE_WAIT;
  if ( !SetNamedPipeHandleState(hPipe, &dwMode, NULL, NULL) )
  {
    CloseHandle( hPipe );
    set_mysql_extended_error(mysql, CR_NAMEDPIPESETSTATE_ERROR,
                             unknown_sqlstate, ER(CR_NAMEDPIPESETSTATE_ERROR),
                             host, unix_socket, (ulong) GetLastError());
    return INVALID_HANDLE_VALUE;
  }
  *arg_host=host ; *arg_unix_socket=unix_socket;	/* connect arg */
  return (hPipe);
}
#endif


/*
  Create new shared memory connection, return handler of connection

  SYNOPSIS
    create_shared_memory()
    mysql		Pointer of mysql structure
    net			Pointer of net structure
    connect_timeout	Timeout of connection
*/

#ifdef HAVE_SMEM
HANDLE create_shared_memory(MYSQL *mysql,NET *net, uint connect_timeout)
{
  ulong smem_buffer_length = shared_memory_buffer_length + 4;
  /*
    event_connect_request is event object for start connection actions
    event_connect_answer is event object for confirm, that server put data
    handle_connect_file_map is file-mapping object, use for create shared
    memory
    handle_connect_map is pointer on shared memory
    handle_map is pointer on shared memory for client
    event_server_wrote,
    event_server_read,
    event_client_wrote,
    event_client_read are events for transfer data between server and client
    handle_file_map is file-mapping object, use for create shared memory
  */
  HANDLE event_connect_request = NULL;
  HANDLE event_connect_answer = NULL;
  HANDLE handle_connect_file_map = NULL;
  char *handle_connect_map = NULL;

  char *handle_map = NULL;
  HANDLE event_server_wrote = NULL;
  HANDLE event_server_read = NULL;
  HANDLE event_client_wrote = NULL;
  HANDLE event_client_read = NULL;
  HANDLE event_conn_closed = NULL;
  HANDLE handle_file_map = NULL;
  ulong connect_number;
  char connect_number_char[22], *p;
  char *tmp= NULL;
  char *suffix_pos;
  DWORD error_allow = 0;
  DWORD error_code = 0;
  DWORD event_access_rights= SYNCHRONIZE | EVENT_MODIFY_STATE;
  char *shared_memory_base_name = mysql->options.shared_memory_base_name;
  static const char *name_prefixes[] = {"","Global\\"};
  const char *prefix;
  int i;

  /*
    If this is NULL, somebody freed the MYSQL* options.  mysql_close()
    is a good candidate.  We don't just silently (re)set it to
    def_shared_memory_base_name as that would create really confusing/buggy
    behavior if the user passed in a different name on the command-line or
    in a my.cnf.
  */
  DBUG_ASSERT(shared_memory_base_name != NULL);

  /*
     get enough space base-name + '_' + longest suffix we might ever send
   */
  if (!(tmp= (char *)my_malloc(strlen(shared_memory_base_name) + 32L, MYF(MY_FAE))))
    goto err;

  /*
    The name of event and file-mapping events create agree next rule:
    shared_memory_base_name+unique_part
    Where:
    shared_memory_base_name is unique value for each server
    unique_part is uniquel value for each object (events and file-mapping)
  */
  for (i = 0; i< array_elements(name_prefixes); i++)
  {
    prefix= name_prefixes[i];
    suffix_pos = strxmov(tmp, prefix , shared_memory_base_name, "_", NullS);
    strmov(suffix_pos, "CONNECT_REQUEST");
    event_connect_request= OpenEvent(event_access_rights, FALSE, tmp);
    if (event_connect_request)
    {
      break;
    }
  }
  if (!event_connect_request)
  {
    error_allow = CR_SHARED_MEMORY_CONNECT_REQUEST_ERROR;
    goto err;
  }
  strmov(suffix_pos, "CONNECT_ANSWER");
  if (!(event_connect_answer= OpenEvent(event_access_rights,FALSE,tmp)))
  {
    error_allow = CR_SHARED_MEMORY_CONNECT_ANSWER_ERROR;
    goto err;
  }
  strmov(suffix_pos, "CONNECT_DATA");
  if (!(handle_connect_file_map= OpenFileMapping(FILE_MAP_WRITE,FALSE,tmp)))
  {
    error_allow = CR_SHARED_MEMORY_CONNECT_FILE_MAP_ERROR;
    goto err;
  }
  if (!(handle_connect_map= MapViewOfFile(handle_connect_file_map,
					  FILE_MAP_WRITE,0,0,sizeof(DWORD))))
  {
    error_allow = CR_SHARED_MEMORY_CONNECT_MAP_ERROR;
    goto err;
  }

  /* Send to server request of connection */
  if (!SetEvent(event_connect_request))
  {
    error_allow = CR_SHARED_MEMORY_CONNECT_SET_ERROR;
    goto err;
  }

  /* Wait of answer from server */
  if (WaitForSingleObject(event_connect_answer,connect_timeout*1000) !=
      WAIT_OBJECT_0)
  {
    error_allow = CR_SHARED_MEMORY_CONNECT_ABANDONED_ERROR;
    goto err;
  }

  /* Get number of connection */
  connect_number = uint4korr(handle_connect_map);/*WAX2*/
  p= int10_to_str(connect_number, connect_number_char, 10);

  /*
    The name of event and file-mapping events create agree next rule:
    shared_memory_base_name+unique_part+number_of_connection

    Where:
    shared_memory_base_name is uniquel value for each server
    unique_part is uniquel value for each object (events and file-mapping)
    number_of_connection is number of connection between server and client
  */
  suffix_pos = strxmov(tmp, prefix , shared_memory_base_name, "_", connect_number_char,
		       "_", NullS);
  strmov(suffix_pos, "DATA");
  if ((handle_file_map = OpenFileMapping(FILE_MAP_WRITE,FALSE,tmp)) == NULL)
  {
    error_allow = CR_SHARED_MEMORY_FILE_MAP_ERROR;
    goto err2;
  }
  if ((handle_map = MapViewOfFile(handle_file_map,FILE_MAP_WRITE,0,0,
				  smem_buffer_length)) == NULL)
  {
    error_allow = CR_SHARED_MEMORY_MAP_ERROR;
    goto err2;
  }

  strmov(suffix_pos, "SERVER_WROTE");
  if ((event_server_wrote = OpenEvent(event_access_rights,FALSE,tmp)) == NULL)
  {
    error_allow = CR_SHARED_MEMORY_EVENT_ERROR;
    goto err2;
  }

  strmov(suffix_pos, "SERVER_READ");
  if ((event_server_read = OpenEvent(event_access_rights,FALSE,tmp)) == NULL)
  {
    error_allow = CR_SHARED_MEMORY_EVENT_ERROR;
    goto err2;
  }

  strmov(suffix_pos, "CLIENT_WROTE");
  if ((event_client_wrote = OpenEvent(event_access_rights,FALSE,tmp)) == NULL)
  {
    error_allow = CR_SHARED_MEMORY_EVENT_ERROR;
    goto err2;
  }

  strmov(suffix_pos, "CLIENT_READ");
  if ((event_client_read = OpenEvent(event_access_rights,FALSE,tmp)) == NULL)
  {
    error_allow = CR_SHARED_MEMORY_EVENT_ERROR;
    goto err2;
  }

  strmov(suffix_pos, "CONNECTION_CLOSED");
  if ((event_conn_closed = OpenEvent(event_access_rights,FALSE,tmp)) == NULL)
  {
    error_allow = CR_SHARED_MEMORY_EVENT_ERROR;
    goto err2;
  }
  /*
    Set event that server should send data
  */
  SetEvent(event_server_read);

err2:
  if (error_allow == 0)
  {
    net->vio= vio_new_win32shared_memory(handle_file_map,handle_map,
                                         event_server_wrote,
                                         event_server_read,event_client_wrote,
                                         event_client_read,event_conn_closed);
  }
  else
  {
    error_code = GetLastError();
    if (event_server_read)
      CloseHandle(event_server_read);
    if (event_server_wrote)
      CloseHandle(event_server_wrote);
    if (event_client_read)
      CloseHandle(event_client_read);
    if (event_client_wrote)
      CloseHandle(event_client_wrote);
    if (event_conn_closed)
      CloseHandle(event_conn_closed);
    if (handle_map)
      UnmapViewOfFile(handle_map);
    if (handle_file_map)
      CloseHandle(handle_file_map);
  }
err:
  my_free(tmp);
  if (error_allow)
    error_code = GetLastError();
  if (event_connect_request)
    CloseHandle(event_connect_request);
  if (event_connect_answer)
    CloseHandle(event_connect_answer);
  if (handle_connect_map)
    UnmapViewOfFile(handle_connect_map);
  if (handle_connect_file_map)
    CloseHandle(handle_connect_file_map);
  if (error_allow)
  {
    if (error_allow == CR_SHARED_MEMORY_EVENT_ERROR)
      set_mysql_extended_error(mysql, error_allow, unknown_sqlstate,
                               ER(error_allow), suffix_pos, error_code);
    else
      set_mysql_extended_error(mysql, error_allow, unknown_sqlstate,
                               ER(error_allow), error_code);
    return(INVALID_HANDLE_VALUE);
  }
  return(handle_map);
}
#endif

/**
  Read a packet from server. Give error message if socket was down
  or packet is an error message

  @retval  packet_error    An error occurred during reading.
                           Error message is set.
  @retval  
*/

ulong
cli_safe_read(MYSQL *mysql)
{
  NET *net= &mysql->net;
  ulong len=0;

restart:
  if (net->vio != 0)
    len=my_net_read(net);

  if (len == packet_error || len == 0)
  {
    DBUG_PRINT("error",("Wrong connection or packet. fd: %s  len: %lu",
			vio_description(net->vio),len));
#ifdef MYSQL_SERVER
    if (net->vio && vio_was_interrupted(net->vio))
      return (packet_error);
#endif /*MYSQL_SERVER*/
    end_server(mysql);
    set_mysql_error(mysql, net->last_errno == ER_NET_PACKET_TOO_LARGE ?
                    CR_NET_PACKET_TOO_LARGE: CR_SERVER_LOST, unknown_sqlstate);
    return (packet_error);
  }
  if (net->read_pos[0] == 255)
  {
    if (len > 3)
    {
      uchar *pos= net->read_pos+1;
      uint last_errno=uint2korr(pos);

      if (last_errno == 65535 &&
          (mysql->server_capabilities & CLIENT_PROGRESS))
      {
        if (cli_report_progress(mysql, pos+2, (uint) (len-3)))
        {
          /* Wrong packet */
          set_mysql_error(mysql,  CR_MALFORMED_PACKET, unknown_sqlstate);
          return (packet_error);
        }
        goto restart;
      }
      net->last_errno= last_errno;
      
      pos+=2;
      len-=2;
      if (protocol_41(mysql) && (char) pos[0] == '#')
      {
	strmake_buf(net->sqlstate, (char*) pos+1);
	pos+= SQLSTATE_LENGTH+1;
      }
      else
      {
        /*
          The SQL state hasn't been received -- it should be reset to HY000
          (unknown error sql state).
        */

        strmov(net->sqlstate, unknown_sqlstate);
      }

      (void) strmake(net->last_error,(char*) pos,
		     min((uint) len,(uint) sizeof(net->last_error)-1));
    }
    else
      set_mysql_error(mysql, CR_UNKNOWN_ERROR, unknown_sqlstate);
    /*
      Cover a protocol design error: error packet does not
      contain the server status. Therefore, the client has no way
      to find out whether there are more result sets of
      a multiple-result-set statement pending. Luckily, in 5.0 an
      error always aborts execution of a statement, wherever it is
      a multi-statement or a stored procedure, so it should be
      safe to unconditionally turn off the flag here.
    */
    mysql->server_status&= ~SERVER_MORE_RESULTS_EXISTS;

    DBUG_PRINT("error",("Got error: %d/%s (%s)",
                        net->last_errno,
                        net->sqlstate,
                        net->last_error));
    return(packet_error);
  }
  return len;
}

void free_rows(MYSQL_DATA *cur)
{
  if (cur)
  {
    free_root(&cur->alloc,MYF(0));
    my_free(cur);
  }
}

my_bool
cli_advanced_command(MYSQL *mysql, enum enum_server_command command,
		     const uchar *header, ulong header_length,
		     const uchar *arg, ulong arg_length, my_bool skip_check,
                     MYSQL_STMT *stmt)
{
  NET *net= &mysql->net;
  my_bool result= 1;
  my_bool stmt_skip= stmt ? stmt->state != MYSQL_STMT_INIT_DONE : FALSE;
  DBUG_ENTER("cli_advanced_command");

  if (mysql->net.vio == 0)
  {						/* Do reconnect if possible */
    if (mysql_reconnect(mysql) || stmt_skip)
      DBUG_RETURN(1);
  }
  if (mysql->status != MYSQL_STATUS_READY ||
      mysql->server_status & SERVER_MORE_RESULTS_EXISTS)
  {
    DBUG_PRINT("error",("state: %d", mysql->status));
    set_mysql_error(mysql, CR_COMMANDS_OUT_OF_SYNC, unknown_sqlstate);
    DBUG_RETURN(1);
  }

  net_clear_error(net);
  mysql->info=0;
  mysql->affected_rows= ~(my_ulonglong) 0;
  /*
    We don't want to clear the protocol buffer on COM_QUIT, because if
    the previous command was a shutdown command, we may have the
    response for the COM_QUIT already in the communication buffer
  */
  net_clear(&mysql->net, (command != COM_QUIT));

  if (net_write_command(net,(uchar) command, header, header_length,
			arg, arg_length))
  {
    DBUG_PRINT("error",("Can't send command to server. Error: %d",
			socket_errno));
    if (net->last_errno == ER_NET_PACKET_TOO_LARGE)
    {
      set_mysql_error(mysql, CR_NET_PACKET_TOO_LARGE, unknown_sqlstate);
      goto end;
    }
    end_server(mysql);
    if (mysql_reconnect(mysql) || stmt_skip)
      goto end;
    if (net_write_command(net,(uchar) command, header, header_length,
			  arg, arg_length))
    {
      set_mysql_error(mysql, CR_SERVER_GONE_ERROR, unknown_sqlstate);
      goto end;
    }
  }
  result=0;
  if (!skip_check)
    result= ((mysql->packet_length=cli_safe_read(mysql)) == packet_error ?
	     1 : 0);
end:
  DBUG_PRINT("exit",("result: %d", result));
  DBUG_RETURN(result);
}

void free_old_query(MYSQL *mysql)
{
  DBUG_ENTER("free_old_query");
  if (mysql->fields)
    free_root(&mysql->field_alloc,MYF(0));
  init_alloc_root(&mysql->field_alloc,8192,0); /* Assume rowlength < 8192 */
  mysql->fields= 0;
  mysql->field_count= 0;			/* For API */
  mysql->warning_count= 0;
  mysql->info= 0;
  DBUG_VOID_RETURN;
}


/**
  Finish reading of a partial result set from the server.
  Get the EOF packet, and update mysql->status
  and mysql->warning_count.

  @return  TRUE if a communication or protocol error, an error
           is set in this case, FALSE otherwise.
*/

my_bool flush_one_result(MYSQL *mysql)
{
  ulong packet_length;

  DBUG_ASSERT(mysql->status != MYSQL_STATUS_READY);

  do
  {
    packet_length= cli_safe_read(mysql);
    /*
      There is an error reading from the connection,
      or (sic!) there were no error and no
      data in the stream, i.e. no more data from the server.
      Since we know our position in the stream (somewhere in
      the middle of a result set), this latter case is an error too
      -- each result set must end with a EOF packet.
      cli_safe_read() has set an error for us, just return.
    */
    if (packet_length == packet_error)
      return TRUE;
  }
  while (packet_length > 8 || mysql->net.read_pos[0] != 254);

  /* Analyze EOF packet of the result set. */

  if (protocol_41(mysql))
  {
    char *pos= (char*) mysql->net.read_pos + 1;
    mysql->warning_count=uint2korr(pos);
    pos+=2;
    mysql->server_status=uint2korr(pos);
    pos+=2;
  }
  return FALSE;
}


/**
  Read a packet from network. If it's an OK packet, flush it.

  @return  TRUE if error, FALSE otherwise. In case of 
           success, is_ok_packet is set to TRUE or FALSE,
           based on what we got from network.
*/

my_bool opt_flush_ok_packet(MYSQL *mysql, my_bool *is_ok_packet)
{
  ulong packet_length= cli_safe_read(mysql);

  if (packet_length == packet_error)
    return TRUE;

  /* cli_safe_read always reads a non-empty packet. */
  DBUG_ASSERT(packet_length);

  *is_ok_packet= mysql->net.read_pos[0] == 0;
  if (*is_ok_packet)
  {
    uchar *pos= mysql->net.read_pos + 1;

    net_field_length_ll(&pos); /* affected rows */
    net_field_length_ll(&pos); /* insert id */

    mysql->server_status=uint2korr(pos);
    pos+=2;

    if (protocol_41(mysql))
    {
      mysql->warning_count=uint2korr(pos);
      pos+=2;
    }
  }
  return FALSE;
}


/*
  Flush result set sent from server
*/

static void cli_flush_use_result(MYSQL *mysql, my_bool flush_all_results)
{
  /* Clear the current execution status */
  DBUG_ENTER("cli_flush_use_result");
  DBUG_PRINT("warning",("Not all packets read, clearing them"));

  if (flush_one_result(mysql))
    DBUG_VOID_RETURN;                           /* An error occurred */

  if (! flush_all_results)
    DBUG_VOID_RETURN;

  while (mysql->server_status & SERVER_MORE_RESULTS_EXISTS)
  {
    my_bool is_ok_packet;
    if (opt_flush_ok_packet(mysql, &is_ok_packet))
      DBUG_VOID_RETURN;                         /* An error occurred. */
    if (is_ok_packet)
    {
      /*
        Indeed what we got from network was an OK packet, and we
        know that OK is the last one in a multi-result-set, so
        just return.
      */
      DBUG_VOID_RETURN;
    }
    /*
      It's a result set, not an OK packet. A result set contains
      of two result set subsequences: field metadata, terminated
      with EOF packet, and result set data, again terminated with
      EOF packet. Read and flush them.
    */
    if (flush_one_result(mysql) || flush_one_result(mysql))
      DBUG_VOID_RETURN;                         /* An error occurred. */
  }

  DBUG_VOID_RETURN;
}


/*
  Report progress to the client

  RETURN VALUES
    0  ok
    1  error
*/

static int cli_report_progress(MYSQL *mysql, uchar *packet, uint length)
{
  uint stage, max_stage, proc_length;
  double progress;
  uchar *start= packet;

  if (length < 5)
    return 1;                         /* Wrong packet */

  if (!(mysql->options.extension && mysql->options.extension->report_progress))
    return 0;                         /* No callback, ignore packet */

  packet++;                           /* Ignore number of strings */
  stage= (uint) *packet++;
  max_stage= (uint) *packet++;
  progress= uint3korr(packet)/1000.0;
  packet+= 3;
  proc_length= net_field_length(&packet);
  if (packet + proc_length > start + length)
    return 1;                         /* Wrong packet */
  (*mysql->options.extension->report_progress)(mysql, stage, max_stage,
                                               progress, (char*) packet,
                                               proc_length);
  return 0;
}

#ifdef __WIN__
static my_bool is_NT(void)
{
  char *os=getenv("OS");
  return (os && !strcmp(os, "Windows_NT")) ? 1 : 0;
}
#endif

/**************************************************************************
  Shut down connection
**************************************************************************/

void end_server(MYSQL *mysql)
{
  int save_errno= errno;
  DBUG_ENTER("end_server");
  if (mysql->net.vio != 0)
  {
    DBUG_PRINT("info",("Net: %s", vio_description(mysql->net.vio)));
#ifdef MYSQL_SERVER
    slave_io_thread_detach_vio();
#endif
    vio_delete(mysql->net.vio);
    mysql->net.vio= 0;          /* Marker */
    mysql_prune_stmt_list(mysql);
  }
  net_end(&mysql->net);
  free_old_query(mysql);
  errno= save_errno;
  DBUG_VOID_RETURN;
}


void STDCALL
mysql_free_result(MYSQL_RES *result)
{
  DBUG_ENTER("mysql_free_result");
  DBUG_PRINT("enter",("mysql_res: 0x%lx", (long) result));
  if (result)
  {
    MYSQL *mysql= result->handle;
    if (mysql)
    {
      if (mysql->unbuffered_fetch_owner == &result->unbuffered_fetch_cancelled)
        mysql->unbuffered_fetch_owner= 0;
      if (mysql->status == MYSQL_STATUS_USE_RESULT)
      {
        (*mysql->methods->flush_use_result)(mysql, FALSE);
        mysql->status=MYSQL_STATUS_READY;
        if (mysql->unbuffered_fetch_owner)
          *mysql->unbuffered_fetch_owner= TRUE;
      }
    }
    free_rows(result->data);
    if (result->fields)
      free_root(&result->field_alloc,MYF(0));
    my_free(result->row);
    my_free(result);
  }
  DBUG_VOID_RETURN;
}

/****************************************************************************
  Get options from my.cnf
****************************************************************************/

static const char *default_options[]=
{
  "port","socket","compress","password","pipe", "timeout", "user",
  "init-command", "host", "database", "debug", "return-found-rows",
  "ssl-key" ,"ssl-cert" ,"ssl-ca" ,"ssl-capath",
  "character-sets-dir", "default-character-set", "interactive-timeout",
  "connect-timeout", "local-infile", "disable-local-infile",
  "ssl-cipher", "max-allowed-packet", "protocol", "shared-memory-base-name",
  "multi-results", "multi-statements", "multi-queries", "secure-auth",
  "report-data-truncation", "plugin-dir", "default-auth",
  "enable-cleartext-plugin",
  NullS
};
enum option_id {
  OPT_port=1, OPT_socket, OPT_compress, OPT_password, OPT_pipe, OPT_timeout, OPT_user, 
  OPT_init_command, OPT_host, OPT_database, OPT_debug, OPT_return_found_rows, 
  OPT_ssl_key, OPT_ssl_cert, OPT_ssl_ca, OPT_ssl_capath, 
  OPT_character_sets_dir, OPT_default_character_set, OPT_interactive_timeout, 
  OPT_connect_timeout, OPT_local_infile, OPT_disable_local_infile, 
  OPT_ssl_cipher, OPT_max_allowed_packet, OPT_protocol, OPT_shared_memory_base_name, 
  OPT_multi_results, OPT_multi_statements, OPT_multi_queries, OPT_secure_auth, 
  OPT_report_data_truncation, OPT_plugin_dir, OPT_default_auth, 
  OPT_enable_cleartext_plugin,
  OPT_keep_this_one_last
};

static TYPELIB option_types={array_elements(default_options)-1,
			     "options",default_options, NULL};

const char *sql_protocol_names_lib[] =
{ "TCP", "SOCKET", "PIPE", "MEMORY", NullS };
TYPELIB sql_protocol_typelib = {array_elements(sql_protocol_names_lib)-1,"",
				sql_protocol_names_lib, NULL};

static int add_init_command(struct st_mysql_options *options, const char *cmd)
{
  char *tmp;

  if (!options->init_commands)
  {
    options->init_commands= (DYNAMIC_ARRAY*)my_malloc(sizeof(DYNAMIC_ARRAY),
						      MYF(MY_WME));
    init_dynamic_array(options->init_commands,sizeof(char*),5,5);
  }

  if (!(tmp= my_strdup(cmd,MYF(MY_WME))) ||
      insert_dynamic(options->init_commands, (uchar*)&tmp))
  {
    my_free(tmp);
    return 1;
  }

  return 0;
}

#define EXTENSION_SET(OPTS, X, VAL)                              \
    if (!(OPTS)->extension)                                      \
      (OPTS)->extension= (struct st_mysql_options_extention *)   \
        my_malloc(sizeof(struct st_mysql_options_extention),     \
                  MYF(MY_WME | MY_ZEROFILL));                    \
    (OPTS)->extension->X= VAL;

#define EXTENSION_SET_STRING(OPTS, X, STR)                       \
    if ((OPTS)->extension)                                       \
      my_free((OPTS)->extension->X);                             \
    EXTENSION_SET(OPTS, X, my_strdup((STR), MYF(MY_WME)));

#if defined(HAVE_OPENSSL) && !defined(EMBEDDED_LIBRARY)
static char *set_ssl_option_unpack_path(const char *arg)
{
  char *opt_var= NULL;
  if (arg)
  {
    char *buff= (char *)my_malloc(FN_REFLEN + 1, MYF(MY_WME));
    unpack_filename(buff, (char *)arg);
    opt_var= my_strdup(buff, MYF(MY_WME));
    my_free(buff);
  }
  return opt_var;
}
#endif /* HAVE_OPENSSL && !EMBEDDED_LIBRARY */

void mysql_read_default_options(struct st_mysql_options *options,
				const char *filename,const char *group)
{
  int argc;
  char *argv_buff[1],**argv;
  const char *groups[5];
  DBUG_ENTER("mysql_read_default_options");
  DBUG_PRINT("enter",("file: %s  group: %s",filename,group ? group :"NULL"));

  compile_time_assert(OPT_keep_this_one_last ==
                      array_elements(default_options));

  argc=1; argv=argv_buff; argv_buff[0]= (char*) "client";
  groups[0]= (char*) "client";
  groups[1]= (char*) "client-server";
  groups[2]= (char*) "client-mariadb";
  groups[3]= (char*) group;
  groups[4]=0;

  my_load_defaults(filename, groups, &argc, &argv, NULL);
  if (argc != 1)				/* If some default option */
  {
    char **option=argv;
    while (*++option)
    {
      if (my_getopt_is_args_separator(option[0]))          /* skip arguments separator */
        continue;
      /* DBUG_PRINT("info",("option: %s",option[0])); */
      if (option[0][0] == '-' && option[0][1] == '-')
      {
	char *end=strcend(*option,'=');
	char *opt_arg=0;
	if (*end)
	{
	  opt_arg=end+1;
	  *end=0;				/* Remove '=' */
	}
	/* Change all '_' in variable name to '-' */
	for (end= *option ; *(end= strcend(end,'_')) ; )
	  *end= '-';
	switch (find_type(*option + 2, &option_types, FIND_TYPE_BASIC)) {
	case OPT_port:
	  if (opt_arg)
	    options->port=atoi(opt_arg);
	  break;
	case OPT_socket:
	  if (opt_arg)
	  {
	    my_free(options->unix_socket);
	    options->unix_socket=my_strdup(opt_arg,MYF(MY_WME));
	  }
	  break;
	case OPT_compress:
	  options->compress=1;
	  options->client_flag|= CLIENT_COMPRESS;
	  break;
        case OPT_password:
	  if (opt_arg)
	  {
	    my_free(options->password);
	    options->password=my_strdup(opt_arg,MYF(MY_WME));
	  }
	  break;
        case OPT_pipe:
          options->protocol = MYSQL_PROTOCOL_PIPE;
        case OPT_connect_timeout: 
	case OPT_timeout:
	  if (opt_arg)
	    options->connect_timeout=atoi(opt_arg);
	  break;
	case OPT_user:
	  if (opt_arg)
	  {
	    my_free(options->user);
	    options->user=my_strdup(opt_arg,MYF(MY_WME));
	  }
	  break;
	case OPT_init_command:
	  add_init_command(options,opt_arg);
	  break;
	case OPT_host:
	  if (opt_arg)
	  {
	    my_free(options->host);
	    options->host=my_strdup(opt_arg,MYF(MY_WME));
	  }
	  break;
        case OPT_database:
	  if (opt_arg)
	  {
	    my_free(options->db);
	    options->db=my_strdup(opt_arg,MYF(MY_WME));
	  }
	  break;
	case OPT_debug:
#ifdef MYSQL_CLIENT
	  mysql_debug(opt_arg ? opt_arg : "d:t:o,/tmp/client.trace");
	  break;
#endif
	case OPT_return_found_rows:
	  options->client_flag|=CLIENT_FOUND_ROWS;
	  break;
#if defined(HAVE_OPENSSL) && !defined(EMBEDDED_LIBRARY)
	case OPT_ssl_key:
	  my_free(options->ssl_key);
          options->ssl_key = my_strdup(opt_arg, MYF(MY_WME));
          break;
	case OPT_ssl_cert:
	  my_free(options->ssl_cert);
          options->ssl_cert = my_strdup(opt_arg, MYF(MY_WME));
          break;
	case OPT_ssl_ca:
	  my_free(options->ssl_ca);
          options->ssl_ca = my_strdup(opt_arg, MYF(MY_WME));
          break;
	case OPT_ssl_capath:
	  my_free(options->ssl_capath);
          options->ssl_capath = my_strdup(opt_arg, MYF(MY_WME));
          break;
        case OPT_ssl_cipher:
          my_free(options->ssl_cipher);
          options->ssl_cipher= my_strdup(opt_arg, MYF(MY_WME));
          break;
#else
	case OPT_ssl_key:
	case OPT_ssl_cert:
	case OPT_ssl_ca:
	case OPT_ssl_capath:
        case OPT_ssl_cipher:
	  break;
#endif /* HAVE_OPENSSL && !EMBEDDED_LIBRARY */
	case OPT_character_sets_dir:
	  my_free(options->charset_dir);
          options->charset_dir = my_strdup(opt_arg, MYF(MY_WME));
	  break;
	case OPT_default_character_set:
	  my_free(options->charset_name);
          options->charset_name = my_strdup(opt_arg, MYF(MY_WME));
	  break;
        case OPT_interactive_timeout:
	  options->client_flag|= CLIENT_INTERACTIVE;
	  break;
        case OPT_local_infile:
	  if (!opt_arg || atoi(opt_arg) != 0)
	    options->client_flag|= CLIENT_LOCAL_FILES;
	  else
	    options->client_flag&= ~CLIENT_LOCAL_FILES;
	  break;
        case OPT_disable_local_infile:
	  options->client_flag&= ~CLIENT_LOCAL_FILES;
          break;
	case OPT_max_allowed_packet:
          if (opt_arg)
	    options->max_allowed_packet= atoi(opt_arg);
	  break;
        case OPT_protocol:
          if ((options->protocol= find_type(opt_arg, &sql_protocol_typelib,
                                            FIND_TYPE_BASIC)) <= 0)
          {
            fprintf(stderr, "Unknown option to protocol: %s\n", opt_arg);
            exit(1);
          }
          break;
        case OPT_shared_memory_base_name:
#ifdef HAVE_SMEM
          if (options->shared_memory_base_name != def_shared_memory_base_name)
            my_free(options->shared_memory_base_name);
          options->shared_memory_base_name=my_strdup(opt_arg,MYF(MY_WME));
#endif
          break;
        case OPT_multi_results:
	  options->client_flag|= CLIENT_MULTI_RESULTS;
	  break;
        case OPT_multi_statements:
        case OPT_multi_queries:
	  options->client_flag|= CLIENT_MULTI_STATEMENTS | CLIENT_MULTI_RESULTS;
	  break;
        case OPT_secure_auth:
          options->secure_auth= TRUE;
          break;
        case OPT_report_data_truncation:
          options->report_data_truncation= opt_arg ? test(atoi(opt_arg)) : 1;
          break;
        case OPT_plugin_dir:
          {
            char buff[FN_REFLEN], buff2[FN_REFLEN];
            if (strlen(opt_arg) >= FN_REFLEN)
              opt_arg[FN_REFLEN]= '\0';
            if (my_realpath(buff, opt_arg, 0))
            {
              DBUG_PRINT("warning",("failed to normalize the plugin path: %s",
                                    opt_arg));
              break;
            }
            convert_dirname(buff2, buff, NULL);
            EXTENSION_SET_STRING(options, plugin_dir, buff2);
          }
          break;
        case OPT_default_auth:
          EXTENSION_SET_STRING(options, default_auth, opt_arg);
          break;
        case OPT_enable_cleartext_plugin:
          break;
	default:
	  DBUG_PRINT("warning",("unknown option: %s",option[0]));
	}
      }
    }
  }
  free_defaults(argv);
  DBUG_VOID_RETURN;
}


/**************************************************************************
  Get column lengths of the current row
  If one uses mysql_use_result, res->lengths contains the length information,
  else the lengths are calculated from the offset between pointers.
**************************************************************************/

static void cli_fetch_lengths(ulong *to, MYSQL_ROW column,
			      unsigned int field_count)
{ 
  ulong *prev_length;
  char *start=0;
  MYSQL_ROW end;

  prev_length=0;				/* Keep gcc happy */
  for (end=column + field_count + 1 ; column != end ; column++, to++)
  {
    if (!*column)
    {
      *to= 0;					/* Null */
      continue;
    }
    if (start)					/* Found end of prev string */
      *prev_length= (ulong) (*column-start-1);
    start= *column;
    prev_length= to;
  }
}

/***************************************************************************
  Change field rows to field structs
***************************************************************************/

MYSQL_FIELD *
unpack_fields(MYSQL *mysql, MYSQL_DATA *data,MEM_ROOT *alloc,uint fields,
	      my_bool default_value, uint server_capabilities)
{
  MYSQL_ROWS	*row;
  MYSQL_FIELD	*field,*result;
  ulong lengths[9];				/* Max of fields */
  DBUG_ENTER("unpack_fields");

  field= result= (MYSQL_FIELD*) alloc_root(alloc,
					   (uint) sizeof(*field)*fields);
  if (!result)
  {
    free_rows(data);				/* Free old data */
    set_mysql_error(mysql, CR_OUT_OF_MEMORY, unknown_sqlstate);
    DBUG_RETURN(0);
  }
  bzero((char*) field, (uint) sizeof(MYSQL_FIELD)*fields);
  if (server_capabilities & CLIENT_PROTOCOL_41)
  {
    /* server is 4.1, and returns the new field result format */
    for (row=data->data; row ; row = row->next,field++)
    {
      uchar *pos;
      /* fields count may be wrong */
      DBUG_ASSERT((uint) (field - result) < fields);
      cli_fetch_lengths(&lengths[0], row->data, default_value ? 8 : 7);
      field->catalog=   strmake_root(alloc,(char*) row->data[0], lengths[0]);
      field->db=        strmake_root(alloc,(char*) row->data[1], lengths[1]);
      field->table=     strmake_root(alloc,(char*) row->data[2], lengths[2]);
      field->org_table= strmake_root(alloc,(char*) row->data[3], lengths[3]);
      field->name=      strmake_root(alloc,(char*) row->data[4], lengths[4]);
      field->org_name=  strmake_root(alloc,(char*) row->data[5], lengths[5]);

      field->catalog_length=	lengths[0];
      field->db_length=		lengths[1];
      field->table_length=	lengths[2];
      field->org_table_length=	lengths[3];
      field->name_length=	lengths[4];
      field->org_name_length=	lengths[5];

      /* Unpack fixed length parts */
      if (lengths[6] != 12)
      {
        /* malformed packet. signal an error. */
        free_rows(data);			/* Free old data */
        set_mysql_error(mysql, CR_MALFORMED_PACKET, unknown_sqlstate);
        DBUG_RETURN(0);
      }

      pos= (uchar*) row->data[6];
      field->charsetnr= uint2korr(pos);
      field->length=	(uint) uint4korr(pos+2);
      field->type=	(enum enum_field_types) pos[6];
      field->flags=	uint2korr(pos+7);
      field->decimals=  (uint) pos[9];

      if (IS_NUM(field->type))
        field->flags|= NUM_FLAG;
      if (default_value && row->data[7])
      {
        field->def=strmake_root(alloc,(char*) row->data[7], lengths[7]);
	field->def_length= lengths[7];
      }
      else
        field->def=0;
      field->max_length= 0;
    }
  }
#ifndef DELETE_SUPPORT_OF_4_0_PROTOCOL
  else
  {
    /* old protocol, for backward compatibility */
    for (row=data->data; row ; row = row->next,field++)
    {
      cli_fetch_lengths(&lengths[0], row->data, default_value ? 6 : 5);
      field->org_table= field->table=  strdup_root(alloc,(char*) row->data[0]);
      field->name=   strdup_root(alloc,(char*) row->data[1]);
      field->length= (uint) uint3korr(row->data[2]);
      field->type=   (enum enum_field_types) (uchar) row->data[3][0];

      field->catalog=(char*)  "";
      field->db=     (char*)  "";
      field->catalog_length= 0;
      field->db_length= 0;
      field->org_table_length=	field->table_length=	lengths[0];
      field->name_length=	lengths[1];

      if (server_capabilities & CLIENT_LONG_FLAG)
      {
        field->flags=   uint2korr(row->data[4]);
        field->decimals=(uint) (uchar) row->data[4][2];
      }
      else
      {
        field->flags=   (uint) (uchar) row->data[4][0];
        field->decimals=(uint) (uchar) row->data[4][1];
      }
      if (IS_NUM(field->type))
        field->flags|= NUM_FLAG;
      if (default_value && row->data[5])
      {
        field->def=strdup_root(alloc,(char*) row->data[5]);
	field->def_length= lengths[5];
      }
      else
        field->def=0;
      field->max_length= 0;
    }
  }
#endif /* DELETE_SUPPORT_OF_4_0_PROTOCOL */
  free_rows(data);				/* Free old data */
  DBUG_RETURN(result);
}

/* Read all rows (fields or data) from server */

MYSQL_DATA *cli_read_rows(MYSQL *mysql,MYSQL_FIELD *mysql_fields,
			  unsigned int fields)
{
  uint	field;
  ulong pkt_len;
  ulong len;
  uchar *cp;
  char	*to, *end_to;
  MYSQL_DATA *result;
  MYSQL_ROWS **prev_ptr,*cur;
  NET *net = &mysql->net;
  DBUG_ENTER("cli_read_rows");

  if ((pkt_len= cli_safe_read(mysql)) == packet_error)
    DBUG_RETURN(0);
  if (!(result=(MYSQL_DATA*) my_malloc(sizeof(MYSQL_DATA),
				       MYF(MY_WME | MY_ZEROFILL))))
  {
    set_mysql_error(mysql, CR_OUT_OF_MEMORY, unknown_sqlstate);
    DBUG_RETURN(0);
  }
  init_alloc_root(&result->alloc,8192,0);	/* Assume rowlength < 8192 */
  result->alloc.min_malloc=sizeof(MYSQL_ROWS);
  prev_ptr= &result->data;
  result->rows=0;
  result->fields=fields;

  /*
    The last EOF packet is either a single 254 character or (in MySQL 4.1)
    254 followed by 1-7 status bytes.

    This doesn't conflict with normal usage of 254 which stands for a
    string where the length of the string is 8 bytes. (see net_field_length())
  */

  while (*(cp=net->read_pos) != 254 || pkt_len >= 8)
  {
    result->rows++;
    if (!(cur= (MYSQL_ROWS*) alloc_root(&result->alloc,
					sizeof(MYSQL_ROWS))) ||
	!(cur->data= ((MYSQL_ROW)
		      alloc_root(&result->alloc,
				 (fields+1)*sizeof(char *)+pkt_len))))
    {
      free_rows(result);
      set_mysql_error(mysql, CR_OUT_OF_MEMORY, unknown_sqlstate);
      DBUG_RETURN(0);
    }
    *prev_ptr=cur;
    prev_ptr= &cur->next;
    to= (char*) (cur->data+fields+1);
    end_to=to+pkt_len-1;
    for (field=0 ; field < fields ; field++)
    {
      if ((len=(ulong) net_field_length(&cp)) == NULL_LENGTH)
      {						/* null field */
	cur->data[field] = 0;
      }
      else
      {
	cur->data[field] = to;
        if (len > (ulong) (end_to - to))
        {
          free_rows(result);
          set_mysql_error(mysql, CR_MALFORMED_PACKET, unknown_sqlstate);
          DBUG_RETURN(0);
        }
	memcpy(to,(char*) cp,len); to[len]=0;
	to+=len+1;
	cp+=len;
	if (mysql_fields)
	{
	  if (mysql_fields[field].max_length < len)
	    mysql_fields[field].max_length=len;
	}
      }
    }
    cur->data[field]=to;			/* End of last field */
    if ((pkt_len=cli_safe_read(mysql)) == packet_error)
    {
      free_rows(result);
      DBUG_RETURN(0);
    }
  }
  *prev_ptr=0;					/* last pointer is null */
  if (pkt_len > 1)				/* MySQL 4.1 protocol */
  {
    mysql->warning_count= uint2korr(cp+1);
    mysql->server_status= uint2korr(cp+3);
    DBUG_PRINT("info",("status: %u  warning_count:  %u",
		       mysql->server_status, mysql->warning_count));
  }
  DBUG_PRINT("exit", ("Got %lu rows", (ulong) result->rows));
  DBUG_RETURN(result);
}

/*
  Read one row. Uses packet buffer as storage for fields.
  When next packet is read, the previous field values are destroyed
*/


static int
read_one_row(MYSQL *mysql,uint fields,MYSQL_ROW row, ulong *lengths)
{
  uint field;
  ulong pkt_len,len;
  uchar *pos, *prev_pos, *end_pos;
  NET *net= &mysql->net;

  if ((pkt_len=cli_safe_read(mysql)) == packet_error)
    return -1;
  if (pkt_len <= 8 && net->read_pos[0] == 254)
  {
    if (pkt_len > 1)				/* MySQL 4.1 protocol */
    {
      mysql->warning_count= uint2korr(net->read_pos+1);
      mysql->server_status= uint2korr(net->read_pos+3);
    }
    return 1;				/* End of data */
  }
  prev_pos= 0;				/* allowed to write at packet[-1] */
  pos=net->read_pos;
  end_pos=pos+pkt_len;
  for (field=0 ; field < fields ; field++)
  {
    if ((len=(ulong) net_field_length(&pos)) == NULL_LENGTH)
    {						/* null field */
      row[field] = 0;
      *lengths++=0;
    }
    else
    {
      if (len > (ulong) (end_pos - pos))
      {
        set_mysql_error(mysql, CR_UNKNOWN_ERROR, unknown_sqlstate);
        return -1;
      }
      row[field] = (char*) pos;
      pos+=len;
      *lengths++=len;
    }
    if (prev_pos)
      *prev_pos=0;				/* Terminate prev field */
    prev_pos=pos;
  }
  row[field]=(char*) prev_pos+1;		/* End of last field */
  *prev_pos=0;					/* Terminate last field */
  return 0;
}


/****************************************************************************
  Init MySQL structure or allocate one
****************************************************************************/

MYSQL * STDCALL
mysql_init(MYSQL *mysql)
{
  if (mysql_server_init(0, NULL, NULL))
    return 0;
  if (!mysql)
  {
    if (!(mysql=(MYSQL*) my_malloc(sizeof(*mysql),MYF(MY_WME | MY_ZEROFILL))))
    {
      set_mysql_error(NULL, CR_OUT_OF_MEMORY, unknown_sqlstate);
      return 0;
    }
    mysql->free_me=1;
  }
  else
    bzero((char*) (mysql), sizeof(*(mysql)));
  mysql->options.connect_timeout= CONNECT_TIMEOUT;
  mysql->charset=default_client_charset_info;
  strmov(mysql->net.sqlstate, not_error_sqlstate);

  /*
    Only enable LOAD DATA INFILE by default if configured with
    --enable-local-infile
  */

#if defined(ENABLED_LOCAL_INFILE) && !defined(MYSQL_SERVER)
  mysql->options.client_flag|= CLIENT_LOCAL_FILES;
#endif

#ifdef HAVE_SMEM
  mysql->options.shared_memory_base_name= (char*) def_shared_memory_base_name;
#endif

  mysql->options.methods_to_use= MYSQL_OPT_GUESS_CONNECTION;
  mysql->options.report_data_truncation= TRUE;  /* default */

  /*
    By default we don't reconnect because it could silently corrupt data (after
    reconnection you potentially lose table locks, user variables, session
    variables (transactions but they are specifically dealt with in
    mysql_reconnect()).
    This is a change: < 5.0.3 mysql->reconnect was set to 1 by default.
    How this change impacts existing apps:
    - existing apps which relyed on the default will see a behaviour change;
    they will have to set reconnect=1 after mysql_real_connect().
    - existing apps which explicitely asked for reconnection (the only way they
    could do it was by setting mysql.reconnect to 1 after mysql_real_connect())
    will not see a behaviour change.
    - existing apps which explicitely asked for no reconnection
    (mysql.reconnect=0) will not see a behaviour change.
  */
  mysql->reconnect= 0;

  DBUG_PRINT("mysql",("mysql: 0x%lx", (long) mysql));
  return mysql;
}


/*
  Fill in SSL part of MYSQL structure and set 'use_ssl' flag.
  NB! Errors are not reported until you do mysql_real_connect.
*/

#define strdup_if_not_null(A) (A) == 0 ? 0 : my_strdup((A),MYF(MY_WME))

my_bool STDCALL
mysql_ssl_set(MYSQL *mysql __attribute__((unused)) ,
	      const char *key __attribute__((unused)),
	      const char *cert __attribute__((unused)),
	      const char *ca __attribute__((unused)),
	      const char *capath __attribute__((unused)),
	      const char *cipher __attribute__((unused)))
{
  DBUG_ENTER("mysql_ssl_set");
#if defined(HAVE_OPENSSL) && !defined(EMBEDDED_LIBRARY)
<<<<<<< HEAD
  my_free(mysql->options.ssl_key);
  my_free(mysql->options.ssl_cert);
  my_free(mysql->options.ssl_ca);
  my_free(mysql->options.ssl_capath);
  my_free(mysql->options.ssl_cipher);
  mysql->options.ssl_key=    strdup_if_not_null(key);
  mysql->options.ssl_cert=   strdup_if_not_null(cert);
  mysql->options.ssl_ca=     strdup_if_not_null(ca);
  mysql->options.ssl_capath= strdup_if_not_null(capath);
=======
  mysql->options.ssl_key=    set_ssl_option_unpack_path(key);
  mysql->options.ssl_cert=   set_ssl_option_unpack_path(cert);
  mysql->options.ssl_ca=     set_ssl_option_unpack_path(ca);
  mysql->options.ssl_capath= set_ssl_option_unpack_path(capath);
>>>>>>> ef3f09f0
  mysql->options.ssl_cipher= strdup_if_not_null(cipher);
  mysql->options.use_ssl= TRUE;
#endif /* HAVE_OPENSSL && !EMBEDDED_LIBRARY */
  DBUG_RETURN(0);
}


/*
  Free strings in the SSL structure and clear 'use_ssl' flag.
  NB! Errors are not reported until you do mysql_real_connect.
*/

#if defined(HAVE_OPENSSL) && !defined(EMBEDDED_LIBRARY)

static void
mysql_ssl_free(MYSQL *mysql __attribute__((unused)))
{
  struct st_VioSSLFd *ssl_fd= (struct st_VioSSLFd*) mysql->connector_fd;
  DBUG_ENTER("mysql_ssl_free");

  my_free(mysql->options.ssl_key);
  my_free(mysql->options.ssl_cert);
  my_free(mysql->options.ssl_ca);
  my_free(mysql->options.ssl_capath);
  my_free(mysql->options.ssl_cipher);
  if (ssl_fd)
    SSL_CTX_free(ssl_fd->ssl_context);
  my_free(mysql->connector_fd);
  mysql->options.ssl_key = 0;
  mysql->options.ssl_cert = 0;
  mysql->options.ssl_ca = 0;
  mysql->options.ssl_capath = 0;
  mysql->options.ssl_cipher= 0;
  mysql->options.use_ssl = FALSE;
  mysql->connector_fd = 0;
  DBUG_VOID_RETURN;
}

#endif /* HAVE_OPENSSL && !EMBEDDED_LIBRARY */

/*
  Return the SSL cipher (if any) used for current
  connection to the server.

  SYNOPSYS
    mysql_get_ssl_cipher()
      mysql pointer to the mysql connection

*/

const char * STDCALL
mysql_get_ssl_cipher(MYSQL *mysql __attribute__((unused)))
{
  DBUG_ENTER("mysql_get_ssl_cipher");
#if defined(HAVE_OPENSSL) && !defined(EMBEDDED_LIBRARY)
  if (mysql->net.vio && mysql->net.vio->ssl_arg)
    DBUG_RETURN(SSL_get_cipher_name((SSL*)mysql->net.vio->ssl_arg));
#endif /* HAVE_OPENSSL && !EMBEDDED_LIBRARY */
  DBUG_RETURN(NULL);
}


/*
  Check the server's (subject) Common Name against the
  hostname we connected to

  SYNOPSIS
  ssl_verify_server_cert()
    vio              pointer to a SSL connected vio
    server_hostname  name of the server that we connected to
    errptr           if we fail, we'll return (a pointer to a string
                     describing) the reason here

  RETURN VALUES
   0 Success
   1 Failed to validate server

 */

#if defined(HAVE_OPENSSL)

static int ssl_verify_server_cert(Vio *vio, const char* server_hostname, const char **errptr)
{
  SSL *ssl;
  X509 *server_cert= NULL;
  char *cn= NULL;
  int cn_loc= -1;
  ASN1_STRING *cn_asn1= NULL;
  X509_NAME_ENTRY *cn_entry= NULL;
  X509_NAME *subject= NULL;
  int ret_validation= 1;

  DBUG_ENTER("ssl_verify_server_cert");
  DBUG_PRINT("enter", ("server_hostname: %s", server_hostname));

  if (!(ssl= (SSL*)vio->ssl_arg))
  {
    *errptr= "No SSL pointer found";
    goto error;
  }

  if (!server_hostname)
  {
    *errptr= "No server hostname supplied";
    goto error;
  }

  if (!(server_cert= SSL_get_peer_certificate(ssl)))
  {
    *errptr= "Could not get server certificate";
    goto error;
  }

  if (X509_V_OK != SSL_get_verify_result(ssl))
  {
    *errptr= "Failed to verify the server certificate";
    goto error;
  }
  /*
    We already know that the certificate exchanged was valid; the SSL library
    handled that. Now we need to verify that the contents of the certificate
    are what we expect.
  */

  /*
   Some notes for future development
   We should check host name in alternative name first and then if needed check in common name.
   Currently yssl doesn't support alternative name.
   openssl 1.0.2 support X509_check_host method for host name validation, we may need to start using
   X509_check_host in the future.
  */

  subject= X509_get_subject_name(server_cert);
  cn_loc= X509_NAME_get_index_by_NID(subject, NID_commonName, -1);
  if (cn_loc < 0)
  {
    *errptr= "Failed to get CN location in the certificate subject";
    goto error;
  }

  cn_entry= X509_NAME_get_entry(subject, cn_loc);
  if (cn_entry == NULL)
  {
    *errptr= "Failed to get CN entry using CN location";
    goto error;
  }

  cn_asn1 = X509_NAME_ENTRY_get_data(cn_entry);
  if (cn_asn1 == NULL)
  {
    *errptr= "Failed to get CN from CN entry";
    goto error;
  }

  cn= (char *) ASN1_STRING_data(cn_asn1);

  if ((size_t)ASN1_STRING_length(cn_asn1) != strlen(cn))
  {
    *errptr= "NULL embedded in the certificate CN";
    goto error;
  }

  DBUG_PRINT("info", ("Server hostname in cert: %s", cn));
  if (!strcmp(cn, server_hostname))
  {
    /* Success */
    ret_validation= 0;
  }

  *errptr= "SSL certificate validation failure";

error:
  if (server_cert != NULL)
    X509_free (server_cert);
  DBUG_RETURN(ret_validation);
}

#endif /* HAVE_OPENSSL */


/*
  Note that the mysql argument must be initialized with mysql_init()
  before calling mysql_real_connect !
*/

static my_bool cli_read_query_result(MYSQL *mysql);
static MYSQL_RES *cli_use_result(MYSQL *mysql);

int cli_read_change_user_result(MYSQL *mysql)
{
  return cli_safe_read(mysql);
}

static MYSQL_METHODS client_methods=
{
  cli_read_query_result,                       /* read_query_result */
  cli_advanced_command,                        /* advanced_command */
  cli_read_rows,                               /* read_rows */
  cli_use_result,                              /* use_result */
  cli_fetch_lengths,                           /* fetch_lengths */
  cli_flush_use_result,                        /* flush_use_result */
  cli_read_change_user_result                  /* read_change_user_result */
#ifndef MYSQL_SERVER
  ,cli_list_fields,                            /* list_fields */
  cli_read_prepare_result,                     /* read_prepare_result */
  cli_stmt_execute,                            /* stmt_execute */
  cli_read_binary_rows,                        /* read_binary_rows */
  cli_unbuffered_fetch,                        /* unbuffered_fetch */
  NULL,                                        /* free_embedded_thd */
  cli_read_statistics,                         /* read_statistics */
  cli_read_query_result,                       /* next_result */
  cli_read_binary_rows                         /* read_rows_from_cursor */
#endif
};



typedef enum my_cs_match_type_enum
{
  /* MySQL and OS charsets are fully compatible */
  my_cs_exact,
  /* MySQL charset is very close to OS charset  */
  my_cs_approx,
  /*
    MySQL knows this charset, but it is not supported as client character set.
  */
  my_cs_unsupp
} my_cs_match_type;


typedef struct str2str_st
{
  const char *os_name;
  const char *my_name;
  my_cs_match_type param;
} MY_CSET_OS_NAME;

const MY_CSET_OS_NAME charsets[]=
{
#ifdef __WIN__
  {"cp437",          "cp850",    my_cs_approx},
  {"cp850",          "cp850",    my_cs_exact},
  {"cp852",          "cp852",    my_cs_exact},
  {"cp858",          "cp850",    my_cs_approx},
  {"cp866",          "cp866",    my_cs_exact},
  {"cp874",          "tis620",   my_cs_approx},
  {"cp932",          "cp932",    my_cs_exact},
  {"cp936",          "gbk",      my_cs_approx},
  {"cp949",          "euckr",    my_cs_approx},
  {"cp950",          "big5",     my_cs_exact},
  {"cp1200",         "utf16le",  my_cs_unsupp},
  {"cp1201",         "utf16",    my_cs_unsupp},
  {"cp1250",         "cp1250",   my_cs_exact},
  {"cp1251",         "cp1251",   my_cs_exact},
  {"cp1252",         "latin1",   my_cs_exact},
  {"cp1253",         "greek",    my_cs_exact},
  {"cp1254",         "latin5",   my_cs_exact},
  {"cp1255",         "hebrew",   my_cs_approx},
  {"cp1256",         "cp1256",   my_cs_exact},
  {"cp1257",         "cp1257",   my_cs_exact},
  {"cp10000",        "macroman", my_cs_exact},
  {"cp10001",        "sjis",     my_cs_approx},
  {"cp10002",        "big5",     my_cs_approx},
  {"cp10008",        "gb2312",   my_cs_approx},
  {"cp10021",        "tis620",   my_cs_approx},
  {"cp10029",        "macce",    my_cs_exact},
  {"cp12001",        "utf32",    my_cs_unsupp},
  {"cp20107",        "swe7",     my_cs_exact},
  {"cp20127",        "latin1",   my_cs_approx},
  {"cp20866",        "koi8r",    my_cs_exact},
  {"cp20932",        "ujis",     my_cs_exact},
  {"cp20936",        "gb2312",   my_cs_approx},
  {"cp20949",        "euckr",    my_cs_approx},
  {"cp21866",        "koi8u",    my_cs_exact},
  {"cp28591",        "latin1",   my_cs_approx},
  {"cp28592",        "latin2",   my_cs_exact},
  {"cp28597",        "greek",    my_cs_exact},
  {"cp28598",        "hebrew",   my_cs_exact},
  {"cp28599",        "latin5",   my_cs_exact},
  {"cp28603",        "latin7",   my_cs_exact},
#ifdef UNCOMMENT_THIS_WHEN_WL_4579_IS_DONE
  {"cp28605",        "latin9",   my_cs_exact},
#endif
  {"cp38598",        "hebrew",   my_cs_exact},
  {"cp51932",        "ujis",     my_cs_exact},
  {"cp51936",        "gb2312",   my_cs_exact},
  {"cp51949",        "euckr",    my_cs_exact},
  {"cp51950",        "big5",     my_cs_exact},
#ifdef UNCOMMENT_THIS_WHEN_WL_WL_4024_IS_DONE
  {"cp54936",        "gb18030",  my_cs_exact},
#endif
  {"cp65001",        "utf8",     my_cs_exact},

#else /* not Windows */

  {"646",            "latin1",   my_cs_approx}, /* Default on Solaris */
  {"ANSI_X3.4-1968", "latin1",   my_cs_approx},
  {"ansi1251",       "cp1251",   my_cs_exact},
  {"armscii8",       "armscii8", my_cs_exact},
  {"armscii-8",      "armscii8", my_cs_exact},
  {"ASCII",          "latin1",   my_cs_approx},
  {"Big5",           "big5",     my_cs_exact},
  {"cp1251",         "cp1251",   my_cs_exact},
  {"cp1255",         "hebrew",   my_cs_approx},
  {"CP866",          "cp866",    my_cs_exact},
  {"eucCN",          "gb2312",   my_cs_exact},
  {"euc-CN",         "gb2312",   my_cs_exact},
  {"eucJP",          "ujis",     my_cs_exact},
  {"euc-JP",         "ujis",     my_cs_exact},
  {"eucKR",          "euckr",    my_cs_exact},
  {"euc-KR",         "euckr",    my_cs_exact},
#ifdef UNCOMMENT_THIS_WHEN_WL_WL_4024_IS_DONE
  {"gb18030",        "gb18030",  my_cs_exact},
#endif
  {"gb2312",         "gb2312",   my_cs_exact},
  {"gbk",            "gbk",      my_cs_exact},
  {"georgianps",     "geostd8",  my_cs_exact},
  {"georgian-ps",    "geostd8",  my_cs_exact},
  {"IBM-1252",       "cp1252",   my_cs_exact},

  {"iso88591",       "latin1",   my_cs_approx},
  {"ISO_8859-1",     "latin1",   my_cs_approx},
  {"ISO8859-1",      "latin1",   my_cs_approx},
  {"ISO-8859-1",     "latin1",   my_cs_approx},

  {"iso885913",      "latin7",   my_cs_exact},
  {"ISO_8859-13",    "latin7",   my_cs_exact},
  {"ISO8859-13",     "latin7",   my_cs_exact},
  {"ISO-8859-13",    "latin7",   my_cs_exact},

#ifdef UNCOMMENT_THIS_WHEN_WL_4579_IS_DONE
  {"iso885915",      "latin9",   my_cs_exact},
  {"ISO_8859-15",    "latin9",   my_cs_exact},
  {"ISO8859-15",     "latin9",   my_cs_exact},
  {"ISO-8859-15",    "latin9",   my_cs_exact},
#endif

  {"iso88592",       "latin2",   my_cs_exact},
  {"ISO_8859-2",     "latin2",   my_cs_exact},
  {"ISO8859-2",      "latin2",   my_cs_exact},
  {"ISO-8859-2",     "latin2",   my_cs_exact},

  {"iso88597",       "greek",    my_cs_exact},
  {"ISO_8859-7",     "greek",    my_cs_exact},
  {"ISO8859-7",      "greek",    my_cs_exact},
  {"ISO-8859-7",     "greek",    my_cs_exact},

  {"iso88598",       "hebrew",   my_cs_exact},
  {"ISO_8859-8",     "hebrew",   my_cs_exact},
  {"ISO8859-8",      "hebrew",   my_cs_exact},
  {"ISO-8859-8",     "hebrew",   my_cs_exact},

  {"iso88599",       "latin5",   my_cs_exact},
  {"ISO_8859-9",     "latin5",   my_cs_exact},
  {"ISO8859-9",      "latin5",   my_cs_exact},
  {"ISO-8859-9",     "latin5",   my_cs_exact},

  {"koi8r",          "koi8r",    my_cs_exact},
  {"KOI8-R",         "koi8r",    my_cs_exact},
  {"koi8u",          "koi8u",    my_cs_exact},
  {"KOI8-U",         "koi8u",    my_cs_exact},

  {"roman8",         "hp8",      my_cs_exact}, /* Default on HP UX */

  {"Shift_JIS",      "sjis",     my_cs_exact},
  {"SJIS",           "sjis",     my_cs_exact},
  {"shiftjisx0213",  "sjis",     my_cs_exact},
  
  {"tis620",         "tis620",   my_cs_exact},
  {"tis-620",        "tis620",   my_cs_exact},

  {"ujis",           "ujis",     my_cs_exact},

  {"US-ASCII",       "latin1",   my_cs_approx},

  {"utf8",           "utf8",     my_cs_exact},
  {"utf-8",          "utf8",     my_cs_exact},
#endif
  {NULL,             NULL,       0}
};


static const char *
my_os_charset_to_mysql_charset(const char *csname)
{
  const MY_CSET_OS_NAME *csp;
  for (csp= charsets; csp->os_name; csp++)
  {
    if (!my_strcasecmp(&my_charset_latin1, csp->os_name, csname))
    {
      switch (csp->param)
      {
      case my_cs_exact:
        return csp->my_name;

      case my_cs_approx:
        /*
          Maybe we should print a warning eventually:
          character set correspondence is not exact.
        */
        return csp->my_name;

      default:
        my_printf_error(ER_UNKNOWN_ERROR,
                        "OS character set '%s'"
                        " is not supported by MySQL client",
                         MYF(0), csp->my_name);
        goto def;
      }
    }
  }

  my_printf_error(ER_UNKNOWN_ERROR,
                  "Unknown OS character set '%s'.",
                  MYF(0), csname);

def:
  csname= MYSQL_DEFAULT_CHARSET_NAME;
  my_printf_error(ER_UNKNOWN_ERROR,
                  "Switching to the default character set '%s'.",
                  MYF(0), csname);
  return csname;
}


#ifndef __WIN__
#include <stdlib.h> /* for getenv() */
#ifdef HAVE_LANGINFO_H
#include <langinfo.h>
#endif
#ifdef HAVE_LOCALE_H
#include <locale.h>
#endif
#endif /* __WIN__ */


static int
mysql_autodetect_character_set(MYSQL *mysql)
{
  const char *csname= MYSQL_DEFAULT_CHARSET_NAME;

#ifdef __WIN__
  char cpbuf[64];
  {
    UINT cp= GetConsoleCP();
    if (cp == 0)
      cp= GetACP();
    my_snprintf(cpbuf, sizeof(cpbuf), "cp%d", (int)cp);
    csname= my_os_charset_to_mysql_charset(cpbuf);
  }
#elif defined(HAVE_SETLOCALE) && defined(HAVE_NL_LANGINFO)
  {
    if (setlocale(LC_CTYPE, "") && (csname= nl_langinfo(CODESET)))
      csname= my_os_charset_to_mysql_charset(csname);
  }
#endif

  if (mysql->options.charset_name)
    my_free(mysql->options.charset_name);
  if (!(mysql->options.charset_name= my_strdup(csname, MYF(MY_WME))))
    return 1;
  return 0;
}


static void
mysql_set_character_set_with_default_collation(MYSQL *mysql)
{
  const char *save= charsets_dir;
  if (mysql->options.charset_dir)
    charsets_dir=mysql->options.charset_dir;

  if ((mysql->charset= get_charset_by_csname(mysql->options.charset_name,
                                             MY_CS_PRIMARY, MYF(MY_WME))))
  {
    /* Try to set compiled default collation when it's possible. */
    CHARSET_INFO *collation;
    if ((collation= 
         get_charset_by_name(MYSQL_DEFAULT_COLLATION_NAME, MYF(MY_WME))) &&
                             my_charset_same(mysql->charset, collation))
    {
      mysql->charset= collation;
    }
    else
    {
      /*
        Default compiled collation not found, or is not applicable
        to the requested character set.
        Continue with the default collation of the character set.
      */
    }
  }
  charsets_dir= save;
}


C_MODE_START
int mysql_init_character_set(MYSQL *mysql)
{
  /* Set character set */
  if (!mysql->options.charset_name)
  {
    if (!(mysql->options.charset_name= 
       my_strdup(MYSQL_DEFAULT_CHARSET_NAME,MYF(MY_WME))))
      return 1;
  }
  else if (!strcmp(mysql->options.charset_name,
                   MYSQL_AUTODETECT_CHARSET_NAME) &&
            mysql_autodetect_character_set(mysql))
    return 1;

  mysql_set_character_set_with_default_collation(mysql);

  if (!mysql->charset)
  {
    if (mysql->options.charset_dir)
      set_mysql_extended_error(mysql, CR_CANT_READ_CHARSET, unknown_sqlstate,
                               ER(CR_CANT_READ_CHARSET),
                               mysql->options.charset_name,
                               mysql->options.charset_dir);
    else
    {
      char cs_dir_name[FN_REFLEN];
      get_charsets_dir(cs_dir_name);
      set_mysql_extended_error(mysql, CR_CANT_READ_CHARSET, unknown_sqlstate,
                               ER(CR_CANT_READ_CHARSET),
                               mysql->options.charset_name,
                               cs_dir_name);
    }
    return 1;
  }
  return 0;
}
C_MODE_END

/*********** client side authentication support **************************/

typedef struct st_mysql_client_plugin_AUTHENTICATION auth_plugin_t;
static int client_mpvio_write_packet(struct st_plugin_vio*, const uchar*, int);
static int native_password_auth_client(MYSQL_PLUGIN_VIO *vio, MYSQL *mysql);
static int old_password_auth_client(MYSQL_PLUGIN_VIO *vio, MYSQL *mysql);

static auth_plugin_t native_password_client_plugin=
{
  MYSQL_CLIENT_AUTHENTICATION_PLUGIN,
  MYSQL_CLIENT_AUTHENTICATION_PLUGIN_INTERFACE_VERSION,
  native_password_plugin_name,
  "R.J.Silk, Sergei Golubchik",
  "Native MySQL authentication",
  {1, 0, 0},
  "GPL",
  NULL,
  NULL,
  NULL,
  NULL,
  native_password_auth_client
};

static auth_plugin_t old_password_client_plugin=
{
  MYSQL_CLIENT_AUTHENTICATION_PLUGIN,
  MYSQL_CLIENT_AUTHENTICATION_PLUGIN_INTERFACE_VERSION,
  old_password_plugin_name,
  "R.J.Silk, Sergei Golubchik",
  "Old MySQL-3.23 authentication",
  {1, 0, 0},
  "GPL",
  NULL,
  NULL,
  NULL,
  NULL,
  old_password_auth_client
};

struct st_mysql_client_plugin *mysql_client_builtins[]=
{
  (struct st_mysql_client_plugin *)&native_password_client_plugin,
  (struct st_mysql_client_plugin *)&old_password_client_plugin,
  0
};

/* this is a "superset" of MYSQL_PLUGIN_VIO, in C++ I use inheritance */
typedef struct {
  int (*read_packet)(struct st_plugin_vio *vio, uchar **buf);
  int (*write_packet)(struct st_plugin_vio *vio, const uchar *pkt, int pkt_len);
  void (*info)(struct st_plugin_vio *vio, struct st_plugin_vio_info *info);
  /* -= end of MYSQL_PLUGIN_VIO =- */
  MYSQL *mysql;
  auth_plugin_t *plugin;            /**< what plugin we're under */
  const char *db;
  struct {
    uchar *pkt;                     /**< pointer into NET::buff */
    uint pkt_len;
  } cached_server_reply;
  int packets_read, packets_written; /**< counters for send/received packets */
  int mysql_change_user;            /**< if it's mysql_change_user() */
  int last_read_packet_len;         /**< the length of the last *read* packet */
} MCPVIO_EXT;

/**
  sends a COM_CHANGE_USER command with a caller provided payload

  Packet format:
   
    Bytes       Content
    -----       ----
    n           user name - \0-terminated string
    n           password
                  3.23 scramble - \0-terminated string (9 bytes)
                  otherwise - length (1 byte) coded
    n           database name - \0-terminated string
    2           character set number (if the server >= 4.1.x)
    n           client auth plugin name - \0-terminated string,
                  (if the server supports plugin auth)

  @retval 0 ok
  @retval 1 error
*/
static int send_change_user_packet(MCPVIO_EXT *mpvio,
                                   const uchar *data, int data_len)
{
  MYSQL *mysql= mpvio->mysql;
  char *buff, *end;
  int res= 1;

  buff= my_alloca(USERNAME_LENGTH+1 + data_len+1 + NAME_LEN+1 + 2 + NAME_LEN+1);

  end= strmake(buff, mysql->user, USERNAME_LENGTH) + 1;

  if (!data_len)
    *end++= 0;
  else
  {
    if (mysql->client_flag & CLIENT_SECURE_CONNECTION)
    {
      DBUG_ASSERT(data_len <= 255);
      if (data_len > 255)
      {
        set_mysql_error(mysql, CR_MALFORMED_PACKET, unknown_sqlstate);
        goto error;
      }
      *end++= data_len;
    }
    else
    {
      DBUG_ASSERT(data_len == SCRAMBLE_LENGTH_323 + 1);
      DBUG_ASSERT(data[SCRAMBLE_LENGTH_323] == 0);
    }
    memcpy(end, data, data_len);
    end+= data_len;
  }
  end= strmake(end, mpvio->db ? mpvio->db : "", NAME_LEN) + 1;

  if (mysql->server_capabilities & CLIENT_PROTOCOL_41)
  {
    int2store(end, (ushort) mysql->charset->number);
    end+= 2;
  }

  if (mysql->server_capabilities & CLIENT_PLUGIN_AUTH)
    end= strmake(end, mpvio->plugin->name, NAME_LEN) + 1;

  res= simple_command(mysql, COM_CHANGE_USER,
                      (uchar*)buff, (ulong)(end-buff), 1);

error:
  my_afree(buff);
  return res;
}


/**
  sends a client authentication packet (second packet in the 3-way handshake)

  Packet format (when the server is 4.0 or earlier):
   
    Bytes       Content
    -----       ----
    2           client capabilities
    3           max packet size
    n           user name, \0-terminated
    9           scramble_323, \0-terminated

  Packet format (when the server is 4.1 or newer):
   
    Bytes       Content
    -----       ----
    4           client capabilities
    4           max packet size
    1           charset number
    23          reserved (always 0)
    n           user name, \0-terminated
    n           plugin auth data (e.g. scramble), length (1 byte) coded
    n           database name, \0-terminated
                (if CLIENT_CONNECT_WITH_DB is set in the capabilities)
    n           client auth plugin name - \0-terminated string,
                (if CLIENT_PLUGIN_AUTH is set in the capabilities)

  @retval 0 ok
  @retval 1 error
*/
static int send_client_reply_packet(MCPVIO_EXT *mpvio,
                                    const uchar *data, int data_len)
{
  MYSQL *mysql= mpvio->mysql;
  NET *net= &mysql->net;
  char *buff, *end;

  /* see end= buff+32 below, fixed size of the packet is 32 bytes */
  buff= my_alloca(33 + USERNAME_LENGTH + data_len + NAME_LEN + NAME_LEN);
  
  mysql->client_flag|= mysql->options.client_flag;
  mysql->client_flag|= CLIENT_CAPABILITIES;

  if (mysql->client_flag & CLIENT_MULTI_STATEMENTS)
    mysql->client_flag|= CLIENT_MULTI_RESULTS;

#if defined(HAVE_OPENSSL) && !defined(EMBEDDED_LIBRARY)
  if (mysql->options.use_ssl)
    mysql->client_flag|= CLIENT_SSL;
#endif /* HAVE_OPENSSL && !EMBEDDED_LIBRARY*/

  if (mpvio->db)
    mysql->client_flag|= CLIENT_CONNECT_WITH_DB;

  /* Remove options that server doesn't support */
  mysql->client_flag= mysql->client_flag &
                       (~(CLIENT_COMPRESS | CLIENT_SSL | CLIENT_PROTOCOL_41) 
                       | mysql->server_capabilities);

#ifndef HAVE_COMPRESS
  mysql->client_flag&= ~CLIENT_COMPRESS;
#endif

  if (mysql->client_flag & CLIENT_PROTOCOL_41)
  {
    /* 4.1 server and 4.1 client has a 32 byte option flag */
    int4store(buff,mysql->client_flag);
    int4store(buff+4, net->max_packet_size);
    buff[8]= (char) mysql->charset->number;
    bzero(buff+9, 32-9);
    end= buff+32;
  }
  else
  {
    int2store(buff, mysql->client_flag);
    int3store(buff+2, net->max_packet_size);
    end= buff+5;
  }
#ifdef HAVE_OPENSSL

  /*
     If client uses ssl and client also has to verify the server
     certificate, a ssl connection is required.
     If the server does not support ssl, we abort the connection.
  */
  if (mysql->options.use_ssl &&
      (mysql->client_flag & CLIENT_SSL_VERIFY_SERVER_CERT) &&
      !(mysql->server_capabilities & CLIENT_SSL))
  {
    set_mysql_extended_error(mysql, CR_SSL_CONNECTION_ERROR, unknown_sqlstate,
                             ER(CR_SSL_CONNECTION_ERROR),
                             "SSL is required, but the server does not "
                             "support it");
    goto error;
  }

  if (mysql->client_flag & CLIENT_SSL)
  {
    /* Do the SSL layering. */
    struct st_mysql_options *options= &mysql->options;
    struct st_VioSSLFd *ssl_fd;
    enum enum_ssl_init_error ssl_init_error;
    const char *cert_error;
    unsigned long ssl_error;

    /*
      Send mysql->client_flag, max_packet_size - unencrypted otherwise
      the server does not know we want to do SSL
    */
    if (my_net_write(net, (uchar*)buff, (size_t) (end-buff)) || net_flush(net))
    {
      set_mysql_extended_error(mysql, CR_SERVER_LOST, unknown_sqlstate,
                               ER(CR_SERVER_LOST_EXTENDED),
                               "sending connection information to server",
                               errno);
      goto error;
    }

    /* Create the VioSSLConnectorFd - init SSL and load certs */
    if (!(ssl_fd= new_VioSSLConnectorFd(options->ssl_key,
                                        options->ssl_cert,
                                        options->ssl_ca,
                                        options->ssl_capath,
                                        options->ssl_cipher,
                                        &ssl_init_error)))
    {
      set_mysql_extended_error(mysql, CR_SSL_CONNECTION_ERROR, unknown_sqlstate,
                               ER(CR_SSL_CONNECTION_ERROR), sslGetErrString(ssl_init_error));
      goto error;
    }
    mysql->connector_fd= (unsigned char *) ssl_fd;

    /* Connect to the server */
    DBUG_PRINT("info", ("IO layer change in progress..."));
    if (sslconnect(ssl_fd, net->vio,
                   (long) (mysql->options.connect_timeout), &ssl_error))
    {    
      char buf[512];
      ERR_error_string_n(ssl_error, buf, 512);
      buf[511]= 0;
      set_mysql_extended_error(mysql, CR_SSL_CONNECTION_ERROR, unknown_sqlstate,
                               ER(CR_SSL_CONNECTION_ERROR),
                               buf);
      goto error;
    }
    DBUG_PRINT("info", ("IO layer change done!"));

    /* Verify server cert */
    if ((mysql->client_flag & CLIENT_SSL_VERIFY_SERVER_CERT) &&
        ssl_verify_server_cert(net->vio, mysql->host, &cert_error))
    {
      set_mysql_extended_error(mysql, CR_SSL_CONNECTION_ERROR, unknown_sqlstate,
                               ER(CR_SSL_CONNECTION_ERROR), cert_error);
      goto error;
    }
  }
#endif /* HAVE_OPENSSL */

  DBUG_PRINT("info",("Server version = '%s'  capabilites: %lu  status: %u  client_flag: %lu",
		     mysql->server_version, mysql->server_capabilities,
		     mysql->server_status, mysql->client_flag));

  /* This needs to be changed as it's not useful with big packets */
  if (mysql->user[0])
    strmake(end, mysql->user, USERNAME_LENGTH);
  else
    read_user_name(end);

  /* We have to handle different version of handshake here */
  DBUG_PRINT("info",("user: %s",end));
  end= strend(end) + 1;
  if (data_len)
  {
    if (mysql->server_capabilities & CLIENT_SECURE_CONNECTION)
    {
      *end++= data_len;
      memcpy(end, data, data_len);
      end+= data_len;
    }
    else
    {
      DBUG_ASSERT(data_len == SCRAMBLE_LENGTH_323 + 1); /* incl. \0 at the end */
      memcpy(end, data, data_len);
      end+= data_len;
    }
  }
  else
    *end++= 0;

  /* Add database if needed */
  if (mpvio->db && (mysql->server_capabilities & CLIENT_CONNECT_WITH_DB))
  {
    end= strmake(end, mpvio->db, NAME_LEN) + 1;
    mysql->db= my_strdup(mpvio->db, MYF(MY_WME));
  }

  if (mysql->server_capabilities & CLIENT_PLUGIN_AUTH)
    end= strmake(end, mpvio->plugin->name, NAME_LEN) + 1;

  /* Write authentication package */
  if (my_net_write(net, (uchar*) buff, (size_t) (end-buff)) || net_flush(net))
  {
    set_mysql_extended_error(mysql, CR_SERVER_LOST, unknown_sqlstate,
                             ER(CR_SERVER_LOST_EXTENDED),
                             "sending authentication information",
                             errno);
    goto error;
  }
  my_afree(buff);
  return 0;
  
error:
  my_afree(buff);
  return 1;
}


/**
  vio->read_packet() callback method for client authentication plugins

  This function is called by a client authentication plugin, when it wants
  to read data from the server.
*/
static int client_mpvio_read_packet(struct st_plugin_vio *mpv, uchar **buf)
{
  MCPVIO_EXT *mpvio= (MCPVIO_EXT*)mpv;
  MYSQL *mysql= mpvio->mysql;
  ulong  pkt_len;

  /* there are cached data left, feed it to a plugin */
  if (mpvio->cached_server_reply.pkt)
  {
    *buf= mpvio->cached_server_reply.pkt;
    mpvio->cached_server_reply.pkt= 0;
    mpvio->packets_read++;
    return mpvio->cached_server_reply.pkt_len;
  }

  if (mpvio->packets_read == 0)
  {
    /*
      the server handshake packet came from the wrong plugin,
      or it's mysql_change_user(). Either way, there is no data
      for a plugin to read. send a dummy packet to the server
      to initiate a dialog.
    */
    if (client_mpvio_write_packet(mpv, 0, 0))
      return (int)packet_error;
  }

  /* otherwise read the data */
  pkt_len= (*mysql->methods->read_change_user_result)(mysql);
  mpvio->last_read_packet_len= pkt_len;
  *buf= mysql->net.read_pos;

  /* was it a request to change plugins ? */
  if (**buf == 254)
    return (int)packet_error; /* if yes, this plugin shan't continue */

  /*
    the server sends \1\255 or \1\254 instead of just \255 or \254 -
    for us to not confuse it with an error or "change plugin" packets.
    We remove this escaping \1 here.

    See also server_mpvio_write_packet() where the escaping is done.
  */
  if (pkt_len && **buf == 1)
  {
    (*buf)++;
    pkt_len--;
  }
  mpvio->packets_read++;
  return pkt_len;
}


/**
  vio->write_packet() callback method for client authentication plugins

  This function is called by a client authentication plugin, when it wants
  to send data to the server.

  It transparently wraps the data into a change user or authentication
  handshake packet, if neccessary.
*/
static int client_mpvio_write_packet(struct st_plugin_vio *mpv,
                                     const uchar *pkt, int pkt_len)
{
  int res;
  MCPVIO_EXT *mpvio= (MCPVIO_EXT*)mpv;

  if (mpvio->packets_written == 0)
  {
    if (mpvio->mysql_change_user)
      res= send_change_user_packet(mpvio, pkt, pkt_len);
    else
      res= send_client_reply_packet(mpvio, pkt, pkt_len);
  }
  else
  {
    NET *net= &mpvio->mysql->net;
    if (mpvio->mysql->thd)
      res= 1; /* no chit-chat in embedded */
    else
      res= my_net_write(net, pkt, pkt_len) || net_flush(net);
    if (res)
      set_mysql_extended_error(mpvio->mysql, CR_SERVER_LOST, unknown_sqlstate,
                               ER(CR_SERVER_LOST_EXTENDED),
                               "sending authentication information",
                               errno);
  }
  mpvio->packets_written++;
  return res;
}


/**
  fills MYSQL_PLUGIN_VIO_INFO structure with the information about the
  connection
*/
void mpvio_info(Vio *vio, MYSQL_PLUGIN_VIO_INFO *info)
{
  bzero(info, sizeof(*info));
  switch (vio->type) {
  case VIO_TYPE_TCPIP:
    info->protocol= MYSQL_VIO_TCP;
    info->socket= vio->sd;
    return;
  case VIO_TYPE_SOCKET:
    info->protocol= MYSQL_VIO_SOCKET;
    info->socket= vio->sd;
    return;
  case VIO_TYPE_SSL:
    {
      struct sockaddr addr;
      SOCKET_SIZE_TYPE addrlen= sizeof(addr);
      if (getsockname(vio->sd, &addr, &addrlen))
        return;
      info->protocol= addr.sa_family == AF_UNIX ?
        MYSQL_VIO_SOCKET : MYSQL_VIO_TCP;
      info->socket= vio->sd;
      return;
    }
#ifdef _WIN32
  case VIO_TYPE_NAMEDPIPE:
    info->protocol= MYSQL_VIO_PIPE;
    info->handle= vio->hPipe;
    return;
  case VIO_TYPE_SHARED_MEMORY:
    info->protocol= MYSQL_VIO_MEMORY;
#ifdef HAVE_SMEM
    info->handle= vio->handle_file_map; /* or what ? */
#endif
    return;
#endif
  default: DBUG_ASSERT(0);
  }
}


static void client_mpvio_info(MYSQL_PLUGIN_VIO *vio,
                              MYSQL_PLUGIN_VIO_INFO *info)
{
  MCPVIO_EXT *mpvio= (MCPVIO_EXT*)vio;
  mpvio_info(mpvio->mysql->net.vio, info);
}


/**
  Client side of the plugin driver authentication.

  @note this is used by both the mysql_real_connect and mysql_change_user

  @param mysql       mysql
  @param data        pointer to the plugin auth data (scramble) in the
                     handshake packet
  @param data_len    the length of the data
  @param data_plugin a plugin that data were prepared for
                     or 0 if it's mysql_change_user()
  @param db          initial db to use, can be 0

  @retval 0 ok
  @retval 1 error
*/
int run_plugin_auth(MYSQL *mysql, char *data, uint data_len,
                    const char *data_plugin, const char *db)
{
  const char    *auth_plugin_name;
  auth_plugin_t *auth_plugin;
  MCPVIO_EXT    mpvio;
  ulong		pkt_length;
  int           res;

  DBUG_ENTER ("run_plugin_auth");
  /* determine the default/initial plugin to use */
  if (mysql->options.extension && mysql->options.extension->default_auth &&
      mysql->server_capabilities & CLIENT_PLUGIN_AUTH)
  {
    auth_plugin_name= mysql->options.extension->default_auth;
    if (!(auth_plugin= (auth_plugin_t*) mysql_client_find_plugin(mysql,
                       auth_plugin_name, MYSQL_CLIENT_AUTHENTICATION_PLUGIN)))
      DBUG_RETURN (1); /* oops, not found */
  }
  else
  {
    auth_plugin= mysql->server_capabilities & CLIENT_PROTOCOL_41 ?
      &native_password_client_plugin : &old_password_client_plugin;
    auth_plugin_name= auth_plugin->name;
  }

  DBUG_PRINT ("info", ("using plugin %s", auth_plugin_name));

  mysql->net.last_errno= 0; /* just in case */

  if (data_plugin && strcmp(data_plugin, auth_plugin_name))
  {
    /* data was prepared for a different plugin, don't show it to this one */
    data= 0;
    data_len= 0;
  }

  mpvio.mysql_change_user= data_plugin == 0;
  mpvio.cached_server_reply.pkt= (uchar*)data;
  mpvio.cached_server_reply.pkt_len= data_len;
  mpvio.read_packet= client_mpvio_read_packet;
  mpvio.write_packet= client_mpvio_write_packet;
  mpvio.info= client_mpvio_info;
  mpvio.mysql= mysql;
  mpvio.packets_read= mpvio.packets_written= 0;
  mpvio.db= db;
  mpvio.plugin= auth_plugin;

  res= auth_plugin->authenticate_user((struct st_plugin_vio *)&mpvio, mysql);
  DBUG_PRINT ("info", ("authenticate_user returned %s", 
                       res == CR_OK ? "CR_OK" : 
                       res == CR_ERROR ? "CR_ERROR" :
                       res == CR_OK_HANDSHAKE_COMPLETE ? 
                         "CR_OK_HANDSHAKE_COMPLETE" : "error"));

  compile_time_assert(CR_OK == -1);
  compile_time_assert(CR_ERROR == 0);
  if (res > CR_OK && mysql->net.read_pos[0] != 254)
  {
    /*
      the plugin returned an error. write it down in mysql,
      unless the error code is CR_ERROR and mysql->net.last_errno
      is already set (the plugin has done it)
    */
    DBUG_PRINT ("info", ("res=%d", res));
    if (res > CR_ERROR)
      set_mysql_error(mysql, res, unknown_sqlstate);
    else
      if (!mysql->net.last_errno)
        set_mysql_error(mysql, CR_UNKNOWN_ERROR, unknown_sqlstate);
    DBUG_RETURN (1);
  }

  /* read the OK packet (or use the cached value in mysql->net.read_pos */
  if (res == CR_OK)
    pkt_length= (*mysql->methods->read_change_user_result)(mysql);
  else /* res == CR_OK_HANDSHAKE_COMPLETE */
    pkt_length= mpvio.last_read_packet_len;

  DBUG_PRINT ("info", ("OK packet length=%lu", pkt_length));
  if (pkt_length == packet_error)
  {
    if (mysql->net.last_errno == CR_SERVER_LOST)
      set_mysql_extended_error(mysql, CR_SERVER_LOST, unknown_sqlstate,
                               ER(CR_SERVER_LOST_EXTENDED),
                               "reading authorization packet",
                               errno);
    DBUG_RETURN (1);
  }

  if (mysql->net.read_pos[0] == 254)
  {
    /* The server asked to use a different authentication plugin */
    if (pkt_length == 1)
    {
      /* old "use short scramble" packet */
      DBUG_PRINT ("info", ("old use short scramble packet from server"));
      auth_plugin_name= old_password_plugin_name;
      mpvio.cached_server_reply.pkt= (uchar*)mysql->scramble;
      mpvio.cached_server_reply.pkt_len= SCRAMBLE_LENGTH + 1;
    }
    else
    {
      /* new "use different plugin" packet */
      uint len;
      auth_plugin_name= (char*)mysql->net.read_pos + 1;
      len= strlen(auth_plugin_name); /* safe as my_net_read always appends \0 */
      mpvio.cached_server_reply.pkt_len= pkt_length - len - 2;
      mpvio.cached_server_reply.pkt= mysql->net.read_pos + len + 2;
      DBUG_PRINT ("info", ("change plugin packet from server for plugin %s",
                           auth_plugin_name));
    }

    if (!(auth_plugin= (auth_plugin_t *) mysql_client_find_plugin(mysql,
                         auth_plugin_name, MYSQL_CLIENT_AUTHENTICATION_PLUGIN)))
      DBUG_RETURN (1);

    mpvio.plugin= auth_plugin;
    res= auth_plugin->authenticate_user((struct st_plugin_vio *)&mpvio, mysql);

    DBUG_PRINT ("info", ("second authenticate_user returned %s", 
                         res == CR_OK ? "CR_OK" : 
                         res == CR_ERROR ? "CR_ERROR" :
                         res == CR_OK_HANDSHAKE_COMPLETE ? 
                         "CR_OK_HANDSHAKE_COMPLETE" : "error"));
    if (res > CR_OK)
    {
      if (res > CR_ERROR)
        set_mysql_error(mysql, res, unknown_sqlstate);
      else
        if (!mysql->net.last_errno)
          set_mysql_error(mysql, CR_UNKNOWN_ERROR, unknown_sqlstate);
      DBUG_RETURN (1);
    }

    if (res != CR_OK_HANDSHAKE_COMPLETE)
    {
      /* Read what server thinks about out new auth message report */
      if (cli_safe_read(mysql) == packet_error)
      {
        if (mysql->net.last_errno == CR_SERVER_LOST)
          set_mysql_extended_error(mysql, CR_SERVER_LOST, unknown_sqlstate,
                                   ER(CR_SERVER_LOST_EXTENDED),
                                   "reading final connect information",
                                   errno);
        DBUG_RETURN (1);
      }
    }
  }
  /*
    net->read_pos[0] should always be 0 here if the server implements
    the protocol correctly
  */
  DBUG_RETURN (mysql->net.read_pos[0] != 0);
}


static int
connect_sync_or_async(MYSQL *mysql, NET *net, my_socket fd,
                      const struct sockaddr *name, uint namelen)
{
  if (mysql->options.extension && mysql->options.extension->async_context &&
      mysql->options.extension->async_context->active)
  {
    my_bool old_mode;
    vio_blocking(net->vio, FALSE, &old_mode);
    return my_connect_async(mysql->options.extension->async_context, fd,
                            name, namelen, mysql->options.connect_timeout);
  }

  return my_connect(fd, name, namelen, mysql->options.connect_timeout);
}

MYSQL * STDCALL 
CLI_MYSQL_REAL_CONNECT(MYSQL *mysql,const char *host, const char *user,
		       const char *passwd, const char *db,
		       uint port, const char *unix_socket,ulong client_flag)
{
  char		buff[NAME_LEN+USERNAME_LENGTH+100];
  int           scramble_data_len, pkt_scramble_len= 0;
  char          *end,*host_info= 0, *server_version_end, *pkt_end;
  char          *scramble_data;
  const char    *scramble_plugin;
  ulong		pkt_length;
  NET		*net= &mysql->net;
#ifdef __WIN__
  HANDLE	hPipe=INVALID_HANDLE_VALUE;
#endif
#ifdef HAVE_SYS_UN_H
  struct	sockaddr_un UNIXaddr;
#endif
  DBUG_ENTER("mysql_real_connect");
  LINT_INIT(pkt_scramble_len);

  DBUG_PRINT("enter",("host: %s  db: %s  user: %s (client)",
		      host ? host : "(Null)",
		      db ? db : "(Null)",
		      user ? user : "(Null)"));

  /* Test whether we're already connected */
  if (net->vio)
  {
    set_mysql_error(mysql, CR_ALREADY_CONNECTED, unknown_sqlstate);
    DBUG_RETURN(0);
  }

  mysql->methods= &client_methods;
  net->vio = 0;				/* If something goes wrong */
  mysql->client_flag=0;			/* For handshake */

  /* use default options */
  if (mysql->options.my_cnf_file || mysql->options.my_cnf_group)
  {
    mysql_read_default_options(&mysql->options,
			       (mysql->options.my_cnf_file ?
				mysql->options.my_cnf_file : "my"),
			       mysql->options.my_cnf_group);
    my_free(mysql->options.my_cnf_file);
    my_free(mysql->options.my_cnf_group);
    mysql->options.my_cnf_file=mysql->options.my_cnf_group=0;
  }

  /* Some empty-string-tests are done because of ODBC */
  if (!host || !host[0])
    host=mysql->options.host;
  if (!user || !user[0])
  {
    user=mysql->options.user;
    if (!user)
      user= "";
  }
  if (!passwd)
  {
    passwd=mysql->options.password;
#if !defined(DONT_USE_MYSQL_PWD) && !defined(MYSQL_SERVER)
    if (!passwd)
      passwd=getenv("MYSQL_PWD");		/* get it from environment */
#endif
    if (!passwd)
      passwd= "";
  }
  if (!db || !db[0])
    db=mysql->options.db;
  if (!port)
    port=mysql->options.port;
  if (!unix_socket)
    unix_socket=mysql->options.unix_socket;

  mysql->server_status=SERVER_STATUS_AUTOCOMMIT;
  DBUG_PRINT("info", ("Connecting"));

  /*
    Part 0: Grab a socket and connect it to the server
  */
#if defined(HAVE_SMEM)
  if ((!mysql->options.protocol ||
       mysql->options.protocol == MYSQL_PROTOCOL_MEMORY) &&
      (!host || !strcmp(host,LOCAL_HOST)) &&
      mysql->options.shared_memory_base_name)
  {
    DBUG_PRINT("info", ("Using shared memory"));
    if ((create_shared_memory(mysql,net, mysql->options.connect_timeout)) ==
	INVALID_HANDLE_VALUE)
    {
      DBUG_PRINT("error",
		 ("host: '%s'  socket: '%s'  shared memory: %s  have_tcpip: %d",
		  host ? host : "<null>",
		  unix_socket ? unix_socket : "<null>",
		  mysql->options.shared_memory_base_name,
		  (int) have_tcpip));
      if (mysql->options.protocol == MYSQL_PROTOCOL_MEMORY)
	goto error;

      /*
        Try also with PIPE or TCP/IP. Clear the error from
        create_shared_memory().
      */

      net_clear_error(net);
    }
    else
    {
      mysql->options.protocol=MYSQL_PROTOCOL_MEMORY;
      unix_socket = 0;
      host=mysql->options.shared_memory_base_name;
      my_snprintf(host_info=buff, sizeof(buff)-1,
                  ER(CR_SHARED_MEMORY_CONNECTION), host);
    }
  }
#endif /* HAVE_SMEM */
#if defined(HAVE_SYS_UN_H)
  if (!net->vio &&
      (!mysql->options.protocol ||
       mysql->options.protocol == MYSQL_PROTOCOL_SOCKET) &&
      (unix_socket || mysql_unix_port) &&
      (!host || !strcmp(host,LOCAL_HOST)))
  {
    my_socket sock= socket(AF_UNIX, SOCK_STREAM, 0);
    DBUG_PRINT("info", ("Using socket"));
    if (sock == SOCKET_ERROR)
    {
      set_mysql_extended_error(mysql, CR_SOCKET_CREATE_ERROR,
                               unknown_sqlstate,
                               ER(CR_SOCKET_CREATE_ERROR),
                               socket_errno);
      goto error;
    }

    net->vio= vio_new(sock, VIO_TYPE_SOCKET,
                      VIO_LOCALHOST | VIO_BUFFERED_READ);
    if (!net->vio)
    {
      DBUG_PRINT("error",("Unknow protocol %d ", mysql->options.protocol));
      set_mysql_error(mysql, CR_CONN_UNKNOW_PROTOCOL, unknown_sqlstate);
      closesocket(sock);
      goto error;
    }

    host= LOCAL_HOST;
    if (!unix_socket)
      unix_socket= mysql_unix_port;
    host_info= (char*) ER(CR_LOCALHOST_CONNECTION);
    DBUG_PRINT("info", ("Using UNIX sock '%s'", unix_socket));

    bzero((char*) &UNIXaddr, sizeof(UNIXaddr));
    UNIXaddr.sun_family= AF_UNIX;
    strmake_buf(UNIXaddr.sun_path, unix_socket);
    if (connect_sync_or_async(mysql, net, sock,
                              (struct sockaddr *) &UNIXaddr, sizeof(UNIXaddr)))
    {
      DBUG_PRINT("error",("Got error %d on connect to local server",
			  socket_errno));
      set_mysql_extended_error(mysql, CR_CONNECTION_ERROR,
                               unknown_sqlstate,
                               ER(CR_CONNECTION_ERROR),
                               unix_socket, socket_errno);
      vio_delete(net->vio);
      net->vio= 0;
      goto error;
    }
    mysql->options.protocol=MYSQL_PROTOCOL_SOCKET;
  }
#elif defined(__WIN__)
  if (!net->vio &&
      (mysql->options.protocol == MYSQL_PROTOCOL_PIPE ||
       (host && !strcmp(host,LOCAL_HOST_NAMEDPIPE)) ||
       (! have_tcpip && (unix_socket || !host && is_NT()))))
  {
    if ((hPipe= create_named_pipe(mysql, mysql->options.connect_timeout,
                                  (char**) &host, (char**) &unix_socket)) ==
	INVALID_HANDLE_VALUE)
    {
      DBUG_PRINT("error",
		 ("host: '%s'  socket: '%s'  have_tcpip: %d",
		  host ? host : "<null>",
		  unix_socket ? unix_socket : "<null>",
		  (int) have_tcpip));
      if (mysql->options.protocol == MYSQL_PROTOCOL_PIPE ||
	  (host && !strcmp(host,LOCAL_HOST_NAMEDPIPE)) ||
	  (unix_socket && !strcmp(unix_socket,MYSQL_NAMEDPIPE)))
	goto error;
      /* Try also with TCP/IP */
    }
    else
    {
      net->vio= vio_new_win32pipe(hPipe);
      my_snprintf(host_info=buff, sizeof(buff)-1,
                  ER(CR_NAMEDPIPE_CONNECTION), unix_socket);
    }
  }
#endif
  DBUG_PRINT("info", ("net->vio: %p  protocol: %d",
                      net->vio, mysql->options.protocol));
  if (!net->vio &&
      (!mysql->options.protocol ||
       mysql->options.protocol == MYSQL_PROTOCOL_TCP))
  {
    struct addrinfo *res_lst, hints, *t_res;
    int gai_errno;
    char port_buf[NI_MAXSERV];
    my_socket sock= SOCKET_ERROR;
    int saved_error= 0, status= -1;

    unix_socket=0;				/* This is not used */

    if (!port)
      port= mysql_port;

    if (!host)
      host= LOCAL_HOST;

    my_snprintf(host_info=buff, sizeof(buff)-1, ER(CR_TCP_CONNECTION), host);
    DBUG_PRINT("info",("Server name: '%s'.  TCP sock: %d", host, port));
    DBUG_PRINT("info",("IP '%s'", "client"));

    memset(&hints, 0, sizeof(hints));
    hints.ai_socktype= SOCK_STREAM;
    hints.ai_protocol= IPPROTO_TCP;
    hints.ai_family= AF_UNSPEC;

    DBUG_PRINT("info",("IPV6 getaddrinfo %s", host));
    my_snprintf(port_buf, NI_MAXSERV, "%d", port);
    gai_errno= getaddrinfo(host, port_buf, &hints, &res_lst);

    if (gai_errno != 0) 
    { 
      /* 
        For DBUG we are keeping the right message but for client we default to
        historical error message.
      */
      DBUG_PRINT("info",("IPV6 getaddrinfo error %d", gai_errno));
      set_mysql_extended_error(mysql, CR_UNKNOWN_HOST, unknown_sqlstate,
                               ER(CR_UNKNOWN_HOST), host, errno);

      goto error;
    }

    /*
      A hostname might map to multiple IP addresses (IPv4/IPv6). Go over the
      list of IP addresses until a successful connection can be established.
    */
    DBUG_PRINT("info", ("Try connect on all addresses for host."));
    for (t_res= res_lst; t_res; t_res= t_res->ai_next)
    {
      DBUG_PRINT("info", ("Create socket, family: %d  type: %d  proto: %d",
                          t_res->ai_family, t_res->ai_socktype,
                          t_res->ai_protocol));
      sock= socket(t_res->ai_family, t_res->ai_socktype, t_res->ai_protocol);
      if (sock == SOCKET_ERROR)
      {
        saved_error= socket_errno;
        continue;
      }

      net->vio= vio_new(sock, VIO_TYPE_TCPIP, VIO_BUFFERED_READ);
      if (!net->vio)
      {
        set_mysql_error(mysql, CR_OUT_OF_MEMORY, unknown_sqlstate);
        closesocket(sock);
        freeaddrinfo(res_lst);
        goto error;
      }

      DBUG_PRINT("info", ("Connect socket"));
      status= connect_sync_or_async(mysql, net, sock,
                                    t_res->ai_addr, t_res->ai_addrlen);
      /*
        Here we rely on my_connect() to return success only if the
        connect attempt was really successful. Otherwise we would stop
        trying another address, believing we were successful.
      */
      if (!status)
        break;

      /*
        Save value as socket errno might be overwritten due to
        calling a socket function below.
      */
      saved_error= socket_errno;

      DBUG_PRINT("info", ("No success, close socket, try next address."));
      vio_delete(mysql->net.vio);
      mysql->net.vio= 0;
    }
    DBUG_PRINT("info",
               ("End of connect attempts, sock: %d  status: %d  error: %d",
                sock, status, saved_error));

    freeaddrinfo(res_lst);

    if (sock == SOCKET_ERROR)
    {
      set_mysql_extended_error(mysql, CR_IPSOCK_ERROR, unknown_sqlstate,
                                ER(CR_IPSOCK_ERROR), saved_error);
      goto error;
    }

    if (status)
    {
      DBUG_PRINT("error",("Got error %d on connect to '%s'", saved_error, host));
      set_mysql_extended_error(mysql, CR_CONN_HOST_ERROR, unknown_sqlstate,
                                ER(CR_CONN_HOST_ERROR), host, saved_error);
      goto error;
    }
  }

  DBUG_PRINT("info", ("net->vio: %p", net->vio));
  if (!net->vio)
  {
    DBUG_PRINT("error",("Unknow protocol %d ",mysql->options.protocol));
    set_mysql_error(mysql, CR_CONN_UNKNOW_PROTOCOL, unknown_sqlstate);
    goto error;
  }

  if (mysql->options.extension && mysql->options.extension->async_context)
    net->vio->async_context= mysql->options.extension->async_context;

  if (my_net_init(net, net->vio))
  {
    vio_delete(net->vio);
    net->vio = 0;
    set_mysql_error(mysql, CR_OUT_OF_MEMORY, unknown_sqlstate);
    goto error;
  }
  vio_keepalive(net->vio,TRUE);

  /* If user set read_timeout, let it override the default */
  if (mysql->options.read_timeout)
    my_net_set_read_timeout(net, mysql->options.read_timeout);

  /* If user set write_timeout, let it override the default */
  if (mysql->options.write_timeout)
    my_net_set_write_timeout(net, mysql->options.write_timeout);

  if (mysql->options.max_allowed_packet)
    net->max_packet_size= mysql->options.max_allowed_packet;

  /* Get version info */
  mysql->protocol_version= PROTOCOL_VERSION;	/* Assume this */
  if (mysql->options.connect_timeout &&
      vio_poll_read(net->vio, mysql->options.connect_timeout))
  {
    set_mysql_extended_error(mysql, CR_SERVER_LOST, unknown_sqlstate,
                             ER(CR_SERVER_LOST_EXTENDED),
                             "waiting for initial communication packet",
                             errno);
    goto error;
  }

  /*
    Part 1: Connection established, read and parse first packet
  */
  DBUG_PRINT("info", ("Read first packet."));

  if ((pkt_length=cli_safe_read(mysql)) == packet_error)
  {
    if (mysql->net.last_errno == CR_SERVER_LOST)
      set_mysql_extended_error(mysql, CR_SERVER_LOST, unknown_sqlstate,
                               ER(CR_SERVER_LOST_EXTENDED),
                               "reading initial communication packet",
                               errno);
    goto error;
  }
  pkt_end= (char*)net->read_pos + pkt_length;
  /* Check if version of protocol matches current one */
  mysql->protocol_version= net->read_pos[0];
  DBUG_DUMP("packet",(uchar*) net->read_pos,10);
  DBUG_PRINT("info",("mysql protocol version %d, server=%d",
		     PROTOCOL_VERSION, mysql->protocol_version));
  if (mysql->protocol_version != PROTOCOL_VERSION)
  {
    set_mysql_extended_error(mysql, CR_VERSION_ERROR, unknown_sqlstate,
                             ER(CR_VERSION_ERROR), mysql->protocol_version,
                             PROTOCOL_VERSION);
    goto error;
  }
  server_version_end= end= strend((char*) net->read_pos+1);
  mysql->thread_id=uint4korr(end+1);
  end+=5;
  /* 
    Scramble is split into two parts because old clients do not understand
    long scrambles; here goes the first part.
  */
  scramble_data= end;
  scramble_data_len= SCRAMBLE_LENGTH_323 + 1;
  scramble_plugin= old_password_plugin_name;
  end+= scramble_data_len;

  if (pkt_end >= end + 1)
    mysql->server_capabilities=uint2korr(end);
  if (pkt_end >= end + 18)
  {
    /* New protocol with 16 bytes to describe server characteristics */
    mysql->server_language=end[2];
    mysql->server_status=uint2korr(end+3);
    mysql->server_capabilities|= uint2korr(end+5) << 16;
    pkt_scramble_len= end[7];
    if (pkt_scramble_len < 0)
    {
      set_mysql_error(mysql, CR_MALFORMED_PACKET,
                      unknown_sqlstate);        /* purecov: inspected */
      goto error;
    }
  }
  end+= 18;

  if (mysql->options.secure_auth && passwd[0] &&
      !(mysql->server_capabilities & CLIENT_SECURE_CONNECTION))
  {
    set_mysql_error(mysql, CR_SECURE_AUTH, unknown_sqlstate);
    goto error;
  }

  if (mysql_init_character_set(mysql))
    goto error;

  /* Save connection information */
  if (!my_multi_malloc(MYF(0),
		       &mysql->host_info, (uint) strlen(host_info)+1,
		       &mysql->host,      (uint) strlen(host)+1,
		       &mysql->unix_socket,unix_socket ?
		       (uint) strlen(unix_socket)+1 : (uint) 1,
		       &mysql->server_version,
		       (uint) (server_version_end - (char*) net->read_pos + 1),
		       NullS) ||
      !(mysql->user=my_strdup(user,MYF(0))) ||
      !(mysql->passwd=my_strdup(passwd,MYF(0))))
  {
    set_mysql_error(mysql, CR_OUT_OF_MEMORY, unknown_sqlstate);
    goto error;
  }
  strmov(mysql->host_info,host_info);
  strmov(mysql->host,host);
  if (unix_socket)
    strmov(mysql->unix_socket,unix_socket);
  else
    mysql->unix_socket=0;
  strmov(mysql->server_version,(char*) net->read_pos+1);
  mysql->port=port;

  /*
    remove the rpl hack from the version string,
    see RPL_VERSION_HACK comment
  */
  if ((mysql->server_capabilities & CLIENT_PLUGIN_AUTH) &&
      strncmp(mysql->server_version, RPL_VERSION_HACK,
              sizeof(RPL_VERSION_HACK) - 1) == 0)
    mysql->server_version+= sizeof(RPL_VERSION_HACK) - 1;

  if (pkt_end >= end + SCRAMBLE_LENGTH - SCRAMBLE_LENGTH_323 + 1)
  {
    /*
     move the first scramble part - directly in the NET buffer -
     to get a full continuous scramble. We've read all the header,
     and can overwrite it now.
    */
    memmove(end - SCRAMBLE_LENGTH_323, scramble_data,
            SCRAMBLE_LENGTH_323);
    scramble_data= end - SCRAMBLE_LENGTH_323;
    if (mysql->server_capabilities & CLIENT_PLUGIN_AUTH)
    {
      scramble_data_len= pkt_scramble_len;
      scramble_plugin= scramble_data + scramble_data_len;
      if (scramble_data + scramble_data_len > pkt_end)
        scramble_data_len= pkt_end - scramble_data;
    }
    else
    {
      scramble_data_len= pkt_end - scramble_data;
      scramble_plugin= native_password_plugin_name;
    }
  }
  else
    mysql->server_capabilities&= ~CLIENT_SECURE_CONNECTION;

  mysql->client_flag= client_flag;

  /*
    Part 2: invoke the plugin to send the authentication data to the server
  */

  if (run_plugin_auth(mysql, scramble_data, scramble_data_len,
                      scramble_plugin, db))
    goto error;

  /*
    Part 3: authenticated, finish the initialization of the connection
  */

  if (mysql->client_flag & CLIENT_COMPRESS)      /* We will use compression */
    net->compress=1;

  if (db && !mysql->db && mysql_select_db(mysql, db))
  {
    if (mysql->net.last_errno == CR_SERVER_LOST)
        set_mysql_extended_error(mysql, CR_SERVER_LOST, unknown_sqlstate,
                                 ER(CR_SERVER_LOST_EXTENDED),
                                 "Setting intital database",
                                 errno);
    goto error;
  }

  /*
     Using init_commands is not supported when connecting from within the
     server.
  */
#ifndef MYSQL_SERVER
  if (mysql->options.init_commands)
  {
    DYNAMIC_ARRAY *init_commands= mysql->options.init_commands;
    char **ptr= (char**)init_commands->buffer;
    char **end_command= ptr + init_commands->elements;

    my_bool reconnect=mysql->reconnect;
    mysql->reconnect=0;

    for (; ptr < end_command; ptr++)
    {
      int status;

      if (mysql_real_query(mysql,*ptr, (ulong) strlen(*ptr)))
	goto error;

      do {
        if (mysql->fields)
        {
          MYSQL_RES *res;
          if (!(res= cli_use_result(mysql)))
            goto error;
          mysql_free_result(res);
        }
        if ((status= mysql_next_result(mysql)) > 0)
          goto error;
      } while (status == 0);
    }
    mysql->reconnect=reconnect;
  }
#endif

  DBUG_PRINT("exit", ("Mysql handler: 0x%lx", (long) mysql));
  DBUG_RETURN(mysql);

error:
  DBUG_PRINT("error",("message: %u/%s (%s)",
                      net->last_errno,
                      net->sqlstate,
                      net->last_error));
  {
    /* Free alloced memory */
    end_server(mysql);
    mysql_close_free(mysql);
  }
  DBUG_RETURN(0);
}


struct my_hook_data {
  MYSQL *orig_mysql;
  MYSQL *new_mysql;
  /* This is always NULL currently, but restoring does not hurt just in case. */
  Vio *orig_vio;
};
/*
  Callback hook to make the new VIO accessible via the old MYSQL to calling
  application when suspending a non-blocking call during automatic reconnect.
*/
static void
my_suspend_hook(my_bool suspend, void *data)
{
  struct my_hook_data *hook_data= (struct my_hook_data *)data;
  if (suspend)
  {
    hook_data->orig_vio= hook_data->orig_mysql->net.vio;
    hook_data->orig_mysql->net.vio= hook_data->new_mysql->net.vio;
  }
  else
    hook_data->orig_mysql->net.vio= hook_data->orig_vio;
}

my_bool mysql_reconnect(MYSQL *mysql)
{
  MYSQL tmp_mysql;
  struct my_hook_data hook_data;
  struct mysql_async_context *ctxt= NULL;
  DBUG_ENTER("mysql_reconnect");
  DBUG_ASSERT(mysql);
  DBUG_PRINT("enter", ("mysql->reconnect: %d", mysql->reconnect));

  if (!mysql->reconnect ||
      (mysql->server_status & SERVER_STATUS_IN_TRANS) || !mysql->host_info)
  {
    /* Allow reconnect next time */
    mysql->server_status&= ~SERVER_STATUS_IN_TRANS;
    set_mysql_error(mysql, CR_SERVER_GONE_ERROR, unknown_sqlstate);
    DBUG_RETURN(1);
  }
  mysql_init(&tmp_mysql);
  tmp_mysql.options= mysql->options;
  tmp_mysql.options.my_cnf_file= tmp_mysql.options.my_cnf_group= 0;

  /*
    If we are automatically re-connecting inside a non-blocking API call, we
    may need to suspend and yield to the user application during the reconnect.
    If so, the user application will need access to the new VIO already then
    so that it can correctly wait for I/O to become ready.
    To achieve this, we temporarily install a hook that will temporarily put in
    the VIO while we are suspended.
    (The vio will be put in the original MYSQL permanently once we successfully
    reconnect, or be discarded if we fail to reconnect.)
  */
  if (mysql->options.extension &&
      (ctxt= mysql->options.extension->async_context) &&
      mysql->options.extension->async_context->active)
  {
    hook_data.orig_mysql= mysql;
    hook_data.new_mysql= &tmp_mysql;
    hook_data.orig_vio= mysql->net.vio;
    my_context_install_suspend_resume_hook(ctxt, my_suspend_hook, &hook_data);
  }
  if (!mysql_real_connect(&tmp_mysql,mysql->host,mysql->user,mysql->passwd,
			  mysql->db, mysql->port, mysql->unix_socket,
			  mysql->client_flag))
  {
    if (ctxt)
      my_context_install_suspend_resume_hook(ctxt, NULL, NULL);
    mysql->net.last_errno= tmp_mysql.net.last_errno;
    strmov(mysql->net.last_error, tmp_mysql.net.last_error);
    strmov(mysql->net.sqlstate, tmp_mysql.net.sqlstate);
    DBUG_RETURN(1);
  }
  if (mysql_set_character_set(&tmp_mysql, mysql->charset->csname))
  {
    DBUG_PRINT("error", ("mysql_set_character_set() failed"));
    bzero((char*) &tmp_mysql.options,sizeof(tmp_mysql.options));
    mysql_close(&tmp_mysql);
    if (ctxt)
      my_context_install_suspend_resume_hook(ctxt, NULL, NULL);
    mysql->net.last_errno= tmp_mysql.net.last_errno;
    strmov(mysql->net.last_error, tmp_mysql.net.last_error);
    strmov(mysql->net.sqlstate, tmp_mysql.net.sqlstate);
    DBUG_RETURN(1);
  }
  if (ctxt)
    my_context_install_suspend_resume_hook(ctxt, NULL, NULL);

  DBUG_PRINT("info", ("reconnect succeded"));
  tmp_mysql.reconnect= 1;
  tmp_mysql.free_me= mysql->free_me;

  /* Move prepared statements (if any) over to the new mysql object */
  tmp_mysql.stmts= mysql->stmts;
  mysql->stmts= 0;

  /* Don't free options as these are now used in tmp_mysql */
  bzero((char*) &mysql->options,sizeof(mysql->options));
  mysql->free_me=0;
  mysql_close(mysql);
  *mysql=tmp_mysql;
  net_clear(&mysql->net, 1);
  mysql->affected_rows= ~(my_ulonglong) 0;
  DBUG_RETURN(0);
}


/**************************************************************************
  Set current database
**************************************************************************/

int STDCALL
mysql_select_db(MYSQL *mysql, const char *db)
{
  int error;
  DBUG_ENTER("mysql_select_db");
  DBUG_PRINT("enter",("db: '%s'",db));

  if ((error=simple_command(mysql,COM_INIT_DB, (const uchar*) db,
                            (ulong) strlen(db),0)))
    DBUG_RETURN(error);
  my_free(mysql->db);
  mysql->db=my_strdup(db,MYF(MY_WME));
  DBUG_RETURN(0);
}


/*************************************************************************
  Send a QUIT to the server and close the connection
  If handle is alloced by mysql connect free it.
*************************************************************************/

static void mysql_close_free_options(MYSQL *mysql)
{
  DBUG_ENTER("mysql_close_free_options");

  my_free(mysql->options.user);
  my_free(mysql->options.host);
  my_free(mysql->options.password);
  my_free(mysql->options.unix_socket);
  my_free(mysql->options.db);
  my_free(mysql->options.my_cnf_file);
  my_free(mysql->options.my_cnf_group);
  my_free(mysql->options.charset_dir);
  my_free(mysql->options.charset_name);
  my_free(mysql->options.client_ip);
  if (mysql->options.init_commands)
  {
    DYNAMIC_ARRAY *init_commands= mysql->options.init_commands;
    char **ptr= (char**)init_commands->buffer;
    char **end= ptr + init_commands->elements;
    for (; ptr<end; ptr++)
      my_free(*ptr);
    delete_dynamic(init_commands);
    my_free(init_commands);
  }
#if defined(HAVE_OPENSSL) && !defined(EMBEDDED_LIBRARY)
  mysql_ssl_free(mysql);
#endif /* HAVE_OPENSSL && !EMBEDDED_LIBRARY */
#ifdef HAVE_SMEM
  if (mysql->options.shared_memory_base_name != def_shared_memory_base_name)
    my_free(mysql->options.shared_memory_base_name);
#endif /* HAVE_SMEM */
  if (mysql->options.extension)
  {
    struct mysql_async_context *ctxt= mysql->options.extension->async_context;
    my_free(mysql->options.extension->plugin_dir);
    my_free(mysql->options.extension->default_auth);
    if (ctxt)
    {
      my_context_destroy(&ctxt->async_context);
      my_free(ctxt);
    }
    my_free(mysql->options.extension);
  }
  bzero((char*) &mysql->options,sizeof(mysql->options));
  DBUG_VOID_RETURN;
}


static void mysql_close_free(MYSQL *mysql)
{
  my_free(mysql->host_info);
  my_free(mysql->user);
  my_free(mysql->passwd);
  my_free(mysql->db);
#if defined(EMBEDDED_LIBRARY) || MYSQL_VERSION_ID >= 50100
  my_free(mysql->info_buffer);
  mysql->info_buffer= 0;
#endif
  /* Clear pointers for better safety */
  mysql->host_info= mysql->user= mysql->passwd= mysql->db= 0;
}


/**
  For use when the connection to the server has been lost (in which case 
  the server has discarded all information about prepared statements
  associated with the connection).

  Mark all statements in mysql->stmts by setting stmt->mysql= 0 if the
  statement has transitioned beyond the MYSQL_STMT_INIT_DONE state, and
  unlink the statement from the mysql->stmts list.

  The remaining pruned list of statements (if any) is kept in mysql->stmts.

  @param mysql       pointer to the MYSQL object

  @return none
*/
static void mysql_prune_stmt_list(MYSQL *mysql)
{
  LIST *element= mysql->stmts;
  LIST *pruned_list= 0;

  for (; element; element= element->next)
  {
    MYSQL_STMT *stmt= (MYSQL_STMT *) element->data;
    if (stmt->state != MYSQL_STMT_INIT_DONE)
    {
      stmt->mysql= 0;
      stmt->last_errno= CR_SERVER_LOST;
      strmov(stmt->last_error, ER(CR_SERVER_LOST));
      strmov(stmt->sqlstate, unknown_sqlstate);
    }
    else
    {
      pruned_list= list_add(pruned_list, element);
    }
  }

  mysql->stmts= pruned_list;
}


/*
  Clear connection pointer of every statement: this is necessary
  to give error on attempt to use a prepared statement of closed
  connection.

  SYNOPSYS
    mysql_detach_stmt_list()
      stmt_list  pointer to mysql->stmts
      func_name  name of calling function

  NOTE
    There is similar code in mysql_reconnect(), so changes here
    should also be reflected there.
*/

void mysql_detach_stmt_list(LIST **stmt_list __attribute__((unused)),
                            const char *func_name __attribute__((unused)))
{
#ifdef MYSQL_CLIENT
  /* Reset connection handle in all prepared statements. */
  LIST *element= *stmt_list;
  char buff[MYSQL_ERRMSG_SIZE];
  DBUG_ENTER("mysql_detach_stmt_list");

  my_snprintf(buff, sizeof(buff)-1, ER(CR_STMT_CLOSED), func_name);
  for (; element; element= element->next)
  {
    MYSQL_STMT *stmt= (MYSQL_STMT *) element->data;
    set_stmt_error(stmt, CR_STMT_CLOSED, unknown_sqlstate, buff);
    stmt->mysql= 0;
    /* No need to call list_delete for statement here */
  }
  *stmt_list= 0;
  DBUG_VOID_RETURN;
#endif /* MYSQL_CLIENT */
}


/*
  Close a MySQL connection and free all resources attached to it.

  This function is coded in such that it can be called multiple times
  (As some clients call this after mysql_real_connect() fails)
*/

/*
  mysql_close() can actually block, at least in theory, if the socket buffer
  is full when sending the COM_QUIT command.

  On the other hand, the latter part of mysql_close() needs to free the stack
  used for non-blocking operation of blocking stuff, so that later part can
  _not_ be done non-blocking.

  Therefore, mysql_close_slow_part() is used to run the parts of mysql_close()
  that may block. It can be called before mysql_close(), and in that case
  mysql_close() is guaranteed not to need to block.  */
void STDCALL mysql_close_slow_part(MYSQL *mysql)
{
  /* If connection is still up, send a QUIT message */
  if (mysql->net.vio != 0)
  {
    free_old_query(mysql);
    mysql->status=MYSQL_STATUS_READY; /* Force command */
    mysql->reconnect=0;
    simple_command(mysql,COM_QUIT,(uchar*) 0,0,1);
    end_server(mysql);			/* Sets mysql->net.vio= 0 */
  }
}

void STDCALL mysql_close(MYSQL *mysql)
{
  DBUG_ENTER("mysql_close");
  DBUG_PRINT("enter", ("mysql: 0x%lx", (long) mysql));

  if (mysql)					/* Some simple safety */
  {
    mysql_close_slow_part(mysql);
    mysql_close_free_options(mysql);
    mysql_close_free(mysql);
    mysql_detach_stmt_list(&mysql->stmts, "mysql_close");
#ifndef MYSQL_SERVER
    if (mysql->thd)
    {
      (*mysql->methods->free_embedded_thd)(mysql);
      mysql->thd= 0;
    }
#endif
    if (mysql->free_me)
      my_free(mysql);
  }
  DBUG_VOID_RETURN;
}


static my_bool cli_read_query_result(MYSQL *mysql)
{
  uchar *pos;
  ulong field_count;
  MYSQL_DATA *fields;
  ulong length;
  DBUG_ENTER("cli_read_query_result");

  if ((length = cli_safe_read(mysql)) == packet_error)
    DBUG_RETURN(1);
  free_old_query(mysql);		/* Free old result */
#ifdef MYSQL_CLIENT			/* Avoid warn of unused labels*/
get_info:
#endif
  pos=(uchar*) mysql->net.read_pos;
  if ((field_count= net_field_length(&pos)) == 0)
  {
    mysql->affected_rows= net_field_length_ll(&pos);
    mysql->insert_id=	  net_field_length_ll(&pos);
    DBUG_PRINT("info",("affected_rows: %lu  insert_id: %lu",
		       (ulong) mysql->affected_rows,
		       (ulong) mysql->insert_id));
    if (protocol_41(mysql))
    {
      mysql->server_status=uint2korr(pos); pos+=2;
      mysql->warning_count=uint2korr(pos); pos+=2;
    }
    else if (mysql->server_capabilities & CLIENT_TRANSACTIONS)
    {
      /* MySQL 4.0 protocol */
      mysql->server_status=uint2korr(pos); pos+=2;
      mysql->warning_count= 0;
    }
    DBUG_PRINT("info",("status: %u  warning_count: %u",
		       mysql->server_status, mysql->warning_count));
    if (pos < mysql->net.read_pos+length && net_field_length(&pos))
      mysql->info=(char*) pos;
    DBUG_RETURN(0);
  }
#ifdef MYSQL_CLIENT
  if (field_count == NULL_LENGTH)		/* LOAD DATA LOCAL INFILE */
  {
    int error;

    if (!(mysql->options.client_flag & CLIENT_LOCAL_FILES))
    {
      set_mysql_error(mysql, CR_MALFORMED_PACKET, unknown_sqlstate);
      DBUG_RETURN(1);
    }   

    error= handle_local_infile(mysql,(char*) pos);
    if ((length= cli_safe_read(mysql)) == packet_error || error)
      DBUG_RETURN(1);
    goto get_info;				/* Get info packet */
  }
#endif
  if (!(mysql->server_status & SERVER_STATUS_AUTOCOMMIT))
    mysql->server_status|= SERVER_STATUS_IN_TRANS;

  if (!(fields=cli_read_rows(mysql,(MYSQL_FIELD*)0, protocol_41(mysql) ? 7:5)))
    DBUG_RETURN(1);
  if (!(mysql->fields=unpack_fields(mysql, fields,&mysql->field_alloc,
				    (uint) field_count,0,
				    mysql->server_capabilities)))
    DBUG_RETURN(1);
  mysql->status= MYSQL_STATUS_GET_RESULT;
  mysql->field_count= (uint) field_count;
  DBUG_PRINT("exit",("ok"));
  DBUG_RETURN(0);
}


/*
  Send the query and return so we can do something else.
  Needs to be followed by mysql_read_query_result() when we want to
  finish processing it.
*/

int STDCALL
mysql_send_query(MYSQL* mysql, const char* query, ulong length)
{
  DBUG_ENTER("mysql_send_query");
  DBUG_RETURN(simple_command(mysql, COM_QUERY, (uchar*) query, length, 1));
}


int STDCALL
mysql_real_query(MYSQL *mysql, const char *query, ulong length)
{
  DBUG_ENTER("mysql_real_query");
  DBUG_PRINT("enter",("handle: 0x%lx", (long) mysql));
  DBUG_PRINT("query",("Query = '%-.4096s'",query));

  if (mysql_send_query(mysql,query,length))
    DBUG_RETURN(1);
  DBUG_RETURN((int) (*mysql->methods->read_query_result)(mysql));
}


/**************************************************************************
  Alloc result struct for buffered results. All rows are read to buffer.
  mysql_data_seek may be used.
**************************************************************************/

MYSQL_RES * STDCALL mysql_store_result(MYSQL *mysql)
{
  MYSQL_RES *result;
  DBUG_ENTER("mysql_store_result");

  if (!mysql->fields)
    DBUG_RETURN(0);
  if (mysql->status != MYSQL_STATUS_GET_RESULT)
  {
    set_mysql_error(mysql, CR_COMMANDS_OUT_OF_SYNC, unknown_sqlstate);
    DBUG_RETURN(0);
  }
  mysql->status=MYSQL_STATUS_READY;		/* server is ready */
  if (!(result=(MYSQL_RES*) my_malloc((uint) (sizeof(MYSQL_RES)+
					      sizeof(ulong) *
					      mysql->field_count),
				      MYF(MY_WME | MY_ZEROFILL))))
  {
    set_mysql_error(mysql, CR_OUT_OF_MEMORY, unknown_sqlstate);
    DBUG_RETURN(0);
  }
  result->methods= mysql->methods;
  result->eof=1;				/* Marker for buffered */
  result->lengths=(ulong*) (result+1);
  if (!(result->data=
	(*mysql->methods->read_rows)(mysql,mysql->fields,mysql->field_count)))
  {
    my_free(result);
    DBUG_RETURN(0);
  }
  mysql->affected_rows= result->row_count= result->data->rows;
  result->data_cursor=	result->data->data;
  result->fields=	mysql->fields;
  result->field_alloc=	mysql->field_alloc;
  result->field_count=	mysql->field_count;
  /* The rest of result members is bzeroed in malloc */
  mysql->fields=0;				/* fields is now in result */
  clear_alloc_root(&mysql->field_alloc);
  /* just in case this was mistakenly called after mysql_stmt_execute() */
  mysql->unbuffered_fetch_owner= 0;
  DBUG_RETURN(result);				/* Data fetched */
}


/**************************************************************************
  Alloc struct for use with unbuffered reads. Data is fetched by domand
  when calling to mysql_fetch_row.
  mysql_data_seek is a noop.

  No other queries may be specified with the same MYSQL handle.
  There shouldn't be much processing per row because mysql server shouldn't
  have to wait for the client (and will not wait more than 30 sec/packet).
**************************************************************************/

static MYSQL_RES * cli_use_result(MYSQL *mysql)
{
  MYSQL_RES *result;
  DBUG_ENTER("cli_use_result");

  if (!mysql->fields)
    DBUG_RETURN(0);
  if (mysql->status != MYSQL_STATUS_GET_RESULT)
  {
    set_mysql_error(mysql, CR_COMMANDS_OUT_OF_SYNC, unknown_sqlstate);
    DBUG_RETURN(0);
  }
  if (!(result=(MYSQL_RES*) my_malloc(sizeof(*result)+
				      sizeof(ulong)*mysql->field_count,
				      MYF(MY_WME | MY_ZEROFILL))))
    DBUG_RETURN(0);
  result->lengths=(ulong*) (result+1);
  result->methods= mysql->methods;
  if (!(result->row=(MYSQL_ROW)
	my_malloc(sizeof(result->row[0])*(mysql->field_count+1), MYF(MY_WME))))
  {					/* Ptrs: to one row */
    my_free(result);
    DBUG_RETURN(0);
  }
  result->fields=	mysql->fields;
  result->field_alloc=	mysql->field_alloc;
  result->field_count=	mysql->field_count;
  result->current_field=0;
  result->handle=	mysql;
  result->current_row=	0;
  mysql->fields=0;			/* fields is now in result */
  clear_alloc_root(&mysql->field_alloc);
  mysql->status=MYSQL_STATUS_USE_RESULT;
  mysql->unbuffered_fetch_owner= &result->unbuffered_fetch_cancelled;
  DBUG_RETURN(result);			/* Data is read to be fetched */
}


/**************************************************************************
  Return next row of the query results
**************************************************************************/

MYSQL_ROW STDCALL
mysql_fetch_row(MYSQL_RES *res)
{
  DBUG_ENTER("mysql_fetch_row");
  if (!res->data)
  {						/* Unbufferred fetch */
    if (!res->eof)
    {
      MYSQL *mysql= res->handle;
      if (mysql->status != MYSQL_STATUS_USE_RESULT)
      {
        set_mysql_error(mysql,
                        res->unbuffered_fetch_cancelled ? 
                        CR_FETCH_CANCELED : CR_COMMANDS_OUT_OF_SYNC,
                        unknown_sqlstate);
      }
      else if (!(read_one_row(mysql, res->field_count, res->row, res->lengths)))
      {
	res->row_count++;
	DBUG_RETURN(res->current_row=res->row);
      }
      DBUG_PRINT("info",("end of data"));
      res->eof=1;
      mysql->status=MYSQL_STATUS_READY;
      /*
        Reset only if owner points to us: there is a chance that somebody
        started new query after mysql_stmt_close():
      */
      if (mysql->unbuffered_fetch_owner == &res->unbuffered_fetch_cancelled)
        mysql->unbuffered_fetch_owner= 0;
      /* Don't clear handle in mysql_free_result */
      res->handle=0;
    }
    DBUG_RETURN((MYSQL_ROW) NULL);
  }
  {
    MYSQL_ROW tmp;
    if (!res->data_cursor)
    {
      DBUG_PRINT("info",("end of data"));
      DBUG_RETURN(res->current_row=(MYSQL_ROW) NULL);
    }
    tmp = res->data_cursor->data;
    res->data_cursor = res->data_cursor->next;
    DBUG_RETURN(res->current_row=tmp);
  }
}


/**************************************************************************
  Get column lengths of the current row
  If one uses mysql_use_result, res->lengths contains the length information,
  else the lengths are calculated from the offset between pointers.
**************************************************************************/

ulong * STDCALL
mysql_fetch_lengths(MYSQL_RES *res)
{
  MYSQL_ROW column;

  if (!(column=res->current_row))
    return 0;					/* Something is wrong */
  if (res->data)
    (*res->methods->fetch_lengths)(res->lengths, column, res->field_count);
  return res->lengths;
}


#define ASYNC_CONTEXT_DEFAULT_STACK_SIZE (4096*15)

int STDCALL
mysql_options(MYSQL *mysql,enum mysql_option option, const void *arg)
{
  struct mysql_async_context *ctxt;
  size_t stacksize;

  DBUG_ENTER("mysql_options");
  DBUG_PRINT("enter",("option: %d",(int) option));
  switch (option) {
  case MYSQL_OPT_CONNECT_TIMEOUT:
    mysql->options.connect_timeout= *(uint*) arg;
    break;
  case MYSQL_OPT_READ_TIMEOUT:
    mysql->options.read_timeout= *(uint*) arg;
    break;
  case MYSQL_OPT_WRITE_TIMEOUT:
    mysql->options.write_timeout= *(uint*) arg;
    break;
  case MYSQL_OPT_COMPRESS:
    mysql->options.compress= 1;			/* Remember for connect */
    mysql->options.client_flag|= CLIENT_COMPRESS;
    break;
  case MYSQL_OPT_NAMED_PIPE:			/* This option is depricated */
    mysql->options.protocol=MYSQL_PROTOCOL_PIPE; /* Force named pipe */
    break;
  case MYSQL_OPT_LOCAL_INFILE:			/* Allow LOAD DATA LOCAL ?*/
    if (!arg || test(*(uint*) arg))
      mysql->options.client_flag|= CLIENT_LOCAL_FILES;
    else
      mysql->options.client_flag&= ~CLIENT_LOCAL_FILES;
    break;
  case MYSQL_INIT_COMMAND:
    add_init_command(&mysql->options,arg);
    break;
  case MYSQL_READ_DEFAULT_FILE:
    my_free(mysql->options.my_cnf_file);
    mysql->options.my_cnf_file=my_strdup(arg,MYF(MY_WME));
    break;
  case MYSQL_READ_DEFAULT_GROUP:
    my_free(mysql->options.my_cnf_group);
    mysql->options.my_cnf_group=my_strdup(arg,MYF(MY_WME));
    break;
  case MYSQL_SET_CHARSET_DIR:
    my_free(mysql->options.charset_dir);
    mysql->options.charset_dir=my_strdup(arg,MYF(MY_WME));
    break;
  case MYSQL_SET_CHARSET_NAME:
    my_free(mysql->options.charset_name);
    mysql->options.charset_name=my_strdup(arg,MYF(MY_WME));
    break;
  case MYSQL_OPT_PROTOCOL:
    mysql->options.protocol= *(uint*) arg;
    break;
  case MYSQL_SHARED_MEMORY_BASE_NAME:
#ifdef HAVE_SMEM
    if (mysql->options.shared_memory_base_name != def_shared_memory_base_name)
      my_free(mysql->options.shared_memory_base_name);
    mysql->options.shared_memory_base_name=my_strdup(arg,MYF(MY_WME));
#endif
    break;
  case MYSQL_OPT_USE_REMOTE_CONNECTION:
  case MYSQL_OPT_USE_EMBEDDED_CONNECTION:
  case MYSQL_OPT_GUESS_CONNECTION:
    mysql->options.methods_to_use= option;
    break;
  case MYSQL_SET_CLIENT_IP:
    my_free(mysql->options.client_ip);
    mysql->options.client_ip= my_strdup(arg, MYF(MY_WME));
    break;
  case MYSQL_SECURE_AUTH:
    mysql->options.secure_auth= *(my_bool *) arg;
    break;
  case MYSQL_REPORT_DATA_TRUNCATION:
    mysql->options.report_data_truncation= test(*(my_bool *) arg);
    break;
  case MYSQL_OPT_RECONNECT:
    mysql->reconnect= *(my_bool *) arg;
    break;
  case MYSQL_OPT_SSL_VERIFY_SERVER_CERT:
    if (*(my_bool*) arg)
      mysql->options.client_flag|= CLIENT_SSL_VERIFY_SERVER_CERT;
    else
      mysql->options.client_flag&= ~CLIENT_SSL_VERIFY_SERVER_CERT;
    break;
  case MYSQL_PLUGIN_DIR:
    EXTENSION_SET_STRING(&mysql->options, plugin_dir, arg);
    break;
  case MYSQL_DEFAULT_AUTH:
    EXTENSION_SET_STRING(&mysql->options, default_auth, arg);
    break;
  case MYSQL_ENABLE_CLEARTEXT_PLUGIN:
    break;
  case MYSQL_PROGRESS_CALLBACK:
    if (!mysql->options.extension)
      mysql->options.extension= (struct st_mysql_options_extention *)
        my_malloc(sizeof(struct st_mysql_options_extention),
                  MYF(MY_WME | MY_ZEROFILL));
    if (mysql->options.extension)
      mysql->options.extension->report_progress= 
        (void (*)(const MYSQL *, uint, uint, double, const char *, uint)) arg;
    break;
  case MYSQL_OPT_NONBLOCK:
    if (mysql->options.extension &&
        (ctxt = mysql->options.extension->async_context) != 0)
    {
      /*
        We must not allow changing the stack size while a non-blocking call is
        suspended (as the stack is then in use).
      */
      if (ctxt->suspended)
        DBUG_RETURN(1);
      my_context_destroy(&ctxt->async_context);
      my_free(ctxt);
    }
    if (!(ctxt= (struct mysql_async_context *)
          my_malloc(sizeof(*ctxt), MYF(MY_ZEROFILL))))
    {
      set_mysql_error(mysql, CR_OUT_OF_MEMORY, unknown_sqlstate);
      DBUG_RETURN(1);
    }
    stacksize= 0;
    if (arg)
      stacksize= *(const size_t *)arg;
    if (!stacksize)
      stacksize= ASYNC_CONTEXT_DEFAULT_STACK_SIZE;
    if (my_context_init(&ctxt->async_context, stacksize))
    {
      set_mysql_error(mysql, CR_OUT_OF_MEMORY, unknown_sqlstate);
      my_free(ctxt);
      DBUG_RETURN(1);
    }
    EXTENSION_SET(&(mysql->options), async_context, ctxt)
    if (mysql->net.vio)
      mysql->net.vio->async_context= ctxt;
    break;
  default:
    DBUG_RETURN(1);
  }
  DBUG_RETURN(0);
}


/****************************************************************************
  Functions to get information from the MySQL structure
  These are functions to make shared libraries more usable.
****************************************************************************/

/* MYSQL_RES */
my_ulonglong STDCALL mysql_num_rows(MYSQL_RES *res)
{
  return res->row_count;
}

unsigned int STDCALL mysql_num_fields(MYSQL_RES *res)
{
  return res->field_count;
}

uint STDCALL mysql_errno(MYSQL *mysql)
{
  return mysql ? mysql->net.last_errno : mysql_server_last_errno;
}


const char * STDCALL mysql_error(MYSQL *mysql)
{
  return mysql ? mysql->net.last_error : mysql_server_last_error;
}


/*
  Get version number for server in a form easy to test on

  SYNOPSIS
    mysql_get_server_version()
    mysql		Connection

  EXAMPLE
    MariaDB-4.1.0-alfa ->  40100
  
  NOTES
    We will ensure that a newer server always has a bigger number.

  RETURN
   Signed number > 323000
   Zero if there is no connection
*/

ulong STDCALL
mysql_get_server_version(MYSQL *mysql)
{
  ulong major= 0, minor= 0, version= 0;

  if (mysql->server_version)
  {
    const char *pos= mysql->server_version;
    char *end_pos;
    /* Skip possible prefix */
    while (*pos && !my_isdigit(&my_charset_latin1, *pos))
      pos++;
    major=   strtoul(pos, &end_pos, 10);	pos=end_pos+1;
    minor=   strtoul(pos, &end_pos, 10);	pos=end_pos+1;
    version= strtoul(pos, &end_pos, 10);
  }
  else
  {
    set_mysql_error(mysql, CR_COMMANDS_OUT_OF_SYNC, unknown_sqlstate);
  }

  return major*10000 + minor*100 + version;
}


/* 
   mysql_set_character_set function sends SET NAMES cs_name to
   the server (which changes character_set_client, character_set_result
   and character_set_connection) and updates mysql->charset so other
   functions like mysql_real_escape will work correctly.
*/
int STDCALL mysql_set_character_set(MYSQL *mysql, const char *cs_name)
{
  CHARSET_INFO *cs;
  const char *save_csdir= charsets_dir;

  if (mysql->options.charset_dir)
    charsets_dir= mysql->options.charset_dir;

  if (strlen(cs_name) < MY_CS_NAME_SIZE &&
     (cs= get_charset_by_csname(cs_name, MY_CS_PRIMARY, MYF(0))))
  {
    char buff[MY_CS_NAME_SIZE + 10];
    charsets_dir= save_csdir;
    /* Skip execution of "SET NAMES" for pre-4.1 servers */
    if (mysql_get_server_version(mysql) < 40100)
      return 0;
    sprintf(buff, "SET NAMES %s", cs_name);
    if (!mysql_real_query(mysql, buff, (uint) strlen(buff)))
    {
      mysql->charset= cs;
    }
  }
  else
  {
    char cs_dir_name[FN_REFLEN];
    get_charsets_dir(cs_dir_name);
    set_mysql_extended_error(mysql, CR_CANT_READ_CHARSET, unknown_sqlstate,
                             ER(CR_CANT_READ_CHARSET), cs_name, cs_dir_name);
  }
  charsets_dir= save_csdir;
  return mysql->net.last_errno;
}

/**
  client authentication plugin that does native MySQL authentication
  using a 20-byte (4.1+) scramble
*/
static int native_password_auth_client(MYSQL_PLUGIN_VIO *vio, MYSQL *mysql)
{
  int pkt_len;
  uchar *pkt;

  DBUG_ENTER("native_password_auth_client");


  if (((MCPVIO_EXT *)vio)->mysql_change_user)
  {
    /*
      in mysql_change_user() the client sends the first packet.
      we use the old scramble.
    */
    pkt= (uchar*)mysql->scramble;
    pkt_len= SCRAMBLE_LENGTH + 1;
  }
  else
  {
    /* read the scramble */
    if ((pkt_len= vio->read_packet(vio, &pkt)) < 0)
      DBUG_RETURN(CR_ERROR);

    if (pkt_len != SCRAMBLE_LENGTH + 1)
      DBUG_RETURN(CR_SERVER_HANDSHAKE_ERR);

    /* save it in MYSQL */
    memcpy(mysql->scramble, pkt, SCRAMBLE_LENGTH);
    mysql->scramble[SCRAMBLE_LENGTH] = 0;
  }

  if (mysql->passwd[0])
  {
    char scrambled[SCRAMBLE_LENGTH + 1];
    DBUG_PRINT("info", ("sending scramble"));
    scramble(scrambled, (char*)pkt, mysql->passwd);
    if (vio->write_packet(vio, (uchar*)scrambled, SCRAMBLE_LENGTH))
      DBUG_RETURN(CR_ERROR);
  }
  else
  {
    DBUG_PRINT("info", ("no password"));
    if (vio->write_packet(vio, 0, 0)) /* no password */
      DBUG_RETURN(CR_ERROR);
  }

  DBUG_RETURN(CR_OK);
}

/**
  client authentication plugin that does old MySQL authentication
  using an 8-byte (4.0-) scramble
*/
static int old_password_auth_client(MYSQL_PLUGIN_VIO *vio, MYSQL *mysql)
{
  uchar *pkt;
  int pkt_len;

  DBUG_ENTER("old_password_auth_client");

  if (((MCPVIO_EXT *)vio)->mysql_change_user)
  {
    /*
      in mysql_change_user() the client sends the first packet.
      we use the old scramble.
    */
    pkt= (uchar*)mysql->scramble;
    pkt_len= SCRAMBLE_LENGTH_323 + 1;
  }
  else
  {
    /* read the scramble */
    if ((pkt_len= vio->read_packet(vio, &pkt)) < 0)
      DBUG_RETURN(CR_ERROR);

    if (pkt_len != SCRAMBLE_LENGTH_323 + 1 &&
        pkt_len != SCRAMBLE_LENGTH + 1)
        DBUG_RETURN(CR_SERVER_HANDSHAKE_ERR);

    /* save it in MYSQL */
    memmove(mysql->scramble, pkt, pkt_len - 1);
    mysql->scramble[pkt_len - 1] = 0;
  }

  if (mysql->passwd[0])
  {
    char scrambled[SCRAMBLE_LENGTH_323 + 1];
    scramble_323(scrambled, (char*)pkt, mysql->passwd);
    if (vio->write_packet(vio, (uchar*)scrambled, SCRAMBLE_LENGTH_323 + 1))
      DBUG_RETURN(CR_ERROR);
  }
  else
    if (vio->write_packet(vio, 0, 0)) /* no password */
      DBUG_RETURN(CR_ERROR);

  DBUG_RETURN(CR_OK);
}


my_socket STDCALL
mysql_get_socket(const MYSQL *mysql)
{
  if (mysql->net.vio)
    return mysql->net.vio->sd;
  return INVALID_SOCKET;
}<|MERGE_RESOLUTION|>--- conflicted
+++ resolved
@@ -1203,10 +1203,9 @@
   char *opt_var= NULL;
   if (arg)
   {
-    char *buff= (char *)my_malloc(FN_REFLEN + 1, MYF(MY_WME));
+    char buff[FN_REFLEN + 1];
     unpack_filename(buff, (char *)arg);
     opt_var= my_strdup(buff, MYF(MY_WME));
-    my_free(buff);
   }
   return opt_var;
 }
@@ -1806,22 +1805,15 @@
 {
   DBUG_ENTER("mysql_ssl_set");
 #if defined(HAVE_OPENSSL) && !defined(EMBEDDED_LIBRARY)
-<<<<<<< HEAD
   my_free(mysql->options.ssl_key);
   my_free(mysql->options.ssl_cert);
   my_free(mysql->options.ssl_ca);
   my_free(mysql->options.ssl_capath);
   my_free(mysql->options.ssl_cipher);
-  mysql->options.ssl_key=    strdup_if_not_null(key);
-  mysql->options.ssl_cert=   strdup_if_not_null(cert);
-  mysql->options.ssl_ca=     strdup_if_not_null(ca);
-  mysql->options.ssl_capath= strdup_if_not_null(capath);
-=======
   mysql->options.ssl_key=    set_ssl_option_unpack_path(key);
   mysql->options.ssl_cert=   set_ssl_option_unpack_path(cert);
   mysql->options.ssl_ca=     set_ssl_option_unpack_path(ca);
   mysql->options.ssl_capath= set_ssl_option_unpack_path(capath);
->>>>>>> ef3f09f0
   mysql->options.ssl_cipher= strdup_if_not_null(cipher);
   mysql->options.use_ssl= TRUE;
 #endif /* HAVE_OPENSSL && !EMBEDDED_LIBRARY */
