#! /bin/sh

<<<<<<< HEAD
# Assume Forte is installed in /opt/SUNWSpro and ld is installed in
# /usr/ccs/bin

PATH=/opt/SUNWspro/bin:/usr/ccs/bin:/usr/sfw/bin:/opt/csw/bin:$PATH

prefix="/usr/local/mysql"
if test -n "$MYSQL_BUILD_PREFIX"
then
  prefix="$MYSQL_BUILD_PREFIX"
fi

make -k maintainer-clean || true
=======
# Copyright (C) 2001, 2005 MySQL AB
# 
# This program is free software; you can redistribute it and/or modify
# it under the terms of the GNU General Public License as published by
# the Free Software Foundation; version 2 of the License.
# 
# This program is distributed in the hope that it will be useful,
# but WITHOUT ANY WARRANTY; without even the implied warranty of
# MERCHANTABILITY or FITNESS FOR A PARTICULAR PURPOSE.  See the
# GNU General Public License for more details.
# 
# You should have received a copy of the GNU General Public License
# along with this program; if not, write to the Free Software
# Foundation, Inc., 59 Temple Place, Suite 330, Boston, MA  02111-1307  USA

gmake -k clean || true
>>>>>>> a1a90798
/bin/rm -f */.deps/*.P config.cache
 
path=`dirname $0`
. "$path/autorun.sh"

# For "optimal" code for this computer add -fast to EXTRA
# To compile 32/64 bit, uncomment/comment EXTRA_64_BIT

EXTRA_64_BIT="-m64"
EXTRA="-fast"			# Remove comment to target current machine

#
# The following should not need to be touched
#

STD="-mt -D_FORTEC_ $EXTRA $EXTRA_64_BIT"
CC=cc-5.0 CFLAGS="-Xa -xstrconst $STD" \
CXX=CC CXXFLAGS="-noex $STD" LIBS="-lmtmalloc" \
./configure --prefix=/usr/local/mysql --enable-assembler --with-extra-charsets=complex --enable-thread-safe-client --prefix=$PREFIX

make -j 4
if [ $? = 0 ]
then
  make test
fi<|MERGE_RESOLUTION|>--- conflicted
+++ resolved
@@ -1,19 +1,5 @@
 #! /bin/sh
 
-<<<<<<< HEAD
-# Assume Forte is installed in /opt/SUNWSpro and ld is installed in
-# /usr/ccs/bin
-
-PATH=/opt/SUNWspro/bin:/usr/ccs/bin:/usr/sfw/bin:/opt/csw/bin:$PATH
-
-prefix="/usr/local/mysql"
-if test -n "$MYSQL_BUILD_PREFIX"
-then
-  prefix="$MYSQL_BUILD_PREFIX"
-fi
-
-make -k maintainer-clean || true
-=======
 # Copyright (C) 2001, 2005 MySQL AB
 # 
 # This program is free software; you can redistribute it and/or modify
@@ -29,8 +15,18 @@
 # along with this program; if not, write to the Free Software
 # Foundation, Inc., 59 Temple Place, Suite 330, Boston, MA  02111-1307  USA
 
-gmake -k clean || true
->>>>>>> a1a90798
+# Assume Forte is installed in /opt/SUNWSpro and ld is installed in
+# /usr/ccs/bin
+
+PATH=/opt/SUNWspro/bin:/usr/ccs/bin:/usr/sfw/bin:/opt/csw/bin:$PATH
+
+prefix="/usr/local/mysql"
+if test -n "$MYSQL_BUILD_PREFIX"
+then
+  prefix="$MYSQL_BUILD_PREFIX"
+fi
+
+make -k maintainer-clean || true
 /bin/rm -f */.deps/*.P config.cache
  
 path=`dirname $0`
