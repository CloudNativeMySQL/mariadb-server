
%define mysql_version		@VERSION@

# use "rpmbuild --with static" or "rpm --define '_with_static 1'" (for RPM 3.x)
# to enable static linking (off by default)
%{?_with_static:%define STATIC_BUILD 1}
%{!?_with_static:%define STATIC_BUILD 0}

# use "rpmbuild --with yassl" or "rpm --define '_with_yassl 1'" (for RPM 3.x)
# to build with yaSSL support (off by default)
%{?_with_yassl:%define YASSL_BUILD 1}
%{!?_with_yassl:%define YASSL_BUILD 0}

%if %{STATIC_BUILD}
%define release 0
%else
%define release 0.glibc23
%endif
%define license GPL
%define mysqld_user		mysql
%define mysqld_group	mysql
%define server_suffix -standard
%define mysqldatadir /var/lib/mysql

# We don't package all files installed into the build root by intention -
# See BUG#998 for details.
%define _unpackaged_files_terminate_build 0

%define see_base For a description of MySQL see the base MySQL RPM or http://www.mysql.com

# On SuSE 9 no separate "debuginfo" package is built. To enable basic
# debugging on that platform, we don't strip binaries on SuSE 9. We
# disable the strip of binaries by redefining the RPM macro
# "__os_install_post" leaving out the script calls that normally does
# this. We do this in all cases, as on platforms where "debuginfo" is
# created, a script "find-debuginfo.sh" will be called that will do
# the strip anyway, part of separating the executable and debug
# information into separate files put into separate packages.
#
# Some references (shows more advanced conditional usage):
# http://www.redhat.com/archives/rpm-list/2001-November/msg00257.html
# http://www.redhat.com/archives/rpm-list/2003-February/msg00275.html
# http://www.redhat.com/archives/rhl-devel-list/2004-January/msg01546.html
# http://lists.opensuse.org/archive/opensuse-commit/2006-May/1171.html

%define __os_install_post /usr/lib/rpm/brp-compress

Name: MySQL
Summary:	MySQL: a very fast and reliable SQL database server
Group:		Applications/Databases
Version:	@MYSQL_NO_DASH_VERSION@
Release:	%{release}
License:	%{license}
Source:		http://www.mysql.com/Downloads/MySQL-@MYSQL_BASE_VERSION@/mysql-%{mysql_version}.tar.gz
URL:		http://www.mysql.com/
Packager:	MySQL Production Engineering Team <build@mysql.com>
Vendor:		MySQL AB
Provides:	msqlormysql MySQL-server mysql
BuildRequires: ncurses-devel
Obsoletes:	mysql

# Think about what you use here since the first step is to
# run a rm -rf
BuildRoot:    %{_tmppath}/%{name}-%{version}-build

# From the manual
%description
The MySQL(TM) software delivers a very fast, multi-threaded, multi-user,
and robust SQL (Structured Query Language) database server. MySQL Server
is intended for mission-critical, heavy-load production systems as well
as for embedding into mass-deployed software. MySQL is a trademark of
MySQL AB.

The MySQL software has Dual Licensing, which means you can use the MySQL
software free of charge under the GNU General Public License
(http://www.gnu.org/licenses/). You can also purchase commercial MySQL
licenses from MySQL AB if you do not wish to be bound by the terms of
the GPL. See the chapter "Licensing and Support" in the manual for
further info.

The MySQL web site (http://www.mysql.com/) provides the latest
news and information about the MySQL software. Also please see the
documentation and the manual for more information.

%package server
Summary:	MySQL: a very fast and reliable SQL database server
Group:		Applications/Databases
Requires: coreutils grep procps /usr/sbin/useradd /usr/sbin/groupadd /sbin/chkconfig
Provides:	msqlormysql mysql-server mysql MySQL
Obsoletes:	MySQL mysql mysql-server

%description server
The MySQL(TM) software delivers a very fast, multi-threaded, multi-user,
and robust SQL (Structured Query Language) database server. MySQL Server
is intended for mission-critical, heavy-load production systems as well
as for embedding into mass-deployed software. MySQL is a trademark of
MySQL AB.

The MySQL software has Dual Licensing, which means you can use the MySQL
software free of charge under the GNU General Public License
(http://www.gnu.org/licenses/). You can also purchase commercial MySQL
licenses from MySQL AB if you do not wish to be bound by the terms of
the GPL. See the chapter "Licensing and Support" in the manual for
further info.

The MySQL web site (http://www.mysql.com/) provides the latest
news and information about the MySQL software. Also please see the
documentation and the manual for more information.

This package includes the MySQL server binary (incl. InnoDB) as well
as related utilities to run and administrate a MySQL server.

If you want to access and work with the database, you have to install
package "MySQL-client" as well!

%package client
Summary: MySQL - Client
Group: Applications/Databases
Obsoletes: mysql-client
Provides: mysql-client

%description client
This package contains the standard MySQL clients and administration tools. 

%{see_base}

%package ndb-storage
Summary:	MySQL - ndbcluster storage engine
Group:		Applications/Databases

%description ndb-storage
This package contains the ndbcluster storage engine. 
It is necessary to have this package installed on all 
computers that should store ndbcluster table data.

%{see_base}

%package ndb-management
Summary:	MySQL - ndbcluster storage engine management
Group:		Applications/Databases

%description ndb-management
This package contains ndbcluster storage engine management.
It is necessary to have this package installed on at least 
one computer in the cluster.

%{see_base}

%package ndb-tools
Summary:	MySQL - ndbcluster storage engine basic tools
Group:		Applications/Databases

%description ndb-tools
This package contains ndbcluster storage engine basic tools.

%{see_base}

%package ndb-extra
Summary:	MySQL - ndbcluster storage engine extra tools
Group:		Applications/Databases

%description ndb-extra
This package contains some extra ndbcluster storage engine tools for the advanced user.
They should be used with caution.

%{see_base}

%package test
Requires: %{name}-client perl-DBI perl
Summary: MySQL - Test suite
Group: Applications/Databases
Provides: mysql-test
Obsoletes: mysql-bench mysql-test
AutoReqProv: no

%description test
This package contains the MySQL regression test suite.

%{see_base}

%package devel
Summary: MySQL - Development header files and libraries
Group: Applications/Databases
Provides: mysql-devel
Obsoletes: mysql-devel

%description devel
This package contains the development header files and libraries
necessary to develop MySQL client applications.

%{see_base}

%package shared
Summary: MySQL - Shared libraries
Group: Applications/Databases

%description shared
This package contains the shared libraries (*.so*) which certain
languages and applications need to dynamically load and use MySQL.

%package embedded
Requires: %{name}-devel
Summary: MySQL - embedded library
Group: Applications/Databases
Obsoletes: mysql-embedded

%description embedded
This package contains the MySQL server as an embedded library.

The embedded MySQL server library makes it possible to run a
full-featured MySQL server inside the client application.
The main benefits are increased speed and more simple management
for embedded applications.

The API is identical for the embedded MySQL version and the
client/server version.

%{see_base}

%prep
# We unpack the source two times, for 'debug' and 'release' build.
%setup -T -a 0 -c -n mysql-%{mysql_version}
mv mysql-%{mysql_version} mysql-debug-%{mysql_version}
%setup -D -T -a 0 -n mysql-%{mysql_version}
mv mysql-%{mysql_version} mysql-release-%{mysql_version}

%build

BuildMySQL() {
# The --enable-assembler simply does nothing on systems that does not
# support assembler speedups.
sh -c  "PATH=\"${MYSQL_BUILD_PATH:-$PATH}\" \
	CC=\"${CC:-$MYSQL_BUILD_CC}\" \
	CXX=\"${CXX:-$MYSQL_BUILD_CXX}\" \
	CFLAGS=\"$CFLAGS\" \
	CXXFLAGS=\"$CXXFLAGS\" \
	LDFLAGS=\"$MYSQL_BUILD_LDFLAGS\" \
	./configure \
 	    $* \
	    --with-mysqld-ldflags='-static' \
	    --with-client-ldflags='-static' \
	    --with-zlib-dir=bundled \
	    --enable-assembler \
	    --enable-local-infile \
	    --with-fast-mutexes \
            --with-mysqld-user=%{mysqld_user} \
            --with-unix-socket-path=/var/lib/mysql/mysql.sock \
	    --with-pic \
            --prefix=/ \
	    --with-extra-charsets=all \
%if %{YASSL_BUILD}
	    --with-ssl \
%endif
            --exec-prefix=%{_exec_prefix} \
            --libexecdir=%{_sbindir} \
            --libdir=%{_libdir} \
            --sysconfdir=%{_sysconfdir} \
            --datadir=%{_datadir} \
            --localstatedir=%{mysqldatadir} \
            --infodir=%{_infodir} \
            --includedir=%{_includedir} \
            --mandir=%{_mandir} \
	    --enable-thread-safe-client \
	    --with-readline \
	    "
 make
}

# Use our own copy of glibc

OTHER_LIBC_DIR=/usr/local/mysql-glibc
USE_OTHER_LIBC_DIR=""
if test -d "$OTHER_LIBC_DIR"
then
  USE_OTHER_LIBC_DIR="--with-other-libc=$OTHER_LIBC_DIR"
fi

# Use the build root for temporary storage of the shared libraries.

RBR=$RPM_BUILD_ROOT

# Clean up the BuildRoot first
[ "$RBR" != "/" ] && [ -d $RBR ] && rm -rf $RBR;
mkdir -p $RBR%{_libdir}/mysql

#
# Use MYSQL_BUILD_PATH so that we can use a dedicated version of gcc
#
PATH=${MYSQL_BUILD_PATH:-/bin:/usr/bin}
export PATH

# Build the Debug binary.

# Use gcc for C and C++ code (to avoid a dependency on libstdc++ and
# including exceptions into the code
if [ -z "$CXX" -a -z "$CC" ]
then
	export CC="gcc"
	export CXX="gcc"
fi

##############################################################################
#
#  Build the debug version
#
##############################################################################

# Strip -Oxxx, add -g and --with-debug.
(cd mysql-debug-%{mysql_version} &&
CFLAGS=`echo "${MYSQL_BUILD_CFLAGS:-$RPM_OPT_FLAGS} -g" | sed -e 's/-O[0-9]*//g'` \
CXXFLAGS=`echo "${MYSQL_BUILD_CXXFLAGS:-$RPM_OPT_FLAGS -felide-constructors -fno-exceptions -fno-rtti} -g" | sed -e 's/-O[0-9]*//g'` \
BuildMySQL "--enable-shared \
		--with-debug \
		--with-innodb \
		--with-ndbcluster \
		--with-archive-storage-engine \
		--with-csv-storage-engine \
		--with-example-storage-engine \
		--with-blackhole-storage-engine \
		--with-federated-storage-engine \
	        --with-partition \
	        --with-big-tables \
		--with-comment=\"MySQL Community Server - Debug (GPL)\"")

# We might want to save the config log file
if test -n "$MYSQL_DEBUGCONFLOG_DEST"
then
  cp -fp mysql-debug-%{mysql_version}/config.log "$MYSQL_DEBUGCONFLOG_DEST"
fi

<<<<<<< HEAD
(cd mysql-debug-%{mysql_version}/mysql-test ; \
 ./mysql-test-run.pl --comment=debug --skip-rpl --skip-ndbcluster --force --report-features ; \
 true)
=======
( cd mysql-test
  perl ./mysql-test-run.pl --force --report-features
  perl ./mysql-test-run.pl --force --ps-protocol
  true )

# Save mysqld-max
./libtool --mode=execute cp sql/mysqld sql/mysqld-max
./libtool --mode=execute nm --numeric-sort sql/mysqld-max > sql/mysqld-max.sym

# Save the perror binary so it supports the NDB error codes (BUG#13740)
./libtool --mode=execute cp extra/perror extra/perror.ndb

# Install the ndb binaries
(cd ndb; make install DESTDIR=$RBR)

# Include libgcc.a in the devel subpackage (BUG 4921)
if expr "$CC" : ".*gcc.*" > /dev/null ;
then
  libgcc=`$CC $CFLAGS --print-libgcc-file`
  if [ -f $libgcc ]
  then
    %define have_libgcc 1
    install -m 644 $libgcc $RBR%{_libdir}/mysql/libmygcc.a
  fi
fi

# Save libraries
(cd libmysql/.libs; tar cf $RBR/shared-libs.tar *.so*)
(cd libmysql_r/.libs; tar rf $RBR/shared-libs.tar *.so*)
(cd ndb/src/.libs; tar rf $RBR/shared-libs.tar *.so*)

# Now clean up
make clean
>>>>>>> e44031c0

##############################################################################
#
#  Build the release binary
#
##############################################################################

(cd mysql-release-%{mysql_version} &&
CFLAGS="${MYSQL_BUILD_CFLAGS:-$RPM_OPT_FLAGS} -g" \
CXXFLAGS="${MYSQL_BUILD_CXXFLAGS:-$RPM_OPT_FLAGS -felide-constructors -fno-exceptions -fno-rtti} -g" \
BuildMySQL "--enable-shared \
		--with-innodb \
		--with-ndbcluster \
		--with-archive-storage-engine \
		--with-csv-storage-engine \
		--with-example-storage-engine \
		--with-blackhole-storage-engine \
		--with-federated-storage-engine \
	        --with-partition \
		--with-embedded-server \
	        --with-big-tables \
		--with-comment=\"MySQL Community Server (GPL)\"")
# We might want to save the config log file
if test -n "$MYSQL_CONFLOG_DEST"
then
  cp -fp  mysql-release-%{mysql_version}/config.log "$MYSQL_CONFLOG_DEST"
fi

cd mysql-release-%{mysql_version}/mysql-test
./mysql-test-run.pl --comment=normal --force --skip-ndbcluster --timer --report-features || true
./mysql-test-run.pl --comment=ps --ps-protocol --force --skip-ndbcluster --timer || true
./mysql-test-run.pl --comment=normal+rowrepl --mysqld=--binlog-format=row --force --skip-ndbcluster --timer || true
./mysql-test-run.pl --comment=ps+rowrepl+NDB --ps-protocol --mysqld=--binlog-format=row --force --timer || true
./mysql-test-run.pl --comment=NDB --with-ndbcluster-only --force --timer || true
cd ../..

##############################################################################

%install
RBR=$RPM_BUILD_ROOT
MBD=$RPM_BUILD_DIR/mysql-%{mysql_version}/mysql-release-%{mysql_version}

# Ensure that needed directories exists
install -d $RBR%{_sysconfdir}/{logrotate.d,init.d}
install -d $RBR%{mysqldatadir}/mysql
install -d $RBR%{_datadir}/mysql-test
install -d $RBR%{_includedir}
install -d $RBR%{_libdir}
install -d $RBR%{_mandir}
install -d $RBR%{_sbindir}


# Install all binaries 
(cd $MBD && make install DESTDIR=$RBR benchdir_root=%{_datadir})
# Old packages put shared libs in %{_libdir}/ (not %{_libdir}/mysql), so do
# the same here.
mv $RBR/%{_libdir}/mysql/*.so* $RBR/%{_libdir}/

# install "mysqld-debug"
$MBD/libtool --mode=execute install -m 755 \
                 $RPM_BUILD_DIR/mysql-%{mysql_version}/mysql-debug-%{mysql_version}/sql/mysqld \
                 $RBR%{_sbindir}/mysqld-debug

# install saved perror binary with NDB support (BUG#13740)
install -m 755 $MBD/extra/perror $RBR%{_bindir}/perror

# Install logrotate and autostart
install -m 644 $MBD/support-files/mysql-log-rotate $RBR%{_sysconfdir}/logrotate.d/mysql
install -m 755 $MBD/support-files/mysql.server $RBR%{_sysconfdir}/init.d/mysql

# Install embedded server library in the build root
install -m 644 $MBD/libmysqld/libmysqld.a $RBR%{_libdir}/mysql/

# Create a symlink "rcmysql", pointing to the init.script. SuSE users
# will appreciate that, as all services usually offer this.
ln -s %{_sysconfdir}/init.d/mysql $RPM_BUILD_ROOT%{_sbindir}/rcmysql

# Touch the place where the my.cnf config file and mysqlmanager.passwd
# (MySQL Instance Manager password file) might be located
# Just to make sure it's in the file list and marked as a config file
touch $RBR%{_sysconfdir}/my.cnf
touch $RBR%{_sysconfdir}/mysqlmanager.passwd

%pre server
# Shut down a previously installed server first
if test -x %{_sysconfdir}/init.d/mysql
then
  %{_sysconfdir}/init.d/mysql stop > /dev/null 2>&1
  echo "Giving mysqld a couple of seconds to exit nicely"
  sleep 5
elif test -x %{_sysconfdir}/rc.d/init.d/mysql
then
  %{_sysconfdir}/rc.d/init.d/mysql stop > /dev/null 2>&1
  echo "Giving mysqld a couple of seconds to exit nicely"
  sleep 5
fi

%post server
mysql_datadir=%{mysqldatadir}

# Create data directory if needed
if test ! -d $mysql_datadir; then mkdir -m 755 $mysql_datadir; fi
if test ! -d $mysql_datadir/mysql; then mkdir $mysql_datadir/mysql; fi
if test ! -d $mysql_datadir/test; then mkdir $mysql_datadir/test; fi

# Make MySQL start/shutdown automatically when the machine does it.
# use insserv for older SuSE Linux versions
if test -x /sbin/insserv
then
	/sbin/insserv %{_sysconfdir}/init.d/mysql
# use chkconfig on Red Hat and newer SuSE releases
elif test -x /sbin/chkconfig
then
	/sbin/chkconfig --add mysql
fi

# Create a MySQL user and group. Do not report any problems if it already
# exists.
groupadd -r %{mysqld_group} 2> /dev/null || true
useradd -M -r -d $mysql_datadir -s /bin/bash -c "MySQL server" -g %{mysqld_group} %{mysqld_user} 2> /dev/null || true 
# The user may already exist, make sure it has the proper group nevertheless (BUG#12823)
usermod -g %{mysqld_group} %{mysqld_user} 2> /dev/null || true

# Change permissions so that the user that will run the MySQL daemon
# owns all database files.
chown -R %{mysqld_user}:%{mysqld_group} $mysql_datadir

# Initiate databases if needed
%{_bindir}/mysql_install_db --rpm --user=%{mysqld_user}

# Upgrade databases if needed would go here - but it cannot be automated yet

# Change permissions again to fix any new files.
chown -R %{mysqld_user}:%{mysqld_group} $mysql_datadir

# Fix permissions for the permission database so that only the user
# can read them.
chmod -R og-rw $mysql_datadir/mysql

# Restart in the same way that mysqld will be started normally.
%{_sysconfdir}/init.d/mysql start

# Allow mysqld_safe to start mysqld and print a message before we exit
sleep 2


%post ndb-storage
mysql_clusterdir=/var/lib/mysql-cluster

# Create cluster directory if needed
if test ! -d $mysql_clusterdir; then mkdir -m 755 $mysql_clusterdir; fi


%preun server
if test $1 = 0
then
  # Stop MySQL before uninstalling it
  if test -x %{_sysconfdir}/init.d/mysql
  then
    %{_sysconfdir}/init.d/mysql stop > /dev/null

    # Remove autostart of mysql
    # for older SuSE Linux versions
    if test -x /sbin/insserv
    then
      /sbin/insserv -r %{_sysconfdir}/init.d/mysql
    # use chkconfig on Red Hat and newer SuSE releases
    elif test -x /sbin/chkconfig
    then
      /sbin/chkconfig --del mysql
    fi
  fi
fi

# We do not remove the mysql user since it may still own a lot of
# database files.

# Clean up the BuildRoot
%clean
[ "$RPM_BUILD_ROOT" != "/" ] && [ -d $RPM_BUILD_ROOT ] && rm -rf $RPM_BUILD_ROOT;

%files server
%defattr(-,root,root,0755)

%doc mysql-release-%{mysql_version}/COPYING mysql-release-%{mysql_version}/README 
%doc mysql-release-%{mysql_version}/support-files/my-*.cnf
%doc mysql-release-%{mysql_version}/support-files/ndb-*.ini

%doc %attr(644, root, root) %{_infodir}/mysql.info*

%doc %attr(644, root, man) %{_mandir}/man1/my_print_defaults.1*
%doc %attr(644, root, man) %{_mandir}/man1/myisam_ftdump.1*
%doc %attr(644, root, man) %{_mandir}/man1/myisamchk.1*
%doc %attr(644, root, man) %{_mandir}/man1/myisamlog.1*
%doc %attr(644, root, man) %{_mandir}/man1/myisampack.1*
%doc %attr(644, root, man) %{_mandir}/man8/mysqld.8*
%doc %attr(644, root, man) %{_mandir}/man1/mysqld_multi.1*
%doc %attr(644, root, man) %{_mandir}/man1/mysqld_safe.1*
%doc %attr(644, root, man) %{_mandir}/man1/mysql_fix_privilege_tables.1*
%doc %attr(644, root, man) %{_mandir}/man1/mysql_upgrade.1*
%doc %attr(644, root, man) %{_mandir}/man1/mysqlhotcopy.1*
%doc %attr(644, root, man) %{_mandir}/man1/mysqlman.1*
%doc %attr(644, root, man) %{_mandir}/man8/mysqlmanager.8*
%doc %attr(644, root, man) %{_mandir}/man1/mysql.server.1*
%doc %attr(644, root, man) %{_mandir}/man1/mysql_tzinfo_to_sql.1*
%doc %attr(644, root, man) %{_mandir}/man1/mysql_zap.1*
%doc %attr(644, root, man) %{_mandir}/man1/perror.1*
%doc %attr(644, root, man) %{_mandir}/man1/replace.1*

%ghost %config(noreplace,missingok) %{_sysconfdir}/my.cnf
%ghost %config(noreplace,missingok) %{_sysconfdir}/mysqlmanager.passwd

%attr(755, root, root) %{_bindir}/my_print_defaults
%attr(755, root, root) %{_bindir}/myisam_ftdump
%attr(755, root, root) %{_bindir}/myisamchk
%attr(755, root, root) %{_bindir}/myisamlog
%attr(755, root, root) %{_bindir}/myisampack
%attr(755, root, root) %{_bindir}/mysql_convert_table_format
%attr(755, root, root) %{_bindir}/mysql_create_system_tables
%attr(755, root, root) %{_bindir}/mysql_fix_extensions
%attr(755, root, root) %{_bindir}/mysql_fix_privilege_tables
%attr(755, root, root) %{_bindir}/mysql_install_db
%attr(755, root, root) %{_bindir}/mysql_secure_installation
%attr(755, root, root) %{_bindir}/mysql_setpermission
%attr(755, root, root) %{_bindir}/mysql_tzinfo_to_sql
%attr(755, root, root) %{_bindir}/mysql_upgrade
%attr(755, root, root) %{_bindir}/mysql_zap
%attr(755, root, root) %{_bindir}/mysqlbug
%attr(755, root, root) %{_bindir}/mysqld_multi
%attr(755, root, root) %{_bindir}/mysqld_safe
%attr(755, root, root) %{_bindir}/mysqldumpslow
%attr(755, root, root) %{_bindir}/mysqlhotcopy
%attr(755, root, root) %{_bindir}/mysqltest
%attr(755, root, root) %{_bindir}/perror
%attr(755, root, root) %{_bindir}/replace
%attr(755, root, root) %{_bindir}/resolve_stack_dump
%attr(755, root, root) %{_bindir}/resolveip

%attr(755, root, root) %{_sbindir}/mysqld
%attr(755, root, root) %{_sbindir}/mysqld-debug
%attr(755, root, root) %{_sbindir}/mysqlmanager
%attr(755, root, root) %{_sbindir}/rcmysql

%attr(644, root, root) %config(noreplace,missingok) %{_sysconfdir}/logrotate.d/mysql
%attr(755, root, root) %{_sysconfdir}/init.d/mysql

%attr(755, root, root) %{_datadir}/mysql/

%files client
%defattr(-, root, root, 0755)
%attr(755, root, root) %{_bindir}/msql2mysql
%attr(755, root, root) %{_bindir}/mysql
%attr(755, root, root) %{_bindir}/mysql_find_rows
%attr(755, root, root) %{_bindir}/mysql_waitpid
%attr(755, root, root) %{_bindir}/mysqlaccess
%attr(755, root, root) %{_bindir}/mysqladmin
%attr(755, root, root) %{_bindir}/mysqlbinlog
%attr(755, root, root) %{_bindir}/mysqlcheck
%attr(755, root, root) %{_bindir}/mysqldump
%attr(755, root, root) %{_bindir}/mysqlimport
%attr(755, root, root) %{_bindir}/mysqlshow
%attr(755, root, root) %{_bindir}/mysqlslap

%doc %attr(644, root, man) %{_mandir}/man1/msql2mysql.1*
%doc %attr(644, root, man) %{_mandir}/man1/mysql.1*
%doc %attr(644, root, man) %{_mandir}/man1/mysqlaccess.1*
%doc %attr(644, root, man) %{_mandir}/man1/mysqladmin.1*
%doc %attr(644, root, man) %{_mandir}/man1/mysqlbinlog.1*
%doc %attr(644, root, man) %{_mandir}/man1/mysqlcheck.1*
%doc %attr(644, root, man) %{_mandir}/man1/mysqldump.1*
%doc %attr(644, root, man) %{_mandir}/man1/mysqlimport.1*
%doc %attr(644, root, man) %{_mandir}/man1/mysqlshow.1*
%doc %attr(644, root, man) %{_mandir}/man1/mysqlslap.1*

%post shared
/sbin/ldconfig

%postun shared
/sbin/ldconfig

%files ndb-storage
%defattr(-,root,root,0755)
%attr(755, root, root) %{_sbindir}/ndbd

%files ndb-management
%defattr(-,root,root,0755)
%attr(755, root, root) %{_sbindir}/ndb_mgmd

%files ndb-tools
%defattr(-,root,root,0755)
%attr(755, root, root) %{_bindir}/ndb_mgm
%attr(755, root, root) %{_bindir}/ndb_restore
%attr(755, root, root) %{_bindir}/ndb_waiter
%attr(755, root, root) %{_bindir}/ndb_select_all
%attr(755, root, root) %{_bindir}/ndb_select_count
%attr(755, root, root) %{_bindir}/ndb_desc
%attr(755, root, root) %{_bindir}/ndb_show_tables
%attr(755, root, root) %{_bindir}/ndb_test_platform
%attr(755, root, root) %{_bindir}/ndb_config
%attr(755, root, root) %{_bindir}/ndb_error_reporter
%attr(755, root, root) %{_bindir}/ndb_size.pl
%attr(755, root, root) %{_bindir}/ndb_print_backup_file
%attr(755, root, root) %{_bindir}/ndb_print_schema_file
%attr(755, root, root) %{_bindir}/ndb_print_sys_file
%attr(-, root, root) %{_datadir}/mysql/ndb_size.tmpl

%files ndb-extra
%defattr(-,root,root,0755)
%attr(755, root, root) %{_bindir}/ndb_drop_index
%attr(755, root, root) %{_bindir}/ndb_drop_table
%attr(755, root, root) %{_bindir}/ndb_delete_all
%attr(755, root, root) %{_sbindir}/ndb_cpcd

%files devel
%defattr(-, root, root, 0755)
%doc mysql-release-%{mysql_version}/EXCEPTIONS-CLIENT
%doc %attr(644, root, man) %{_mandir}/man1/mysql_config.1*
%attr(755, root, root) %{_bindir}/mysql_config
%dir %attr(755, root, root) %{_includedir}/mysql
%dir %attr(755, root, root) %{_libdir}/mysql
%{_includedir}/mysql/*
%{_libdir}/mysql/libdbug.a
%{_libdir}/mysql/libheap.a
%{_libdir}/mysql/libmyisam.a
%{_libdir}/mysql/libmyisammrg.a
%{_libdir}/mysql/libmysqlclient.a
%{_libdir}/mysql/libmysqlclient.la
%{_libdir}/mysql/libmysqlclient_r.a
%{_libdir}/mysql/libmysqlclient_r.la
%{_libdir}/mysql/libmystrings.a
%{_libdir}/mysql/libmysys.a
%{_libdir}/mysql/libndbclient.a
%{_libdir}/mysql/libndbclient.la
%{_libdir}/mysql/libvio.a
%{_libdir}/mysql/libz.a
%{_libdir}/mysql/libz.la

%files shared
%defattr(-, root, root, 0755)
# Shared libraries (omit for architectures that don't support them)
%{_libdir}/libmysql*.so*
%{_libdir}/libndb*.so*

%files test
%defattr(-, root, root, 0755)
%attr(-, root, root) %{_datadir}/mysql-test
%attr(755, root, root) %{_bindir}/mysql_client_test
%attr(755, root, root) %{_bindir}/mysql_client_test_embedded
%attr(755, root, root) %{_bindir}/mysqltest_embedded

%files embedded
%defattr(-, root, root, 0755) 
%attr(644, root, root) %{_libdir}/mysql/libmysqld.a

# The spec file changelog only includes changes made to the spec file
# itself - note that they must be ordered by date (important when
# merging BK trees)
%changelog 
* Fri Jan 05 2007 Kent Boortz <kent@mysql.com>

- Add CFLAGS to gcc call with --print-libgcc-file, to make sure the
  correct "libgcc.a" path is returned for the 32/64 bit architecture.

* Mon Dec 18 2006 Joerg Bruehe <joerg@mysql.com>

- Fix the move of "mysqlmanager" to section 8: Directory name was wrong.

* Thu Dec 14 2006 Joerg Bruehe <joerg@mysql.com>

- Include the new man pages for "my_print_defaults" and "mysql_tzinfo_to_sql"
  in the server RPM.
- The "mysqlmanager" man page got moved from section 1 to 8.

* Thu Nov 16 2006 Joerg Bruehe <joerg@mysql.com>

- Explicitly note that the "MySQL-shared" RPMs (as built by MySQL AB) 
  replace "mysql-shared" (as distributed by SuSE) to allow easy upgrading
  (bug#22081).

* Thu Nov 30 2006 Joerg Bruehe <joerg@mysql.com>

- Call "make install" using "benchdir_root=%{_datadir}", 
  because that is affecting the regression test suite as well.

* Mon Nov 13 2006 Joerg Bruehe <joerg@mysql.com>

- Add "--with-partition" to all server builds.

- Use "--report-features" in one test run per server build.

* Tue Aug 15 2006 Joerg Bruehe <joerg@mysql.com>

- The "max" server is removed from packages, effective from 5.1.12-beta.
  Delete all steps to build, package, or install it.

* Mon Jul 10 2006 Joerg Bruehe <joerg@mysql.com>

- Fix a typing error in the "make" target for the Perl script to run the tests.

* Tue Jul 04 2006 Joerg Bruehe <joerg@mysql.com>

- Use the Perl script to run the tests, because it will automatically check
  whether the server is configured with SSL.

* Tue Jun 27 2006 Joerg Bruehe <joerg@mysql.com>

- move "mysqldumpslow" from the client RPM to the server RPM (bug#20216)

- Revert all previous attempts to call "mysql_upgrade" during RPM upgrade,
  there are some more aspects which need to be solved before this is possible.
  For now, just ensure the binary "mysql_upgrade" is delivered and installed.

* Thu Jun 22 2006 Joerg Bruehe <joerg@mysql.com>

- Close a gap of the previous version by explicitly using
  a newly created temporary directory for the socket to be used
  in the "mysql_upgrade" operation, overriding any local setting.

* Tue Jun 20 2006 Joerg Bruehe <joerg@mysql.com>

- To run "mysql_upgrade", we need a running server;
  start it in isolation and skip password checks.

* Sat May 20 2006 Kent Boortz <kent@mysql.com>

- Always compile for PIC, position independent code.

* Wed May 10 2006 Kent Boortz <kent@mysql.com>

- Use character set "all" when compiling with Cluster, to make Cluster
  nodes independent on the character set directory, and the problem
  that two RPM sub packages both wants to install this directory.

* Mon May 01 2006 Kent Boortz <kent@mysql.com>

- Use "./libtool --mode=execute" instead of searching for the
  executable in current directory and ".libs".

* Fri Apr 28 2006 Kent Boortz <kent@mysql.com>

- Install and run "mysql_upgrade"

* Wed Apr 12 2006 Jim Winstead <jimw@mysql.com>

- Remove sql-bench, and MySQL-bench RPM (will be built as an independent
  project from the mysql-bench repository)

* Tue Apr 11 2006 Jim Winstead <jimw@mysql.com>

- Remove old mysqltestmanager and related programs
* Sat Apr 01 2006 Kent Boortz <kent@mysql.com>

- Set $LDFLAGS from $MYSQL_BUILD_LDFLAGS

* Wed Mar 07 2006 Kent Boortz <kent@mysql.com>

- Changed product name from "Community Edition" to "Community Server"

* Mon Mar 06 2006 Kent Boortz <kent@mysql.com>

- Fast mutexes is now disabled by default, but should be
  used in Linux builds.

* Mon Feb 20 2006 Kent Boortz <kent@mysql.com>

- Reintroduced a max build
- Limited testing of 'debug' and 'max' servers
- Berkeley DB only in 'max'

* Mon Feb 13 2006 Joerg Bruehe <joerg@mysql.com>

- Use "-i" on "make test-force";
  this is essential for later evaluation of this log file.

* Thu Feb 09 2006 Kent Boortz <kent@mysql.com>

- Pass '-static' to libtool, link static with our own libraries, dynamic
  with system libraries.  Link with the bundled zlib.

* Wed Feb 08 2006 Kristian Nielsen <knielsen@mysql.com>

- Modified RPM spec to match new 5.1 debug+max combined community packaging.

* Sun Dec 18 2005 Kent Boortz <kent@mysql.com>

- Added "client/mysqlslap"

* Mon Dec 12 2005 Rodrigo Novo <rodrigo@mysql.com>

- Added zlib to the list of (static) libraries installed
- Added check against libtool wierdness (WRT: sql/mysqld || sql/.libs/mysqld)
- Compile MySQL with bundled zlib
- Fixed %packager name to "MySQL Production Engineering Team"

* Mon Dec 05 2005 Joerg Bruehe <joerg@mysql.com>

- Avoid using the "bundled" zlib on "shared" builds: 
  As it is not installed (on the build system), this gives dependency 
  problems with "libtool" causing the build to fail.
  (Change was done on Nov 11, but left uncommented.)

* Tue Nov 22 2005 Joerg Bruehe <joerg@mysql.com>

- Extend the file existence check for "init.d/mysql" on un-install
  to also guard the call to "insserv"/"chkconfig".

* Thu Oct 27 2005 Lenz Grimmer <lenz@grimmer.com>

- added more man pages

* Wed Oct 19 2005 Kent Boortz <kent@mysql.com>

- Made yaSSL support an option (off by default)

* Wed Oct 19 2005 Kent Boortz <kent@mysql.com>

- Enabled yaSSL support

* Sat Oct 15 2005 Kent Boortz <kent@mysql.com>

- Give mode arguments the same way in all places
- Moved copy of mysqld.a to "standard" build, but
  disabled it as we don't do embedded yet in 5.0

* Fri Oct 14 2005 Kent Boortz <kent@mysql.com>

- For 5.x, always compile with --with-big-tables
- Copy the config.log file to location outside
  the build tree

* Fri Oct 14 2005 Kent Boortz <kent@mysql.com>

- Removed unneeded/obsolete configure options
- Added archive engine to standard server
- Removed the embedded server from experimental server
- Changed suffix "-Max" => "-max"
- Changed comment string "Max" => "Experimental"

* Thu Oct 13 2005 Lenz Grimmer <lenz@mysql.com>

- added a usermod call to assign a potential existing mysql user to the
  correct user group (BUG#12823)
- Save the perror binary built during Max build so it supports the NDB
  error codes (BUG#13740)
- added a separate macro "mysqld_group" to be able to define the
  user group of the mysql user seperately, if desired.

* Thu Sep 29 2005 Lenz Grimmer <lenz@mysql.com>

- fixed the removing of the RPM_BUILD_ROOT in the %clean section (the
  $RBR variable did not get expanded, thus leaving old build roots behind)

* Thu Aug 04 2005 Lenz Grimmer <lenz@mysql.com>

- Fixed the creation of the mysql user group account in the postinstall
  section (BUG 12348)
- Fixed enabling the Archive storage engine in the Max binary

* Tue Aug 02 2005 Lenz Grimmer <lenz@mysql.com>

- Fixed the Requires: tag for the server RPM (BUG 12233)

* Fri Jul 15 2005 Lenz Grimmer <lenz@mysql.com>

- create a "mysql" user group and assign the mysql user account to that group
  in the server postinstall section. (BUG 10984)

* Tue Jun 14 2005 Lenz Grimmer <lenz@mysql.com>

- Do not build statically on i386 by default, only when adding either "--with
  static" or "--define '_with_static 1'" to the RPM build options. Static
  linking really only makes sense when linking against the specially patched
  glibc 2.2.5.

* Mon Jun 06 2005 Lenz Grimmer <lenz@mysql.com>

- added mysql_client_test to the "bench" subpackage (BUG 10676)
- added the libndbclient static and shared libraries (BUG 10676)

* Wed Jun 01 2005 Lenz Grimmer <lenz@mysql.com>

- use "mysqldatadir" variable instead of hard-coding the path multiple times
- use the "mysqld_user" variable on all occasions a user name is referenced
- removed (incomplete) Brazilian translations
- removed redundant release tags from the subpackage descriptions

* Wed May 25 2005 Joerg Bruehe <joerg@mysql.com>

- Added a "make clean" between separate calls to "BuildMySQL".

* Thu May 12 2005 Guilhem Bichot <guilhem@mysql.com>

- Removed the mysql_tableinfo script made obsolete by the information schema

* Wed Apr 20 2005 Lenz Grimmer <lenz@mysql.com>

- Enabled the "blackhole" storage engine for the Max RPM

* Wed Apr 13 2005 Lenz Grimmer <lenz@mysql.com>

- removed the MySQL manual files (html/ps/texi) - they have been removed
  from the MySQL sources and are now available seperately.

* Mon Apr 4 2005 Petr Chardin <petr@mysql.com>

- old mysqlmanager, mysqlmanagerc and mysqlmanager-pwger renamed into
  mysqltestmanager, mysqltestmanager and mysqltestmanager-pwgen respectively

* Fri Mar 18 2005 Lenz Grimmer <lenz@mysql.com>

- Disabled RAID in the Max binaries once and for all (it has finally been
  removed from the source tree)

* Sun Feb 20 2005 Petr Chardin <petr@mysql.com>

- Install MySQL Instance Manager together with mysqld, touch mysqlmanager
  password file

* Mon Feb 14 2005 Lenz Grimmer <lenz@mysql.com>

- Fixed the compilation comments and moved them into the separate build sections
  for Max and Standard

* Mon Feb 7 2005 Tomas Ulin <tomas@mysql.com>

- enabled the "Ndbcluster" storage engine for the max binary
- added extra make install in ndb subdir after Max build to get ndb binaries
- added packages for ndbcluster storage engine

* Fri Jan 14 2005 Lenz Grimmer <lenz@mysql.com>

- replaced obsoleted "BuildPrereq" with "BuildRequires" instead

* Thu Jan 13 2005 Lenz Grimmer <lenz@mysql.com>

- enabled the "Federated" storage engine for the max binary

* Tue Jan 04 2005 Petr Chardin <petr@mysql.com>

- ISAM and merge storage engines were purged. As well as appropriate
  tools and manpages (isamchk and isamlog)

* Thu Dec 31 2004 Lenz Grimmer <lenz@mysql.com>

- enabled the "Archive" storage engine for the max binary
- enabled the "CSV" storage engine for the max binary
- enabled the "Example" storage engine for the max binary

* Thu Aug 26 2004 Lenz Grimmer <lenz@mysql.com>

- MySQL-Max now requires MySQL-server instead of MySQL (BUG 3860)

* Fri Aug 20 2004 Lenz Grimmer <lenz@mysql.com>

- do not link statically on IA64/AMD64 as these systems do not have
  a patched glibc installed

* Tue Aug 10 2004 Lenz Grimmer <lenz@mysql.com>

- Added libmygcc.a to the devel subpackage (required to link applications
  against the the embedded server libmysqld.a) (BUG 4921)

* Mon Aug 09 2004 Lenz Grimmer <lenz@mysql.com>

- Added EXCEPTIONS-CLIENT to the "devel" package

* Thu Jul 29 2004 Lenz Grimmer <lenz@mysql.com>

- disabled OpenSSL in the Max binaries again (the RPM packages were the
  only exception to this anyway) (BUG 1043)

* Wed Jun 30 2004 Lenz Grimmer <lenz@mysql.com>

- fixed server postinstall (mysql_install_db was called with the wrong
  parameter)

* Thu Jun 24 2004 Lenz Grimmer <lenz@mysql.com>

- added mysql_tzinfo_to_sql to the server subpackage
- run "make clean" instead of "make distclean"

* Mon Apr 05 2004 Lenz Grimmer <lenz@mysql.com>

- added ncurses-devel to the build prerequisites (BUG 3377)

* Thu Feb 12 2004 Lenz Grimmer <lenz@mysql.com>

- when using gcc, _always_ use CXX=gcc 
- replaced Copyright with License field (Copyright is obsolete)

* Tue Feb 03 2004 Lenz Grimmer <lenz@mysql.com>

- added myisam_ftdump to the Server package

* Tue Jan 13 2004 Lenz Grimmer <lenz@mysql.com>

- link the mysql client against libreadline instead of libedit (BUG 2289)

* Mon Dec 22 2003 Lenz Grimmer <lenz@mysql.com>

- marked /etc/logrotate.d/mysql as a config file (BUG 2156)

* Fri Dec 13 2003 Lenz Grimmer <lenz@mysql.com>

- fixed file permissions (BUG 1672)

* Thu Dec 11 2003 Lenz Grimmer <lenz@mysql.com>

- made testing for gcc3 a bit more robust

* Fri Dec 05 2003 Lenz Grimmer <lenz@mysql.com>

- added missing file mysql_create_system_tables to the server subpackage

* Fri Nov 21 2003 Lenz Grimmer <lenz@mysql.com>

- removed dependency on MySQL-client from the MySQL-devel subpackage
  as it is not really required. (BUG 1610)

* Fri Aug 29 2003 Lenz Grimmer <lenz@mysql.com>

- Fixed BUG 1162 (removed macro names from the changelog)
- Really fixed BUG 998 (disable the checking for installed but
  unpackaged files)

* Tue Aug 05 2003 Lenz Grimmer <lenz@mysql.com>

- Fixed BUG 959 (libmysqld not being compiled properly)
- Fixed BUG 998 (RPM build errors): added missing files to the
  distribution (mysql_fix_extensions, mysql_tableinfo, mysqldumpslow,
  mysql_fix_privilege_tables.1), removed "-n" from install section.

* Wed Jul 09 2003 Lenz Grimmer <lenz@mysql.com>

- removed the GIF Icon (file was not included in the sources anyway)
- removed unused variable shared_lib_version
- do not run automake before building the standard binary
  (should not be necessary)
- add server suffix '-standard' to standard binary (to be in line
  with the binary tarball distributions)
- Use more RPM macros (_exec_prefix, _sbindir, _libdir, _sysconfdir,
  _datadir, _includedir) throughout the spec file.
- allow overriding CC and CXX (required when building with other compilers)

* Fri May 16 2003 Lenz Grimmer <lenz@mysql.com>

- re-enabled RAID again

* Wed Apr 30 2003 Lenz Grimmer <lenz@mysql.com>

- disabled MyISAM RAID (--with-raid) - it throws an assertion which
  needs to be investigated first.

* Mon Mar 10 2003 Lenz Grimmer <lenz@mysql.com>

- added missing file mysql_secure_installation to server subpackage
  (BUG 141)

* Tue Feb 11 2003 Lenz Grimmer <lenz@mysql.com>

- re-added missing pre- and post(un)install scripts to server subpackage
- added config file /etc/my.cnf to the file list (just for completeness)
- make sure to create the datadir with 755 permissions

* Mon Jan 27 2003 Lenz Grimmer <lenz@mysql.com>

- removed unused CC and CXX variables
- CFLAGS and CXXFLAGS should honor RPM_OPT_FLAGS

* Fri Jan 24 2003 Lenz Grimmer <lenz@mysql.com>

- renamed package "MySQL" to "MySQL-server"
- fixed Copyright tag
- added mysql_waitpid to client subpackage (required for mysql-test-run)

* Wed Nov 27 2002 Lenz Grimmer <lenz@mysql.com>

- moved init script from /etc/rc.d/init.d to /etc/init.d (the majority of 
  Linux distributions now support this scheme as proposed by the LSB either
  directly or via a compatibility symlink)
- Use new "restart" init script action instead of starting and stopping
  separately
- Be more flexible in activating the automatic bootup - use insserv (on
  older SuSE versions) or chkconfig (Red Hat, newer SuSE versions and
  others) to create the respective symlinks

* Wed Sep 25 2002 Lenz Grimmer <lenz@mysql.com>

- MySQL-Max now requires MySQL >= 4.0 to avoid version mismatches
  (mixing 3.23 and 4.0 packages)

* Fri Aug 09 2002 Lenz Grimmer <lenz@mysql.com>
 
- Turn off OpenSSL in MySQL-Max for now until it works properly again
- enable RAID for the Max binary instead
- added compatibility link: safe_mysqld -> mysqld_safe to ease the
  transition from 3.23

* Thu Jul 18 2002 Lenz Grimmer <lenz@mysql.com>

- Reworked the build steps a little bit: the Max binary is supposed
  to include OpenSSL, which cannot be linked statically, thus trying
	to statically link against a special glibc is futile anyway
- because of this, it is not required to make yet another build run
  just to compile the shared libs (saves a lot of time)
- updated package description of the Max subpackage
- clean up the BuildRoot directory afterwards

* Mon Jul 15 2002 Lenz Grimmer <lenz@mysql.com>

- Updated Packager information
- Fixed the build options: the regular package is supposed to
  include InnoDB and linked statically, while the Max package
	should include BDB and SSL support

* Fri May 03 2002 Lenz Grimmer <lenz@mysql.com>

- Use more RPM macros (e.g. infodir, mandir) to make the spec
  file more portable
- reorganized the installation of documentation files: let RPM
  take care of this
- reorganized the file list: actually install man pages along
  with the binaries of the respective subpackage
- do not include libmysqld.a in the devel subpackage as well, if we
  have a special "embedded" subpackage
- reworked the package descriptions

* Mon Oct  8 2001 Monty

- Added embedded server as a separate RPM

* Fri Apr 13 2001 Monty

- Added mysqld-max to the distribution

* Tue Jan 2  2001  Monty

- Added mysql-test to the bench package

* Fri Aug 18 2000 Tim Smith <tim@mysql.com>

- Added separate libmysql_r directory; now both a threaded
  and non-threaded library is shipped.

* Wed Sep 28 1999 David Axmark <davida@mysql.com>

- Added the support-files/my-example.cnf to the docs directory.

- Removed devel dependency on base since it is about client
  development.

* Wed Sep 8 1999 David Axmark <davida@mysql.com>

- Cleaned up some for 3.23.

* Thu Jul 1 1999 David Axmark <davida@mysql.com>

- Added support for shared libraries in a separate sub
  package. Original fix by David Fox (dsfox@cogsci.ucsd.edu)

- The --enable-assembler switch is now automatically disables on
  platforms there assembler code is unavailable. This should allow
  building this RPM on non i386 systems.

* Mon Feb 22 1999 David Axmark <david@detron.se>

- Removed unportable cc switches from the spec file. The defaults can
  now be overridden with environment variables. This feature is used
  to compile the official RPM with optimal (but compiler version
  specific) switches.

- Removed the repetitive description parts for the sub rpms. Maybe add
  again if RPM gets a multiline macro capability.

- Added support for a pt_BR translation. Translation contributed by
  Jorge Godoy <jorge@bestway.com.br>.

* Wed Nov 4 1998 David Axmark <david@detron.se>

- A lot of changes in all the rpm and install scripts. This may even
  be a working RPM :-)

* Sun Aug 16 1998 David Axmark <david@detron.se>

- A developers changelog for MySQL is available in the source RPM. And
  there is a history of major user visible changed in the Reference
  Manual.  Only RPM specific changes will be documented here.<|MERGE_RESOLUTION|>--- conflicted
+++ resolved
@@ -328,45 +328,9 @@
   cp -fp mysql-debug-%{mysql_version}/config.log "$MYSQL_DEBUGCONFLOG_DEST"
 fi
 
-<<<<<<< HEAD
 (cd mysql-debug-%{mysql_version}/mysql-test ; \
  ./mysql-test-run.pl --comment=debug --skip-rpl --skip-ndbcluster --force --report-features ; \
  true)
-=======
-( cd mysql-test
-  perl ./mysql-test-run.pl --force --report-features
-  perl ./mysql-test-run.pl --force --ps-protocol
-  true )
-
-# Save mysqld-max
-./libtool --mode=execute cp sql/mysqld sql/mysqld-max
-./libtool --mode=execute nm --numeric-sort sql/mysqld-max > sql/mysqld-max.sym
-
-# Save the perror binary so it supports the NDB error codes (BUG#13740)
-./libtool --mode=execute cp extra/perror extra/perror.ndb
-
-# Install the ndb binaries
-(cd ndb; make install DESTDIR=$RBR)
-
-# Include libgcc.a in the devel subpackage (BUG 4921)
-if expr "$CC" : ".*gcc.*" > /dev/null ;
-then
-  libgcc=`$CC $CFLAGS --print-libgcc-file`
-  if [ -f $libgcc ]
-  then
-    %define have_libgcc 1
-    install -m 644 $libgcc $RBR%{_libdir}/mysql/libmygcc.a
-  fi
-fi
-
-# Save libraries
-(cd libmysql/.libs; tar cf $RBR/shared-libs.tar *.so*)
-(cd libmysql_r/.libs; tar rf $RBR/shared-libs.tar *.so*)
-(cd ndb/src/.libs; tar rf $RBR/shared-libs.tar *.so*)
-
-# Now clean up
-make clean
->>>>>>> e44031c0
 
 ##############################################################################
 #
@@ -402,6 +366,19 @@
 ./mysql-test-run.pl --comment=ps+rowrepl+NDB --ps-protocol --mysqld=--binlog-format=row --force --timer || true
 ./mysql-test-run.pl --comment=NDB --with-ndbcluster-only --force --timer || true
 cd ../..
+
+##############################################################################
+
+# Include libgcc.a in the devel subpackage (BUG 4921)
+if expr "$CC" : ".*gcc.*" > /dev/null ;
+then
+  libgcc=`$CC $CFLAGS --print-libgcc-file`
+  if [ -f $libgcc ]
+  then
+    %define have_libgcc 1
+    install -m 644 $libgcc $RBR%{_libdir}/mysql/libmygcc.a
+  fi
+fi
 
 ##############################################################################
 
@@ -690,6 +667,9 @@
 %{_includedir}/mysql/*
 %{_libdir}/mysql/libdbug.a
 %{_libdir}/mysql/libheap.a
+%if %{have_libgcc}
+%{_libdir}/mysql/libmygcc.a
+%endif
 %{_libdir}/mysql/libmyisam.a
 %{_libdir}/mysql/libmyisammrg.a
 %{_libdir}/mysql/libmysqlclient.a
@@ -727,6 +707,8 @@
 %changelog 
 * Fri Jan 05 2007 Kent Boortz <kent@mysql.com>
 
+- Put back "libmygcc.a", found no real reason it was removed.
+
 - Add CFLAGS to gcc call with --print-libgcc-file, to make sure the
   correct "libgcc.a" path is returned for the 32/64 bit architecture.
 
