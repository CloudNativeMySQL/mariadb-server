# Copyright 2000-2008 MySQL AB, 2008 Sun Microsystems, Inc.
# 
# This program is free software; you can redistribute it and/or modify
# it under the terms of the GNU General Public License as published by
# the Free Software Foundation; version 2 of the License.
# 
# This program is distributed in the hope that it will be useful,
# but WITHOUT ANY WARRANTY; without even the implied warranty of
# MERCHANTABILITY or FITNESS FOR A PARTICULAR PURPOSE.  See the
# GNU General Public License for more details.
# 
# You should have received a copy of the GNU General Public License
# along with this program; see the file COPYING. If not, write to the
# Free Software Foundation, Inc., 51 Franklin St, Fifth Floor, Boston
# MA  02110-1301  USA.

%define mysql_version		@VERSION@

# NOTE: "vendor" is used in upgrade/downgrade check, so you can't
# change these, has to be exactly as is.
%define mysql_old_vendor	MySQL AB
%define mysql_vendor		Sun Microsystems, Inc.

# use "rpmbuild --with static" or "rpm --define '_with_static 1'" (for RPM 3.x)
# to enable static linking (off by default)
%{?_with_static:%define STATIC_BUILD 1}
%{!?_with_static:%define STATIC_BUILD 0}

# use "rpmbuild --with yassl" or "rpm --define '_with_yassl 1'" (for RPM 3.x)
# to build with yaSSL support (off by default)
%{?_with_yassl:%define YASSL_BUILD 1}
%{!?_with_yassl:%define YASSL_BUILD 0}

# ----------------------------------------------------------------------
# use "rpmbuild --with bundled_zlib" or "rpm --define '_with_bundled_zlib 1'"
# (for RPM 3.x) to build using the bundled zlib (off by default)
# ----------------------------------------------------------------------
%{?_with_bundled_zlib:%define WITH_BUNDLED_ZLIB 1}
%{!?_with_bundled_zlib:%define WITH_BUNDLED_ZLIB 0}

# ----------------------------------------------------------------------
# use "rpmbuild --without innodb_plugin" or "rpm --define '_without_innodb_plugin 1'"
# (for RPM 3.x) to not build the innodb plugin (on by default with innodb builds)
# ----------------------------------------------------------------------
%{?_without_innodb_plugin:%define WITHOUT_INNODB_PLUGIN 1}
%{!?_without_innodb_plugin:%define WITHOUT_INNODB_PLUGIN 0}

# use "rpmbuild --with cluster" or "rpm --define '_with_cluster 1'" (for RPM 3.x)
# to build with cluster support (off by default)
%{?_with_cluster:%define CLUSTER_BUILD 1}
%{!?_with_cluster:%define CLUSTER_BUILD 0}

%if %{STATIC_BUILD}
%define release 0
%else
%define release 0.glibc23
%endif
%define mysql_license	GPL
%define mysqld_user	mysql
%define mysqld_group	mysql
%define server_suffix -standard
%define mysqldatadir /var/lib/mysql

# We don't package all files installed into the build root by intention -
# See BUG#998 for details.
%define _unpackaged_files_terminate_build 0

%define see_base For a description of MySQL see the base MySQL RPM or http://www.mysql.com

# On SuSE 9 no separate "debuginfo" package is built. To enable basic
# debugging on that platform, we don't strip binaries on SuSE 9. We
# disable the strip of binaries by redefining the RPM macro
# "__os_install_post" leaving out the script calls that normally does
# this. We do this in all cases, as on platforms where "debuginfo" is
# created, a script "find-debuginfo.sh" will be called that will do
# the strip anyway, part of separating the executable and debug
# information into separate files put into separate packages.
#
# Some references (shows more advanced conditional usage):
# http://www.redhat.com/archives/rpm-list/2001-November/msg00257.html
# http://www.redhat.com/archives/rpm-list/2003-February/msg00275.html
# http://www.redhat.com/archives/rhl-devel-list/2004-January/msg01546.html
# http://lists.opensuse.org/archive/opensuse-commit/2006-May/1171.html

%define __os_install_post /usr/lib/rpm/brp-compress

Name: MySQL
Summary:	MySQL: a very fast and reliable SQL database server
Group:		Applications/Databases
Version:	@MYSQL_NO_DASH_VERSION@
Release:	%{release}
License:	Copyright 2000-2008 MySQL AB, @MYSQL_COPYRIGHT_YEAR@ Sun Microsystems, Inc.  All rights reserved.  Use is subject to license terms.  Under %{mysql_license} license as shown in the Description field.
Source:		http://www.mysql.com/Downloads/MySQL-@MYSQL_BASE_VERSION@/mysql-%{mysql_version}.tar.gz
URL:		http://www.mysql.com/
Packager:	Sun Microsystems, Inc. Product Engineering Team <build@mysql.com>
Vendor:		%{mysql_vendor}
Provides:	msqlormysql MySQL-server mysql
BuildRequires: ncurses-devel
Obsoletes:	mysql

# Think about what you use here since the first step is to
# run a rm -rf
BuildRoot:    %{_tmppath}/%{name}-%{version}-build

# From the manual
%description
The MySQL(TM) software delivers a very fast, multi-threaded, multi-user,
and robust SQL (Structured Query Language) database server. MySQL Server
is intended for mission-critical, heavy-load production systems as well
as for embedding into mass-deployed software. MySQL is a trademark of
Sun Microsystems, Inc.

Copyright 2000-2008 MySQL AB, @MYSQL_COPYRIGHT_YEAR@ Sun Microsystems, Inc.  All rights reserved.
Use is subject to license terms.

This software comes with ABSOLUTELY NO WARRANTY. This is free software,
and you are welcome to modify and redistribute it under the GPL license.

The MySQL web site (http://www.mysql.com/) provides the latest
news and information about the MySQL software. Also please see the
documentation and the manual for more information.

%package server
Summary:	MySQL: a very fast and reliable SQL database server
Group:		Applications/Databases
Requires: coreutils grep procps /usr/sbin/useradd /usr/sbin/groupadd /sbin/chkconfig
Provides:	msqlormysql mysql-server mysql MySQL
Obsoletes:	MySQL mysql mysql-server

%description server
The MySQL(TM) software delivers a very fast, multi-threaded, multi-user,
and robust SQL (Structured Query Language) database server. MySQL Server
is intended for mission-critical, heavy-load production systems as well
as for embedding into mass-deployed software. MySQL is a trademark of
Sun Microsystems, Inc.

Copyright 2000-2008 MySQL AB, @MYSQL_COPYRIGHT_YEAR@ Sun Microsystems, Inc.  All rights reserved.
Use is subject to license terms.

This software comes with ABSOLUTELY NO WARRANTY. This is free software,
and you are welcome to modify and redistribute it under the GPL license.

The MySQL web site (http://www.mysql.com/) provides the latest
news and information about the MySQL software. Also please see the
documentation and the manual for more information.

This package includes the MySQL server binary (incl. InnoDB) as well
as related utilities to run and administrate a MySQL server.

If you want to access and work with the database, you have to install
package "MySQL-client" as well!

%package client
Summary: MySQL - Client
Group: Applications/Databases
Obsoletes: mysql-client
Provides: mysql-client

%description client
This package contains the standard MySQL clients and administration tools. 

%{see_base}

%if %{CLUSTER_BUILD}
%package ndb-storage
Summary:	MySQL - ndbcluster storage engine
Group:		Applications/Databases

%description ndb-storage
This package contains the ndbcluster storage engine. 
It is necessary to have this package installed on all 
computers that should store ndbcluster table data.

%{see_base}

%package ndb-management
Summary:	MySQL - ndbcluster storage engine management
Group:		Applications/Databases

%description ndb-management
This package contains ndbcluster storage engine management.
It is necessary to have this package installed on at least 
one computer in the cluster.

%{see_base}

%package ndb-tools
Summary:	MySQL - ndbcluster storage engine basic tools
Group:		Applications/Databases

%description ndb-tools
This package contains ndbcluster storage engine basic tools.

%{see_base}

%package ndb-extra
Summary:	MySQL - ndbcluster storage engine extra tools
Group:		Applications/Databases

%description ndb-extra
This package contains some extra ndbcluster storage engine tools for the advanced user.
They should be used with caution.

%{see_base}
%endif

%package test
Requires: %{name}-client perl-DBI perl
Summary: MySQL - Test suite
Group: Applications/Databases
Provides: mysql-test
Obsoletes: mysql-bench mysql-test
AutoReqProv: no

%description test
This package contains the MySQL regression test suite.

%{see_base}

%package devel
Summary: MySQL - Development header files and libraries
Group: Applications/Databases
Provides: mysql-devel
Obsoletes: mysql-devel

%description devel
This package contains the development header files and libraries
necessary to develop MySQL client applications.

%{see_base}

%package shared
Summary: MySQL - Shared libraries
Group: Applications/Databases

%description shared
This package contains the shared libraries (*.so*) which certain
languages and applications need to dynamically load and use MySQL.

%package embedded
Requires: %{name}-devel
Summary: MySQL - embedded library
Group: Applications/Databases
Obsoletes: mysql-embedded

%description embedded
This package contains the MySQL server as an embedded library.

The embedded MySQL server library makes it possible to run a
full-featured MySQL server inside the client application.
The main benefits are increased speed and more simple management
for embedded applications.

The API is identical for the embedded MySQL version and the
client/server version.

%{see_base}

%prep
# We unpack the source two times, for 'debug' and 'release' build.
%setup -T -a 0 -c -n mysql-%{mysql_version}
mv mysql-%{mysql_version} mysql-debug-%{mysql_version}
%setup -D -T -a 0 -n mysql-%{mysql_version}
mv mysql-%{mysql_version} mysql-release-%{mysql_version}

%build

BuildMySQL() {
# The --enable-assembler simply does nothing on systems that does not
# support assembler speedups.
sh -c  "PATH=\"${MYSQL_BUILD_PATH:-$PATH}\" \
	CC=\"${CC:-$MYSQL_BUILD_CC}\" \
	CXX=\"${CXX:-$MYSQL_BUILD_CXX}\" \
	CFLAGS=\"$CFLAGS\" \
	CXXFLAGS=\"$CXXFLAGS\" \
	LDFLAGS=\"$MYSQL_BUILD_LDFLAGS\" \
	./configure \
 	    $* \
	    --with-mysqld-ldflags='-static' \
	    --with-client-ldflags='-static' \
	    --with-zlib-dir=bundled \
	    --enable-assembler \
	    --enable-local-infile \
	    --with-fast-mutexes \
            --with-mysqld-user=%{mysqld_user} \
            --with-unix-socket-path=/var/lib/mysql/mysql.sock \
	    --with-pic \
            --prefix=/ \
%if %{CLUSTER_BUILD}
	    --with-extra-charsets=all \
%else
	    --with-extra-charsets=complex \
%endif
%if %{YASSL_BUILD}
	    --with-ssl \
%endif
            --exec-prefix=%{_exec_prefix} \
            --libexecdir=%{_sbindir} \
            --libdir=%{_libdir} \
            --sysconfdir=%{_sysconfdir} \
            --datadir=%{_datadir} \
            --localstatedir=%{mysqldatadir} \
            --infodir=%{_infodir} \
            --includedir=%{_includedir} \
            --mandir=%{_mandir} \
	    --enable-thread-safe-client \
	    --with-readline \
		--with-innodb \
%if %{WITHOUT_INNODB_PLUGIN}
		--without-plugin-innodb_plugin \
%endif
%if %{CLUSTER_BUILD}
		--with-ndbcluster \
%else
		--without-ndbcluster \
%endif
		--with-archive-storage-engine \
		--with-csv-storage-engine \
		--with-blackhole-storage-engine \
		--with-federated-storage-engine \
		--without-plugin-daemon_example \
<<<<<<< HEAD
		--without-plugin-example \
=======
		--without-plugin-ftexample \
>>>>>>> e82f018a
		--with-partition \
		--with-big-tables \
%if %{WITH_BUNDLED_ZLIB}
		--with-zlib-dir=bundled \
%endif
		--enable-shared \
		"
 make
}

# Use our own copy of glibc

OTHER_LIBC_DIR=/usr/local/mysql-glibc
USE_OTHER_LIBC_DIR=""
if test -d "$OTHER_LIBC_DIR"
then
  USE_OTHER_LIBC_DIR="--with-other-libc=$OTHER_LIBC_DIR"
fi

# Use the build root for temporary storage of the shared libraries.

RBR=$RPM_BUILD_ROOT

# Clean up the BuildRoot first
[ "$RBR" != "/" ] && [ -d $RBR ] && rm -rf $RBR;
mkdir -p $RBR%{_libdir}/mysql

#
# Use MYSQL_BUILD_PATH so that we can use a dedicated version of gcc
#
PATH=${MYSQL_BUILD_PATH:-/bin:/usr/bin}
export PATH

# Build the Debug binary.

# Use gcc for C and C++ code (to avoid a dependency on libstdc++ and
# including exceptions into the code
if [ -z "$CXX" -a -z "$CC" ]
then
	export CC="gcc"
	export CXX="gcc"
fi

# Prepare compiler flags
CFLAGS=${MYSQL_BUILD_CFLAGS:-$RPM_OPT_FLAGS}
CXXFLAGS=${MYSQL_BUILD_CXXFLAGS:-$RPM_OPT_FLAGS -felide-constructors -fno-exceptions -fno-rtti }

##############################################################################
#
#  Build the debug version
#
##############################################################################

(
# We are in a subshell, so we can modify variables just for one run.
CFLAGS=`echo   " $CFLAGS "   | \
    sed -e 's/ -O[0-9]* / /' -e 's/ -unroll2 / /' -e 's/ -ip / /' \
        -e 's/^ //' -e 's/ $//'`
CXXFLAGS=`echo " $CXXFLAGS " | \
    sed -e 's/ -O[0-9]* / /' -e 's/ -unroll2 / /' -e 's/ -ip / /' \
        -e 's/^ //' -e 's/ $//'`

# Add -g and --with-debug.
cd mysql-debug-%{mysql_version} &&
CFLAGS="$CFLAGS" \
CXXFLAGS="$CXXFLAGS" \
BuildMySQL "\
		--with-debug \
		--with-comment=\"MySQL Community Server - Debug (%{mysql_license})\"")

# We might want to save the config log file
if test -n "$MYSQL_DEBUGCONFLOG_DEST"
then
  cp -fp mysql-debug-%{mysql_version}/config.log "$MYSQL_DEBUGCONFLOG_DEST"
fi

(cd mysql-debug-%{mysql_version} ; make test-bt-debug)

##############################################################################
#
#  Build the release binary
#
##############################################################################

(cd mysql-release-%{mysql_version} &&
CFLAGS="$CFLAGS" \
CXXFLAGS="$CXXFLAGS" \
BuildMySQL "\
		--with-embedded-server \
		--with-comment=\"MySQL Community Server (%{mysql_license})\"")
# We might want to save the config log file
if test -n "$MYSQL_CONFLOG_DEST"
then
  cp -fp  mysql-release-%{mysql_version}/config.log "$MYSQL_CONFLOG_DEST"
fi

(cd mysql-release-%{mysql_version} ; make test-bt)

##############################################################################

# Include libgcc.a in the devel subpackage (BUG 4921)
if expr "$CC" : ".*gcc.*" > /dev/null ;
then
  libgcc=`$CC $CFLAGS --print-libgcc-file`
  if [ -f $libgcc ]
  then
    %define have_libgcc 1
    install -m 644 $libgcc $RBR%{_libdir}/mysql/libmygcc.a
  fi
fi

##############################################################################

%install
RBR=$RPM_BUILD_ROOT
MBD=$RPM_BUILD_DIR/mysql-%{mysql_version}/mysql-release-%{mysql_version}

# Ensure that needed directories exists
install -d $RBR%{_sysconfdir}/{logrotate.d,init.d}
install -d $RBR%{mysqldatadir}/mysql
install -d $RBR%{_datadir}/mysql-test
install -d $RBR%{_includedir}
install -d $RBR%{_libdir}
install -d $RBR%{_mandir}
install -d $RBR%{_sbindir}


# Install all binaries 
(cd $MBD && make install DESTDIR=$RBR testroot=%{_datadir})
# Old packages put shared libs in %{_libdir}/ (not %{_libdir}/mysql), so do
# the same here.
mv $RBR/%{_libdir}/mysql/*.so* $RBR/%{_libdir}/

# install "mysqld-debug"
$MBD/libtool --mode=execute install -m 755 \
                 $RPM_BUILD_DIR/mysql-%{mysql_version}/mysql-debug-%{mysql_version}/sql/mysqld \
                 $RBR%{_sbindir}/mysqld-debug

# install saved perror binary with NDB support (BUG#13740)
install -m 755 $MBD/extra/perror $RBR%{_bindir}/perror

# Install logrotate and autostart
install -m 644 $MBD/support-files/mysql-log-rotate $RBR%{_sysconfdir}/logrotate.d/mysql
install -m 755 $MBD/support-files/mysql.server $RBR%{_sysconfdir}/init.d/mysql

# Install embedded server library in the build root
install -m 644 $MBD/libmysqld/libmysqld.a $RBR%{_libdir}/mysql/

# in RPMs, it is unlikely that anybody should use "sql-bench"
rm -fr $RBR%{_datadir}/sql-bench

# Create a symlink "rcmysql", pointing to the init.script. SuSE users
# will appreciate that, as all services usually offer this.
ln -s %{_sysconfdir}/init.d/mysql $RPM_BUILD_ROOT%{_sbindir}/rcmysql

# Touch the place where the my.cnf config file and mysqlmanager.passwd
# (MySQL Instance Manager password file) might be located
# Just to make sure it's in the file list and marked as a config file
touch $RBR%{_sysconfdir}/my.cnf
touch $RBR%{_sysconfdir}/mysqlmanager.passwd

%pre server
# Check if we can safely upgrade.  An upgrade is only safe if it's from one
# of our RPMs in the same version family.

installed=`rpm -q --whatprovides mysql-server 2> /dev/null`
if [ $? -eq 0 -a -n "$installed" ]; then
  vendor=`rpm -q --queryformat='%{VENDOR}' "$installed" 2>&1`
  version=`rpm -q --queryformat='%{VERSION}' "$installed" 2>&1`
  myoldvendor='%{mysql_old_vendor}'
  myvendor='%{mysql_vendor}'
  myversion='%{mysql_version}'

  old_family=`echo $version   | sed -n -e 's,^\([1-9][0-9]*\.[0-9][0-9]*\)\..*$,\1,p'`
  new_family=`echo $myversion | sed -n -e 's,^\([1-9][0-9]*\.[0-9][0-9]*\)\..*$,\1,p'`

  [ -z "$vendor" ] && vendor='<unknown>'
  [ -z "$old_family" ] && old_family="<unrecognized version $version>"
  [ -z "$new_family" ] && new_family="<bad package specification: version $myversion>"

  error_text=
  if [ "$vendor" != "$myoldvendor" -a "$vendor" != "$myvendor" ]; then
    error_text="$error_text
The current MySQL server package is provided by a different
vendor ($vendor) than $myoldvendor or $myvendor.
Some files may be installed to different locations, including log
files and the service startup script in %{_sysconfdir}/init.d/.
"
  fi

  if [ "$old_family" != "$new_family" ]; then
    error_text="$error_text
Upgrading directly from MySQL $old_family to MySQL $new_family may not
be safe in all cases.  A manual dump and restore using mysqldump is
recommended.  It is important to review the MySQL manual's Upgrading
section for version-specific incompatibilities.
"
  fi

  if [ -n "$error_text" ]; then
    cat <<HERE >&2

******************************************************************
A MySQL server package ($installed) is installed.
$error_text
A manual upgrade is required.

- Ensure that you have a complete, working backup of your data and my.cnf
  files
- Shut down the MySQL server cleanly
- Remove the existing MySQL packages.  Usually this command will
  list the packages you should remove:
  rpm -qa | grep -i '^mysql-'

  You may choose to use 'rpm --nodeps -ev <package-name>' to remove
  the package which contains the mysqlclient shared library.  The
  library will be reinstalled by the MySQL-shared-compat package.
- Install the new MySQL packages supplied by $myvendor
- Ensure that the MySQL server is started
- Run the 'mysql_upgrade' program

This is a brief description of the upgrade process.  Important details
can be found in the MySQL manual, in the Upgrading section.
******************************************************************
HERE
    exit 1
  fi
fi

# Shut down a previously installed server first
if test -x %{_sysconfdir}/init.d/mysql
then
  %{_sysconfdir}/init.d/mysql stop > /dev/null 2>&1
  echo "Giving mysqld a couple of seconds to exit nicely"
  sleep 5
elif test -x %{_sysconfdir}/rc.d/init.d/mysql
then
  %{_sysconfdir}/rc.d/init.d/mysql stop > /dev/null 2>&1
  echo "Giving mysqld a couple of seconds to exit nicely"
  sleep 5
fi

%post server
mysql_datadir=%{mysqldatadir}

# Create data directory if needed
if test ! -d $mysql_datadir; then mkdir -m 755 $mysql_datadir; fi
if test ! -d $mysql_datadir/mysql; then mkdir $mysql_datadir/mysql; fi
if test ! -d $mysql_datadir/test; then mkdir $mysql_datadir/test; fi

# Make MySQL start/shutdown automatically when the machine does it.
# use insserv for older SuSE Linux versions
if test -x /sbin/insserv
then
	/sbin/insserv %{_sysconfdir}/init.d/mysql
# use chkconfig on Red Hat and newer SuSE releases
elif test -x /sbin/chkconfig
then
	/sbin/chkconfig --add mysql
fi

# Create a MySQL user and group. Do not report any problems if it already
# exists.
groupadd -r %{mysqld_group} 2> /dev/null || true
useradd -M -r -d $mysql_datadir -s /bin/bash -c "MySQL server" -g %{mysqld_group} %{mysqld_user} 2> /dev/null || true 
# The user may already exist, make sure it has the proper group nevertheless (BUG#12823)
usermod -g %{mysqld_group} %{mysqld_user} 2> /dev/null || true

# Change permissions so that the user that will run the MySQL daemon
# owns all database files.
chown -R %{mysqld_user}:%{mysqld_group} $mysql_datadir

# Initiate databases if needed
%{_bindir}/mysql_install_db --rpm --user=%{mysqld_user}

# Upgrade databases if needed would go here - but it cannot be automated yet

# Change permissions again to fix any new files.
chown -R %{mysqld_user}:%{mysqld_group} $mysql_datadir

# Fix permissions for the permission database so that only the user
# can read them.
chmod -R og-rw $mysql_datadir/mysql

# Restart in the same way that mysqld will be started normally.
%{_sysconfdir}/init.d/mysql start

# Allow mysqld_safe to start mysqld and print a message before we exit
sleep 2

#echo "Thank you for installing the MySQL Community Server! For Production
#systems, we recommend MySQL Enterprise, which contains enterprise-ready
#software, intelligent advisory services, and full production support with
#scheduled service packs and more.  Visit www.mysql.com/enterprise for more
#information." 

%if %{CLUSTER_BUILD}
%post ndb-storage
mysql_clusterdir=/var/lib/mysql-cluster

# Create cluster directory if needed
if test ! -d $mysql_clusterdir; then mkdir -m 755 $mysql_clusterdir; fi
%endif

%preun server
if test $1 = 0
then
  # Stop MySQL before uninstalling it
  if test -x %{_sysconfdir}/init.d/mysql
  then
    %{_sysconfdir}/init.d/mysql stop > /dev/null

    # Remove autostart of mysql
    # for older SuSE Linux versions
    if test -x /sbin/insserv
    then
      /sbin/insserv -r %{_sysconfdir}/init.d/mysql
    # use chkconfig on Red Hat and newer SuSE releases
    elif test -x /sbin/chkconfig
    then
      /sbin/chkconfig --del mysql
    fi
  fi
fi

# We do not remove the mysql user since it may still own a lot of
# database files.

# Clean up the BuildRoot
%clean
[ "$RPM_BUILD_ROOT" != "/" ] && [ -d $RPM_BUILD_ROOT ] && rm -rf $RPM_BUILD_ROOT;

%files server
%defattr(-,root,root,0755)

%doc mysql-release-%{mysql_version}/COPYING mysql-release-%{mysql_version}/README 
%doc mysql-release-%{mysql_version}/support-files/my-*.cnf
%if %{CLUSTER_BUILD}
%doc mysql-release-%{mysql_version}/support-files/ndb-*.ini
%endif

%doc %attr(644, root, root) %{_infodir}/mysql.info*

%doc %attr(644, root, man) %{_mandir}/man1/innochecksum.1*
%doc %attr(644, root, man) %{_mandir}/man1/my_print_defaults.1*
%doc %attr(644, root, man) %{_mandir}/man1/myisam_ftdump.1*
%doc %attr(644, root, man) %{_mandir}/man1/myisamchk.1*
%doc %attr(644, root, man) %{_mandir}/man1/myisamlog.1*
%doc %attr(644, root, man) %{_mandir}/man1/myisampack.1*
%doc %attr(644, root, man) %{_mandir}/man8/mysqld.8*
%doc %attr(644, root, man) %{_mandir}/man1/mysqld_multi.1*
%doc %attr(644, root, man) %{_mandir}/man1/mysqld_safe.1*
%doc %attr(644, root, man) %{_mandir}/man1/mysql_fix_privilege_tables.1*
%doc %attr(644, root, man) %{_mandir}/man1/mysql_install_db.1*
%doc %attr(644, root, man) %{_mandir}/man1/mysql_upgrade.1*
%doc %attr(644, root, man) %{_mandir}/man1/mysqlhotcopy.1*
%doc %attr(644, root, man) %{_mandir}/man1/mysqlman.1*
%doc %attr(644, root, man) %{_mandir}/man8/mysqlmanager.8*
%doc %attr(644, root, man) %{_mandir}/man1/mysql.server.1*
%doc %attr(644, root, man) %{_mandir}/man1/mysqltest.1*
%doc %attr(644, root, man) %{_mandir}/man1/mysql_tzinfo_to_sql.1*
%doc %attr(644, root, man) %{_mandir}/man1/mysql_zap.1*
%doc %attr(644, root, man) %{_mandir}/man1/mysqlbug.1*
%doc %attr(644, root, man) %{_mandir}/man1/perror.1*
%doc %attr(644, root, man) %{_mandir}/man1/replace.1*

%ghost %config(noreplace,missingok) %{_sysconfdir}/my.cnf
%ghost %config(noreplace,missingok) %{_sysconfdir}/mysqlmanager.passwd

%attr(755, root, root) %{_bindir}/innochecksum
%attr(755, root, root) %{_bindir}/my_print_defaults
%attr(755, root, root) %{_bindir}/myisam_ftdump
%attr(755, root, root) %{_bindir}/myisamchk
%attr(755, root, root) %{_bindir}/myisamlog
%attr(755, root, root) %{_bindir}/myisampack
%attr(755, root, root) %{_bindir}/mysql_convert_table_format
%attr(755, root, root) %{_bindir}/mysql_fix_extensions
%attr(755, root, root) %{_bindir}/mysql_fix_privilege_tables
%attr(755, root, root) %{_bindir}/mysql_install_db
%attr(755, root, root) %{_bindir}/mysql_secure_installation
%attr(755, root, root) %{_bindir}/mysql_setpermission
%attr(755, root, root) %{_bindir}/mysql_tzinfo_to_sql
%attr(755, root, root) %{_bindir}/mysql_upgrade
%attr(755, root, root) %{_bindir}/mysql_zap
%attr(755, root, root) %{_bindir}/mysqlbug
%attr(755, root, root) %{_bindir}/mysqld_multi
%attr(755, root, root) %{_bindir}/mysqld_safe
%attr(755, root, root) %{_bindir}/mysqldumpslow
%attr(755, root, root) %{_bindir}/mysqlhotcopy
%attr(755, root, root) %{_bindir}/mysqltest
%attr(755, root, root) %{_bindir}/perror
%attr(755, root, root) %{_bindir}/replace
%attr(755, root, root) %{_bindir}/resolve_stack_dump
%attr(755, root, root) %{_bindir}/resolveip

<<<<<<< HEAD
%attr(755, root, root) %{_libdir}/plugin/*.so*
=======
%attr(755, root, root) %{_libdir}/mysql/plugin/ha_example.so*
%if %{WITHOUT_INNODB_PLUGIN}
%else
%attr(755, root, root) %{_libdir}/mysql/plugin/ha_innodb_plugin.so*
%endif
>>>>>>> e82f018a

%attr(755, root, root) %{_sbindir}/mysqld
%attr(755, root, root) %{_sbindir}/mysqld-debug
%attr(755, root, root) %{_sbindir}/mysqlmanager
%attr(755, root, root) %{_sbindir}/rcmysql

%attr(644, root, root) %config(noreplace,missingok) %{_sysconfdir}/logrotate.d/mysql
%attr(755, root, root) %{_sysconfdir}/init.d/mysql

%attr(755, root, root) %{_datadir}/mysql/

%files client
%defattr(-, root, root, 0755)
%attr(755, root, root) %{_bindir}/msql2mysql
%attr(755, root, root) %{_bindir}/mysql
%attr(755, root, root) %{_bindir}/mysql_find_rows
%attr(755, root, root) %{_bindir}/mysql_waitpid
%attr(755, root, root) %{_bindir}/mysqlaccess
%attr(755, root, root) %{_bindir}/mysqladmin
%attr(755, root, root) %{_bindir}/mysqlbinlog
%attr(755, root, root) %{_bindir}/mysqlcheck
%attr(755, root, root) %{_bindir}/mysqldump
%attr(755, root, root) %{_bindir}/mysqlimport
%attr(755, root, root) %{_bindir}/mysqlshow
%attr(755, root, root) %{_bindir}/mysqlslap

%doc %attr(644, root, man) %{_mandir}/man1/msql2mysql.1*
%doc %attr(644, root, man) %{_mandir}/man1/mysql.1*
%doc %attr(644, root, man) %{_mandir}/man1/mysql_find_rows.1*
%doc %attr(644, root, man) %{_mandir}/man1/mysqlaccess.1*
%doc %attr(644, root, man) %{_mandir}/man1/mysqladmin.1*
%doc %attr(644, root, man) %{_mandir}/man1/mysqlbinlog.1*
%doc %attr(644, root, man) %{_mandir}/man1/mysqlcheck.1*
%doc %attr(644, root, man) %{_mandir}/man1/mysqldump.1*
%doc %attr(644, root, man) %{_mandir}/man1/mysqlimport.1*
%doc %attr(644, root, man) %{_mandir}/man1/mysqlshow.1*
%doc %attr(644, root, man) %{_mandir}/man1/mysqlslap.1*

%post shared
/sbin/ldconfig

%postun shared
/sbin/ldconfig

%if %{CLUSTER_BUILD}
%files ndb-storage
%defattr(-,root,root,0755)
%attr(755, root, root) %{_sbindir}/ndbd
%doc %attr(644, root, man) %{_mandir}/man8/ndbd.8*

%files ndb-management
%defattr(-,root,root,0755)
%attr(755, root, root) %{_sbindir}/ndb_mgmd
%doc %attr(644, root, man) %{_mandir}/man8/ndb_mgmd.8*

%files ndb-tools
%defattr(-,root,root,0755)
%attr(755, root, root) %{_bindir}/ndb_config
%attr(755, root, root) %{_bindir}/ndb_desc
%attr(755, root, root) %{_bindir}/ndb_error_reporter
%attr(755, root, root) %{_bindir}/ndb_mgm
%attr(755, root, root) %{_bindir}/ndb_print_backup_file
%attr(755, root, root) %{_bindir}/ndb_print_schema_file
%attr(755, root, root) %{_bindir}/ndb_print_sys_file
%attr(755, root, root) %{_bindir}/ndb_restore
%attr(755, root, root) %{_bindir}/ndb_select_all
%attr(755, root, root) %{_bindir}/ndb_select_count
%attr(755, root, root) %{_bindir}/ndb_show_tables
%attr(755, root, root) %{_bindir}/ndb_size.pl
%attr(755, root, root) %{_bindir}/ndb_test_platform
%attr(755, root, root) %{_bindir}/ndb_waiter
%doc %attr(644, root, man) %{_mandir}/man1/ndb_config.1*
%doc %attr(644, root, man) %{_mandir}/man1/ndb_desc.1*
%doc %attr(644, root, man) %{_mandir}/man1/ndb_error_reporter.1*
%doc %attr(644, root, man) %{_mandir}/man1/ndb_mgm.1*
%doc %attr(644, root, man) %{_mandir}/man1/ndb_restore.1*
%doc %attr(644, root, man) %{_mandir}/man1/ndb_print_backup_file.1*
%doc %attr(644, root, man) %{_mandir}/man1/ndb_print_schema_file.1*
%doc %attr(644, root, man) %{_mandir}/man1/ndb_print_sys_file.1*
%doc %attr(644, root, man) %{_mandir}/man1/ndb_select_all.1*
%doc %attr(644, root, man) %{_mandir}/man1/ndb_select_count.1*
%doc %attr(644, root, man) %{_mandir}/man1/ndb_show_tables.1*
%doc %attr(644, root, man) %{_mandir}/man1/ndb_size.pl.1*
%doc %attr(644, root, man) %{_mandir}/man1/ndb_waiter.1*

%files ndb-extra
%defattr(-,root,root,0755)
%attr(755, root, root) %{_bindir}/ndb_delete_all
%attr(755, root, root) %{_bindir}/ndb_drop_index
%attr(755, root, root) %{_bindir}/ndb_drop_table
%attr(755, root, root) %{_sbindir}/ndb_cpcd
%doc %attr(644, root, man) %{_mandir}/man1/ndb_delete_all.1*
%doc %attr(644, root, man) %{_mandir}/man1/ndb_drop_index.1*
%doc %attr(644, root, man) %{_mandir}/man1/ndb_drop_table.1*
%doc %attr(644, root, man) %{_mandir}/man1/ndb_cpcd.1*
%endif

%files devel
%defattr(-, root, root, 0755)
%doc mysql-release-%{mysql_version}/EXCEPTIONS-CLIENT
%doc %attr(644, root, man) %{_mandir}/man1/mysql_config.1*
%attr(755, root, root) %{_bindir}/mysql_config
%dir %attr(755, root, root) %{_includedir}/mysql
%dir %attr(755, root, root) %{_libdir}/mysql
%{_includedir}/mysql/*
%{_datadir}/aclocal/mysql.m4
%{_libdir}/mysql/libdbug.a
%{_libdir}/mysql/libheap.a
%if %{have_libgcc}
%{_libdir}/mysql/libmygcc.a
%endif
%{_libdir}/mysql/libmyisam.a
%{_libdir}/mysql/libmyisammrg.a
%{_libdir}/mysql/libmysqlclient.a
%{_libdir}/mysql/libmysqlclient.la
%{_libdir}/mysql/libmysqlclient_r.a
%{_libdir}/mysql/libmysqlclient_r.la
%{_libdir}/mysql/libmystrings.a
%{_libdir}/mysql/libmysys.a
%if %{CLUSTER_BUILD}
%{_libdir}/mysql/libndbclient.a
%{_libdir}/mysql/libndbclient.la
%endif
%{_libdir}/mysql/libvio.a
%{_libdir}/mysql/libz.a
%{_libdir}/mysql/libz.la
<<<<<<< HEAD
%{_libdir}/plugin/*.a
%{_libdir}/plugin/*.la
=======
%{_libdir}/mysql/plugin/ha_example.a
%{_libdir}/mysql/plugin/ha_example.la
%if %{WITHOUT_INNODB_PLUGIN}
%else
%{_libdir}/mysql/plugin/ha_innodb_plugin.a
%{_libdir}/mysql/plugin/ha_innodb_plugin.la
%endif
>>>>>>> e82f018a

%files shared
%defattr(-, root, root, 0755)
# Shared libraries (omit for architectures that don't support them)
%{_libdir}/libmysql*.so*
%if %{CLUSTER_BUILD}
%{_libdir}/libndb*.so*
%endif

%files test
%defattr(-, root, root, 0755)
%attr(-, root, root) %{_datadir}/mysql-test
%attr(755, root, root) %{_bindir}/mysql_client_test
%attr(755, root, root) %{_bindir}/mysql_client_test_embedded
%attr(755, root, root) %{_bindir}/mysqltest_embedded
%doc %attr(644, root, man) %{_mandir}/man1/mysql_client_test.1*
%doc %attr(644, root, man) %{_mandir}/man1/mysql_client_test_embedded.1*
%doc %attr(644, root, man) %{_mandir}/man1/mysql-stress-test.pl.1*
%doc %attr(644, root, man) %{_mandir}/man1/mysql-test-run.pl.1*
%doc %attr(644, root, man) %{_mandir}/man1/mysqltest_embedded.1*

%files embedded
%defattr(-, root, root, 0755) 
%attr(644, root, root) %{_libdir}/mysql/libmysqld.a

# The spec file changelog only includes changes made to the spec file
# itself - note that they must be ordered by date (important when
# merging BK trees)
%changelog
* Mon Aug 24 2009 Jonathan Perkin <jperkin@sun.com>

- Add conditionals for bundled zlib and innodb plugin

* Fri Aug 21 2009 Jonathan Perkin <jperkin@sun.com>

- Install plugin libraries in appropriate packages.
<<<<<<< HEAD
- Disable example plugins.
=======
- Disable libdaemon_example and ftexample plugins.
>>>>>>> e82f018a

* Thu Aug 20 2009 Jonathan Perkin <jperkin@stripped>

- Update variable used for mysql-test suite location to match source.

* Fri Nov 07 2008 Joerg Bruehe <joerg@mysql.com>

- Correct yesterday's fix, so that it also works for the last flag,
  and fix a wrong quoting: un-quoted quote marks must not be escaped.
  
* Thu Nov 06 2008 Kent Boortz <kent.boortz@sun.com>

- Removed "mysql_upgrade_shell"
- Removed some copy/paste between debug and normal build

* Thu Nov 06 2008 Joerg Bruehe <joerg@mysql.com>

- Modify CFLAGS and CXXFLAGS such that a debug build is not optimized.
  This should cover both gcc and icc flags.  Fixes bug#40546.
  
* Fri Aug 29 2008 Kent Boortz <kent@mysql.com>

- Removed the "Federated" storage engine option, and enabled in all

* Tue Aug 26 2008 Joerg Bruehe <joerg@mysql.com>

- Get rid of the "warning: Installed (but unpackaged) file(s) found:"
  Some generated files aren't needed in RPMs:
  - the "sql-bench/" subdirectory
  Some files were missing:
  - /usr/share/aclocal/mysql.m4  ("devel" subpackage)
  - Manual "mysqlbug" ("server" subpackage)
  - Program "innochecksum" and its manual ("server" subpackage)
  - Manual "mysql_find_rows" ("client" subpackage)
  - Script "mysql_upgrade_shell" ("client" subpackage)
  - Program "ndb_cpcd" and its manual ("ndb-extra" subpackage)
  - Manuals "ndb_mgm" + "ndb_restore" ("ndb-tools" subpackage)

* Mon Mar 31 2008 Kent Boortz <kent@mysql.com>

- Made the "Federated" storage engine an option
- Made the "Cluster" storage engine and sub packages an option

* Wed Mar 19 2008 Joerg Bruehe <joerg@mysql.com>

- Add the man pages for "ndbd" and "ndb_mgmd".

* Mon Feb 18 2008 Timothy Smith <tim@mysql.com>

- Require a manual upgrade if the alread-installed mysql-server is
  from another vendor, or is of a different major version.

* Wed May 02 2007 Joerg Bruehe <joerg@mysql.com>

- "ndb_size.tmpl" is not needed any more, 
  "man1/mysql_install_db.1" lacked the trailing '*'.

* Sat Apr 07 2007 Kent Boortz <kent@mysql.com>

- Removed man page for "mysql_create_system_tables"

* Wed Mar 21 2007 Daniel Fischer <df@mysql.com>

- Add debug server.

* Mon Mar 19 2007 Daniel Fischer <df@mysql.com>

- Remove Max RPMs; the server RPMs contain a mysqld compiled with all
  features that previously only were built into Max.

* Fri Mar 02 2007 Joerg Bruehe <joerg@mysql.com>

- Add several man pages for NDB which are now created.

* Fri Jan 05 2007 Kent Boortz <kent@mysql.com>

- Put back "libmygcc.a", found no real reason it was removed.

- Add CFLAGS to gcc call with --print-libgcc-file, to make sure the
  correct "libgcc.a" path is returned for the 32/64 bit architecture.

* Mon Dec 18 2006 Joerg Bruehe <joerg@mysql.com>

- Fix the move of "mysqlmanager" to section 8: Directory name was wrong.

* Thu Dec 14 2006 Joerg Bruehe <joerg@mysql.com>

- Include the new man pages for "my_print_defaults" and "mysql_tzinfo_to_sql"
  in the server RPM.
- The "mysqlmanager" man page got moved from section 1 to 8.

* Thu Nov 30 2006 Joerg Bruehe <joerg@mysql.com>

- Call "make install" using "benchdir_root=%{_datadir}", 
  because that is affecting the regression test suite as well.

* Thu Nov 16 2006 Joerg Bruehe <joerg@mysql.com>

- Explicitly note that the "MySQL-shared" RPMs (as built by MySQL AB) 
  replace "mysql-shared" (as distributed by SuSE) to allow easy upgrading
  (bug#22081).

* Mon Nov 13 2006 Joerg Bruehe <joerg@mysql.com>

- Add "--with-partition" to all server builds.

- Use "--report-features" in one test run per server build.

* Tue Aug 15 2006 Joerg Bruehe <joerg@mysql.com>

- The "max" server is removed from packages, effective from 5.1.12-beta.
  Delete all steps to build, package, or install it.

* Mon Jul 10 2006 Joerg Bruehe <joerg@mysql.com>

- Fix a typing error in the "make" target for the Perl script to run the tests.

* Tue Jul 04 2006 Joerg Bruehe <joerg@mysql.com>

- Use the Perl script to run the tests, because it will automatically check
  whether the server is configured with SSL.

* Tue Jun 27 2006 Joerg Bruehe <joerg@mysql.com>

- move "mysqldumpslow" from the client RPM to the server RPM (bug#20216)

- Revert all previous attempts to call "mysql_upgrade" during RPM upgrade,
  there are some more aspects which need to be solved before this is possible.
  For now, just ensure the binary "mysql_upgrade" is delivered and installed.

* Thu Jun 22 2006 Joerg Bruehe <joerg@mysql.com>

- Close a gap of the previous version by explicitly using
  a newly created temporary directory for the socket to be used
  in the "mysql_upgrade" operation, overriding any local setting.

* Tue Jun 20 2006 Joerg Bruehe <joerg@mysql.com>

- To run "mysql_upgrade", we need a running server;
  start it in isolation and skip password checks.

* Sat May 20 2006 Kent Boortz <kent@mysql.com>

- Always compile for PIC, position independent code.

* Wed May 10 2006 Kent Boortz <kent@mysql.com>

- Use character set "all" when compiling with Cluster, to make Cluster
  nodes independent on the character set directory, and the problem
  that two RPM sub packages both wants to install this directory.

* Mon May 01 2006 Kent Boortz <kent@mysql.com>

- Use "./libtool --mode=execute" instead of searching for the
  executable in current directory and ".libs".

* Fri Apr 28 2006 Kent Boortz <kent@mysql.com>

- Install and run "mysql_upgrade"

* Wed Apr 12 2006 Jim Winstead <jimw@mysql.com>

- Remove sql-bench, and MySQL-bench RPM (will be built as an independent
  project from the mysql-bench repository)

* Tue Apr 11 2006 Jim Winstead <jimw@mysql.com>

- Remove old mysqltestmanager and related programs
* Sat Apr 01 2006 Kent Boortz <kent@mysql.com>

- Set $LDFLAGS from $MYSQL_BUILD_LDFLAGS

* Wed Mar 07 2006 Kent Boortz <kent@mysql.com>

- Changed product name from "Community Edition" to "Community Server"

* Mon Mar 06 2006 Kent Boortz <kent@mysql.com>

- Fast mutexes is now disabled by default, but should be
  used in Linux builds.

* Mon Feb 20 2006 Kent Boortz <kent@mysql.com>

- Reintroduced a max build
- Limited testing of 'debug' and 'max' servers
- Berkeley DB only in 'max'

* Mon Feb 13 2006 Joerg Bruehe <joerg@mysql.com>

- Use "-i" on "make test-force";
  this is essential for later evaluation of this log file.

* Thu Feb 09 2006 Kent Boortz <kent@mysql.com>

- Pass '-static' to libtool, link static with our own libraries, dynamic
  with system libraries.  Link with the bundled zlib.

* Wed Feb 08 2006 Kristian Nielsen <knielsen@mysql.com>

- Modified RPM spec to match new 5.1 debug+max combined community packaging.

* Sun Dec 18 2005 Kent Boortz <kent@mysql.com>

- Added "client/mysqlslap"

* Mon Dec 12 2005 Rodrigo Novo <rodrigo@mysql.com>

- Added zlib to the list of (static) libraries installed
- Added check against libtool wierdness (WRT: sql/mysqld || sql/.libs/mysqld)
- Compile MySQL with bundled zlib
- Fixed %packager name to "MySQL Production Engineering Team"

* Mon Dec 05 2005 Joerg Bruehe <joerg@mysql.com>

- Avoid using the "bundled" zlib on "shared" builds: 
  As it is not installed (on the build system), this gives dependency 
  problems with "libtool" causing the build to fail.
  (Change was done on Nov 11, but left uncommented.)

* Tue Nov 22 2005 Joerg Bruehe <joerg@mysql.com>

- Extend the file existence check for "init.d/mysql" on un-install
  to also guard the call to "insserv"/"chkconfig".

* Thu Oct 27 2005 Lenz Grimmer <lenz@grimmer.com>

- added more man pages

* Wed Oct 19 2005 Kent Boortz <kent@mysql.com>

- Made yaSSL support an option (off by default)

* Wed Oct 19 2005 Kent Boortz <kent@mysql.com>

- Enabled yaSSL support

* Sat Oct 15 2005 Kent Boortz <kent@mysql.com>

- Give mode arguments the same way in all places
- Moved copy of mysqld.a to "standard" build, but
  disabled it as we don't do embedded yet in 5.0

* Fri Oct 14 2005 Kent Boortz <kent@mysql.com>

- For 5.x, always compile with --with-big-tables
- Copy the config.log file to location outside
  the build tree

* Fri Oct 14 2005 Kent Boortz <kent@mysql.com>

- Removed unneeded/obsolete configure options
- Added archive engine to standard server
- Removed the embedded server from experimental server
- Changed suffix "-Max" => "-max"
- Changed comment string "Max" => "Experimental"

* Thu Oct 13 2005 Lenz Grimmer <lenz@mysql.com>

- added a usermod call to assign a potential existing mysql user to the
  correct user group (BUG#12823)
- Save the perror binary built during Max build so it supports the NDB
  error codes (BUG#13740)
- added a separate macro "mysqld_group" to be able to define the
  user group of the mysql user seperately, if desired.

* Thu Sep 29 2005 Lenz Grimmer <lenz@mysql.com>

- fixed the removing of the RPM_BUILD_ROOT in the %clean section (the
  $RBR variable did not get expanded, thus leaving old build roots behind)

* Thu Aug 04 2005 Lenz Grimmer <lenz@mysql.com>

- Fixed the creation of the mysql user group account in the postinstall
  section (BUG 12348)
- Fixed enabling the Archive storage engine in the Max binary

* Tue Aug 02 2005 Lenz Grimmer <lenz@mysql.com>

- Fixed the Requires: tag for the server RPM (BUG 12233)

* Fri Jul 15 2005 Lenz Grimmer <lenz@mysql.com>

- create a "mysql" user group and assign the mysql user account to that group
  in the server postinstall section. (BUG 10984)

* Tue Jun 14 2005 Lenz Grimmer <lenz@mysql.com>

- Do not build statically on i386 by default, only when adding either "--with
  static" or "--define '_with_static 1'" to the RPM build options. Static
  linking really only makes sense when linking against the specially patched
  glibc 2.2.5.

* Mon Jun 06 2005 Lenz Grimmer <lenz@mysql.com>

- added mysql_client_test to the "bench" subpackage (BUG 10676)
- added the libndbclient static and shared libraries (BUG 10676)

* Wed Jun 01 2005 Lenz Grimmer <lenz@mysql.com>

- use "mysqldatadir" variable instead of hard-coding the path multiple times
- use the "mysqld_user" variable on all occasions a user name is referenced
- removed (incomplete) Brazilian translations
- removed redundant release tags from the subpackage descriptions

* Wed May 25 2005 Joerg Bruehe <joerg@mysql.com>

- Added a "make clean" between separate calls to "BuildMySQL".

* Thu May 12 2005 Guilhem Bichot <guilhem@mysql.com>

- Removed the mysql_tableinfo script made obsolete by the information schema

* Wed Apr 20 2005 Lenz Grimmer <lenz@mysql.com>

- Enabled the "blackhole" storage engine for the Max RPM

* Wed Apr 13 2005 Lenz Grimmer <lenz@mysql.com>

- removed the MySQL manual files (html/ps/texi) - they have been removed
  from the MySQL sources and are now available seperately.

* Mon Apr 4 2005 Petr Chardin <petr@mysql.com>

- old mysqlmanager, mysqlmanagerc and mysqlmanager-pwger renamed into
  mysqltestmanager, mysqltestmanager and mysqltestmanager-pwgen respectively

* Fri Mar 18 2005 Lenz Grimmer <lenz@mysql.com>

- Disabled RAID in the Max binaries once and for all (it has finally been
  removed from the source tree)

* Sun Feb 20 2005 Petr Chardin <petr@mysql.com>

- Install MySQL Instance Manager together with mysqld, touch mysqlmanager
  password file

* Mon Feb 14 2005 Lenz Grimmer <lenz@mysql.com>

- Fixed the compilation comments and moved them into the separate build sections
  for Max and Standard

* Mon Feb 7 2005 Tomas Ulin <tomas@mysql.com>

- enabled the "Ndbcluster" storage engine for the max binary
- added extra make install in ndb subdir after Max build to get ndb binaries
- added packages for ndbcluster storage engine

* Fri Jan 14 2005 Lenz Grimmer <lenz@mysql.com>

- replaced obsoleted "BuildPrereq" with "BuildRequires" instead

* Thu Jan 13 2005 Lenz Grimmer <lenz@mysql.com>

- enabled the "Federated" storage engine for the max binary

* Tue Jan 04 2005 Petr Chardin <petr@mysql.com>

- ISAM and merge storage engines were purged. As well as appropriate
  tools and manpages (isamchk and isamlog)

* Thu Dec 31 2004 Lenz Grimmer <lenz@mysql.com>

- enabled the "Archive" storage engine for the max binary
- enabled the "CSV" storage engine for the max binary
- enabled the "Example" storage engine for the max binary

* Thu Aug 26 2004 Lenz Grimmer <lenz@mysql.com>

- MySQL-Max now requires MySQL-server instead of MySQL (BUG 3860)

* Fri Aug 20 2004 Lenz Grimmer <lenz@mysql.com>

- do not link statically on IA64/AMD64 as these systems do not have
  a patched glibc installed

* Tue Aug 10 2004 Lenz Grimmer <lenz@mysql.com>

- Added libmygcc.a to the devel subpackage (required to link applications
  against the the embedded server libmysqld.a) (BUG 4921)

* Mon Aug 09 2004 Lenz Grimmer <lenz@mysql.com>

- Added EXCEPTIONS-CLIENT to the "devel" package

* Thu Jul 29 2004 Lenz Grimmer <lenz@mysql.com>

- disabled OpenSSL in the Max binaries again (the RPM packages were the
  only exception to this anyway) (BUG 1043)

* Wed Jun 30 2004 Lenz Grimmer <lenz@mysql.com>

- fixed server postinstall (mysql_install_db was called with the wrong
  parameter)

* Thu Jun 24 2004 Lenz Grimmer <lenz@mysql.com>

- added mysql_tzinfo_to_sql to the server subpackage
- run "make clean" instead of "make distclean"

* Mon Apr 05 2004 Lenz Grimmer <lenz@mysql.com>

- added ncurses-devel to the build prerequisites (BUG 3377)

* Thu Feb 12 2004 Lenz Grimmer <lenz@mysql.com>

- when using gcc, _always_ use CXX=gcc 
- replaced Copyright with License field (Copyright is obsolete)

* Tue Feb 03 2004 Lenz Grimmer <lenz@mysql.com>

- added myisam_ftdump to the Server package

* Tue Jan 13 2004 Lenz Grimmer <lenz@mysql.com>

- link the mysql client against libreadline instead of libedit (BUG 2289)

* Mon Dec 22 2003 Lenz Grimmer <lenz@mysql.com>

- marked /etc/logrotate.d/mysql as a config file (BUG 2156)

* Fri Dec 13 2003 Lenz Grimmer <lenz@mysql.com>

- fixed file permissions (BUG 1672)

* Thu Dec 11 2003 Lenz Grimmer <lenz@mysql.com>

- made testing for gcc3 a bit more robust

* Fri Dec 05 2003 Lenz Grimmer <lenz@mysql.com>

- added missing file mysql_create_system_tables to the server subpackage

* Fri Nov 21 2003 Lenz Grimmer <lenz@mysql.com>

- removed dependency on MySQL-client from the MySQL-devel subpackage
  as it is not really required. (BUG 1610)

* Fri Aug 29 2003 Lenz Grimmer <lenz@mysql.com>

- Fixed BUG 1162 (removed macro names from the changelog)
- Really fixed BUG 998 (disable the checking for installed but
  unpackaged files)

* Tue Aug 05 2003 Lenz Grimmer <lenz@mysql.com>

- Fixed BUG 959 (libmysqld not being compiled properly)
- Fixed BUG 998 (RPM build errors): added missing files to the
  distribution (mysql_fix_extensions, mysql_tableinfo, mysqldumpslow,
  mysql_fix_privilege_tables.1), removed "-n" from install section.

* Wed Jul 09 2003 Lenz Grimmer <lenz@mysql.com>

- removed the GIF Icon (file was not included in the sources anyway)
- removed unused variable shared_lib_version
- do not run automake before building the standard binary
  (should not be necessary)
- add server suffix '-standard' to standard binary (to be in line
  with the binary tarball distributions)
- Use more RPM macros (_exec_prefix, _sbindir, _libdir, _sysconfdir,
  _datadir, _includedir) throughout the spec file.
- allow overriding CC and CXX (required when building with other compilers)

* Fri May 16 2003 Lenz Grimmer <lenz@mysql.com>

- re-enabled RAID again

* Wed Apr 30 2003 Lenz Grimmer <lenz@mysql.com>

- disabled MyISAM RAID (--with-raid) - it throws an assertion which
  needs to be investigated first.

* Mon Mar 10 2003 Lenz Grimmer <lenz@mysql.com>

- added missing file mysql_secure_installation to server subpackage
  (BUG 141)

* Tue Feb 11 2003 Lenz Grimmer <lenz@mysql.com>

- re-added missing pre- and post(un)install scripts to server subpackage
- added config file /etc/my.cnf to the file list (just for completeness)
- make sure to create the datadir with 755 permissions

* Mon Jan 27 2003 Lenz Grimmer <lenz@mysql.com>

- removed unused CC and CXX variables
- CFLAGS and CXXFLAGS should honor RPM_OPT_FLAGS

* Fri Jan 24 2003 Lenz Grimmer <lenz@mysql.com>

- renamed package "MySQL" to "MySQL-server"
- fixed Copyright tag
- added mysql_waitpid to client subpackage (required for mysql-test-run)

* Wed Nov 27 2002 Lenz Grimmer <lenz@mysql.com>

- moved init script from /etc/rc.d/init.d to /etc/init.d (the majority of 
  Linux distributions now support this scheme as proposed by the LSB either
  directly or via a compatibility symlink)
- Use new "restart" init script action instead of starting and stopping
  separately
- Be more flexible in activating the automatic bootup - use insserv (on
  older SuSE versions) or chkconfig (Red Hat, newer SuSE versions and
  others) to create the respective symlinks

* Wed Sep 25 2002 Lenz Grimmer <lenz@mysql.com>

- MySQL-Max now requires MySQL >= 4.0 to avoid version mismatches
  (mixing 3.23 and 4.0 packages)

* Fri Aug 09 2002 Lenz Grimmer <lenz@mysql.com>
 
- Turn off OpenSSL in MySQL-Max for now until it works properly again
- enable RAID for the Max binary instead
- added compatibility link: safe_mysqld -> mysqld_safe to ease the
  transition from 3.23

* Thu Jul 18 2002 Lenz Grimmer <lenz@mysql.com>

- Reworked the build steps a little bit: the Max binary is supposed
  to include OpenSSL, which cannot be linked statically, thus trying
	to statically link against a special glibc is futile anyway
- because of this, it is not required to make yet another build run
  just to compile the shared libs (saves a lot of time)
- updated package description of the Max subpackage
- clean up the BuildRoot directory afterwards

* Mon Jul 15 2002 Lenz Grimmer <lenz@mysql.com>

- Updated Packager information
- Fixed the build options: the regular package is supposed to
  include InnoDB and linked statically, while the Max package
	should include BDB and SSL support

* Fri May 03 2002 Lenz Grimmer <lenz@mysql.com>

- Use more RPM macros (e.g. infodir, mandir) to make the spec
  file more portable
- reorganized the installation of documentation files: let RPM
  take care of this
- reorganized the file list: actually install man pages along
  with the binaries of the respective subpackage
- do not include libmysqld.a in the devel subpackage as well, if we
  have a special "embedded" subpackage
- reworked the package descriptions

* Mon Oct  8 2001 Monty

- Added embedded server as a separate RPM

* Fri Apr 13 2001 Monty

- Added mysqld-max to the distribution

* Tue Jan 2  2001  Monty

- Added mysql-test to the bench package

* Fri Aug 18 2000 Tim Smith <tim@mysql.com>

- Added separate libmysql_r directory; now both a threaded
  and non-threaded library is shipped.

* Wed Sep 28 1999 David Axmark <davida@mysql.com>

- Added the support-files/my-example.cnf to the docs directory.

- Removed devel dependency on base since it is about client
  development.

* Wed Sep 8 1999 David Axmark <davida@mysql.com>

- Cleaned up some for 3.23.

* Thu Jul 1 1999 David Axmark <davida@mysql.com>

- Added support for shared libraries in a separate sub
  package. Original fix by David Fox (dsfox@cogsci.ucsd.edu)

- The --enable-assembler switch is now automatically disables on
  platforms there assembler code is unavailable. This should allow
  building this RPM on non i386 systems.

* Mon Feb 22 1999 David Axmark <david@detron.se>

- Removed unportable cc switches from the spec file. The defaults can
  now be overridden with environment variables. This feature is used
  to compile the official RPM with optimal (but compiler version
  specific) switches.

- Removed the repetitive description parts for the sub rpms. Maybe add
  again if RPM gets a multiline macro capability.

- Added support for a pt_BR translation. Translation contributed by
  Jorge Godoy <jorge@bestway.com.br>.

* Wed Nov 4 1998 David Axmark <david@detron.se>

- A lot of changes in all the rpm and install scripts. This may even
  be a working RPM :-)

* Sun Aug 16 1998 David Axmark <david@detron.se>

- A developers changelog for MySQL is available in the source RPM. And
  there is a history of major user visible changed in the Reference
  Manual.  Only RPM specific changes will be documented here.<|MERGE_RESOLUTION|>--- conflicted
+++ resolved
@@ -319,11 +319,7 @@
 		--with-blackhole-storage-engine \
 		--with-federated-storage-engine \
 		--without-plugin-daemon_example \
-<<<<<<< HEAD
-		--without-plugin-example \
-=======
 		--without-plugin-ftexample \
->>>>>>> e82f018a
 		--with-partition \
 		--with-big-tables \
 %if %{WITH_BUNDLED_ZLIB}
@@ -719,15 +715,11 @@
 %attr(755, root, root) %{_bindir}/resolve_stack_dump
 %attr(755, root, root) %{_bindir}/resolveip
 
-<<<<<<< HEAD
-%attr(755, root, root) %{_libdir}/plugin/*.so*
-=======
 %attr(755, root, root) %{_libdir}/mysql/plugin/ha_example.so*
 %if %{WITHOUT_INNODB_PLUGIN}
 %else
 %attr(755, root, root) %{_libdir}/mysql/plugin/ha_innodb_plugin.so*
 %endif
->>>>>>> e82f018a
 
 %attr(755, root, root) %{_sbindir}/mysqld
 %attr(755, root, root) %{_sbindir}/mysqld-debug
@@ -854,10 +846,6 @@
 %{_libdir}/mysql/libvio.a
 %{_libdir}/mysql/libz.a
 %{_libdir}/mysql/libz.la
-<<<<<<< HEAD
-%{_libdir}/plugin/*.a
-%{_libdir}/plugin/*.la
-=======
 %{_libdir}/mysql/plugin/ha_example.a
 %{_libdir}/mysql/plugin/ha_example.la
 %if %{WITHOUT_INNODB_PLUGIN}
@@ -865,7 +853,6 @@
 %{_libdir}/mysql/plugin/ha_innodb_plugin.a
 %{_libdir}/mysql/plugin/ha_innodb_plugin.la
 %endif
->>>>>>> e82f018a
 
 %files shared
 %defattr(-, root, root, 0755)
@@ -902,13 +889,9 @@
 * Fri Aug 21 2009 Jonathan Perkin <jperkin@sun.com>
 
 - Install plugin libraries in appropriate packages.
-<<<<<<< HEAD
-- Disable example plugins.
-=======
 - Disable libdaemon_example and ftexample plugins.
->>>>>>> e82f018a
-
-* Thu Aug 20 2009 Jonathan Perkin <jperkin@stripped>
+
+* Thu Aug 20 2009 Jonathan Perkin <jperkin@sun.com>
 
 - Update variable used for mysql-test suite location to match source.
 
