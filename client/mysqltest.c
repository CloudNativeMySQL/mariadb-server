--- conflicted
+++ resolved
@@ -2753,23 +2753,19 @@
       }
 
       /*
-<<<<<<< HEAD
+        Need to call mysql_affected_rows() before the new
+        query to find the warnings
+      */
+      if (!disable_info)
+        affected_rows= (ulong)mysql_affected_rows(mysql);
+
+      /*
         Add all warnings to the result. We can't do this if we are in
         the middle of processing results from multi-statement, because
         this will break protocol.
       */
       if (!disable_warnings && !mysql_more_results(mysql) &&
           mysql_warning_count(mysql))
-=======
-        Need to call mysql_affected_rows() before the new
-        query to find the warnings
-      */
-      if (!disable_info)
-        affected_rows= (ulong)mysql_affected_rows(mysql);
-
-      /* Add all warnings to the result */
-      if (!disable_warnings && mysql_warning_count(mysql))
->>>>>>> b076cdb2
       {
 	MYSQL_RES *warn_res=0;
 	uint count= mysql_warning_count(mysql);
