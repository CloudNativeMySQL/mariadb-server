--- conflicted
+++ resolved
@@ -305,11 +305,8 @@
 #define HA_PACK_RECORD		2	/* Request packed record format */
 #define HA_CREATE_TMP_TABLE	4
 #define HA_CREATE_CHECKSUM	8
-<<<<<<< HEAD
 #define HA_CREATE_KEEP_FILES	16      /* don't overwrite .MYD and MYI */
-=======
-#define HA_CREATE_PAGE_CHECKSUM	16
->>>>>>> baad15ae
+#define HA_CREATE_PAGE_CHECKSUM	32
 #define HA_CREATE_DELAY_KEY_WRITE 64
 #define HA_CREATE_RELIES_ON_SQL_LAYER 128
 
