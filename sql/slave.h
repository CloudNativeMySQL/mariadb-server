<<<<<<< HEAD
/*
   Copyright (c) 2000, 2010, Oracle and/or its affiliates.
=======
/* Copyright (c) 2000, 2016, Oracle and/or its affiliates. All rights reserved.
>>>>>>> ef3f09f0

   This program is free software; you can redistribute it and/or modify
   it under the terms of the GNU General Public License as published by
   the Free Software Foundation; version 2 of the License.

   This program is distributed in the hope that it will be useful,
   but WITHOUT ANY WARRANTY; without even the implied warranty of
   MERCHANTABILITY or FITNESS FOR A PARTICULAR PURPOSE.  See the
   GNU General Public License for more details.

   You should have received a copy of the GNU General Public License
   along with this program; if not, write to the Free Software
   Foundation, Inc., 51 Franklin St, Fifth Floor, Boston, MA 02110-1301  USA */

#ifndef SLAVE_H
#define SLAVE_H

/**
  @defgroup Replication Replication
  @{

  @file
*/

/** 
   Some of defines are need in parser even though replication is not 
   compiled in (embedded).
*/

/**
   The maximum is defined as (ULONG_MAX/1000) with 4 bytes ulong
*/
#define SLAVE_MAX_HEARTBEAT_PERIOD 4294967

#ifdef HAVE_REPLICATION

#include "log.h"
#include "my_list.h"
#include "rpl_filter.h"
#include "rpl_tblmap.h"

#define SLAVE_NET_TIMEOUT  3600

#define MAX_SLAVE_ERROR    2000

// Forward declarations
class Relay_log_info;
class Master_info;

int init_intvar_from_file(int* var, IO_CACHE* f, int default_val);
int init_strvar_from_file(char *var, int max_size, IO_CACHE *f,
                          const char *default_val);
int init_floatvar_from_file(float* var, IO_CACHE* f, float default_val);
int init_dynarray_intvar_from_file(DYNAMIC_ARRAY* arr, IO_CACHE* f);

/*****************************************************************************

  MySQL Replication

  Replication is implemented via two types of threads:

    I/O Thread - One of these threads is started for each master server.
                 They maintain a connection to their master server, read log
                 events from the master as they arrive, and queues them into
                 a single, shared relay log file.  A Master_info 
                 represents each of these threads.

    SQL Thread - One of these threads is started and reads from the relay log
                 file, executing each event.  A Relay_log_info 
                 represents this thread.

  Buffering in the relay log file makes it unnecessary to reread events from
  a master server across a slave restart.  It also decouples the slave from
  the master where long-running updates and event logging are concerned--ie
  it can continue to log new events while a slow query executes on the slave.

*****************************************************************************/

/*
  MUTEXES in replication:

  LOCK_active_mi: [note: this was originally meant for multimaster, to switch
  from a master to another, to protect active_mi] It is used to SERIALIZE ALL
  administrative commands of replication: START SLAVE, STOP SLAVE, CHANGE
  MASTER, RESET SLAVE, end_slave() (when mysqld stops) [init_slave() does not
  need it it's called early]. Any of these commands holds the mutex from the
  start till the end. This thus protects us against a handful of deadlocks
  (consider start_slave_thread() which, when starting the I/O thread, releases
  mi->run_lock, keeps rli->run_lock, and tries to re-acquire mi->run_lock).

  Currently active_mi never moves (it's created at startup and deleted at
  shutdown, and not changed: it always points to the same Master_info struct),
  because we don't have multimaster. So for the moment, mi does not move, and
  mi->rli does not either.

  In Master_info: run_lock, data_lock
  run_lock protects all information about the run state: slave_running, thd
  and the existence of the I/O thread to stop/start it, you need this mutex).
  data_lock protects some moving members of the struct: counters (log name,
  position) and relay log (MYSQL_BIN_LOG object).

  In Relay_log_info: run_lock, data_lock
  see Master_info
  
  Order of acquisition: if you want to have LOCK_active_mi and a run_lock, you
  must acquire LOCK_active_mi first.

  In MYSQL_BIN_LOG: LOCK_log, LOCK_index of the binlog and the relay log
  LOCK_log: when you write to it. LOCK_index: when you create/delete a binlog
  (so that you have to update the .index file).
*/

extern ulong master_retry_count;
extern MY_BITMAP slave_error_mask;
extern char slave_skip_error_names[];
extern bool use_slave_mask;
extern char *slave_load_tmpdir;
extern char *master_info_file;
extern MYSQL_PLUGIN_IMPORT char *relay_log_info_file;
extern char *opt_relay_logname, *opt_relaylog_index_name;
extern my_bool opt_skip_slave_start, opt_reckless_slave;
extern my_bool opt_log_slave_updates;
extern char *opt_slave_skip_errors;
extern my_bool opt_replicate_annotate_row_events;
extern ulonglong relay_log_space_limit;

/*
  3 possible values for Master_info::slave_running and
  Relay_log_info::slave_running.
  The values 0,1,2 are very important: to keep the diff small, I didn't
  substitute places where we use 0/1 with the newly defined symbols. So don't change
  these values.
  The same way, code is assuming that in Relay_log_info we use only values
  0/1.
  I started with using an enum, but
  enum_variable=1; is not legal so would have required many line changes.
*/
#define MYSQL_SLAVE_NOT_RUN         0
#define MYSQL_SLAVE_RUN_NOT_CONNECT 1
#define MYSQL_SLAVE_RUN_CONNECT     2

#define RPL_LOG_NAME (rli->group_master_log_name[0] ? rli->group_master_log_name :\
 "FIRST")
#define IO_RPL_LOG_NAME (mi->master_log_name[0] ? mi->master_log_name :\
 "FIRST")

/*
  If the following is set, if first gives an error, second will be
  tried. Otherwise, if first fails, we fail.
*/
#define SLAVE_FORCE_ALL 4

/*
  Values for the option --replicate-events-marked-for-skip.
  Must match the names in replicate_events_marked_for_skip_names in sys_vars.cc
*/
#define RPL_SKIP_REPLICATE 0
#define RPL_SKIP_FILTER_ON_SLAVE 1
#define RPL_SKIP_FILTER_ON_MASTER 2


int init_slave();
int init_recovery(Master_info* mi, const char** errmsg);
void init_slave_skip_errors(const char* arg);
bool flush_relay_log_info(Relay_log_info* rli);
int register_slave_on_master(MYSQL* mysql);
int terminate_slave_threads(Master_info* mi, int thread_mask,
			     bool skip_lock = 0);
int start_slave_threads(bool need_slave_mutex, bool wait_for_start,
			Master_info* mi, const char* master_info_fname,
			const char* slave_info_fname, int thread_mask);
/*
  cond_lock is usually same as start_lock. It is needed for the case when
  start_lock is 0 which happens if start_slave_thread() is called already
  inside the start_lock section, but at the same time we want a
  mysql_cond_wait() on start_cond, start_lock
*/
int start_slave_thread(
#ifdef HAVE_PSI_INTERFACE
                       PSI_thread_key thread_key,
#endif
                       pthread_handler h_func,
                       mysql_mutex_t *start_lock,
                       mysql_mutex_t *cond_lock,
                       mysql_cond_t *start_cond,
                       volatile uint *slave_running,
                       volatile ulong *slave_run_id,
                       Master_info *mi);

/* If fd is -1, dump to NET */
int mysql_table_dump(THD* thd, const char* db,
		     const char* tbl_name, int fd = -1);

/* retrieve table from master and copy to slave*/
int fetch_master_table(THD* thd, const char* db_name, const char* table_name,
		       Master_info* mi, MYSQL* mysql, bool overwrite);

bool show_master_info(THD* thd, Master_info* mi);
bool show_binlog_info(THD* thd);
bool rpl_master_has_bug(const Relay_log_info *rli, uint bug_id, bool report,
                        bool (*pred)(const void *), const void *param);
bool rpl_master_erroneous_autoinc(THD* thd);

const char *print_slave_db_safe(const char *db);
void skip_load_data_infile(NET* net);

void end_slave(); /* release slave threads */
void close_active_mi(); /* clean up slave threads data */
void clear_until_condition(Relay_log_info* rli);
void clear_slave_error(Relay_log_info* rli);
void end_relay_log_info(Relay_log_info* rli);
void lock_slave_threads(Master_info* mi);
void unlock_slave_threads(Master_info* mi);
void init_thread_mask(int* mask,Master_info* mi,bool inverse);
int init_relay_log_pos(Relay_log_info* rli,const char* log,ulonglong pos,
		       bool need_data_lock, const char** errmsg,
                       bool look_for_description_event);

int purge_relay_logs(Relay_log_info* rli, THD *thd, bool just_reset,
		     const char** errmsg);
void set_slave_thread_options(THD* thd);
void set_slave_thread_default_charset(THD *thd, Relay_log_info const *rli);
int rotate_relay_log(Master_info* mi);
int apply_event_and_update_pos(Log_event* ev, THD* thd, Relay_log_info* rli);

pthread_handler_t handle_slave_io(void *arg);
pthread_handler_t handle_slave_sql(void *arg);
bool net_request_file(NET* net, const char* fname);

extern bool volatile abort_loop;
extern Master_info *active_mi; /* active_mi for multi-master */
extern my_bool replicate_same_server_id;

extern int disconnect_slave_event_count, abort_slave_event_count ;

/* the master variables are defaults read from my.cnf or command line */
extern uint report_port;
extern char *master_info_file, *report_user;
extern char *report_host, *report_password;

extern I_List<THD> threads;

#else
#define close_active_mi() /* no-op */
#endif /* HAVE_REPLICATION */

/* masks for start/stop operations on io and sql slave threads */
#define SLAVE_IO  1
#define SLAVE_SQL 2

/**
  @} (end of group Replication)
*/

#endif<|MERGE_RESOLUTION|>--- conflicted
+++ resolved
@@ -1,9 +1,5 @@
-<<<<<<< HEAD
-/*
-   Copyright (c) 2000, 2010, Oracle and/or its affiliates.
-=======
-/* Copyright (c) 2000, 2016, Oracle and/or its affiliates. All rights reserved.
->>>>>>> ef3f09f0
+/* Copyright (c) 2000, 2016, Oracle and/or its affiliates.
+   Copyright (c) 2009, 2016, MariaDB
 
    This program is free software; you can redistribute it and/or modify
    it under the terms of the GNU General Public License as published by
