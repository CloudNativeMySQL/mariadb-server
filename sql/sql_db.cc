/* Copyright (C) 2000-2003 MySQL AB, 2008-2009 Sun Microsystems, Inc

   This program is free software; you can redistribute it and/or modify
   it under the terms of the GNU General Public License as published by
   the Free Software Foundation; version 2 of the License.

   This program is distributed in the hope that it will be useful,
   but WITHOUT ANY WARRANTY; without even the implied warranty of
   MERCHANTABILITY or FITNESS FOR A PARTICULAR PURPOSE.  See the
   GNU General Public License for more details.

   You should have received a copy of the GNU General Public License
   along with this program; if not, write to the Free Software
   Foundation, Inc., 59 Temple Place, Suite 330, Boston, MA  02111-1307  USA */


/* create and drop of databases */

#include "my_global.h"                          /* NO_EMBEDDED_ACCESS_CHECKS */
#include "sql_priv.h"
#include "unireg.h"
#include "sql_db.h"
#include "sql_cache.h"                   // query_cache_*
#include "lock.h"                        // lock_schema_name
#include "sql_table.h"                   // build_table_filename,
                                         // filename_to_tablename
#include "sql_rename.h"                  // mysql_rename_tables
#include "sql_acl.h"                     // SELECT_ACL, DB_ACLS,
                                         // acl_get, check_grant_db
#include "log_event.h"                   // Query_log_event
#include <mysys_err.h>
#include "sp.h"
#include "events.h"
#include <my_dir.h>
#include <m_ctype.h>
#include "log.h"
#ifdef __WIN__
#include <direct.h>
#endif

#define MAX_DROP_TABLE_Q_LEN      1024

const char *del_exts[]= {".frm", ".BAK", ".TMD",".opt", NullS};
static TYPELIB deletable_extentions=
{array_elements(del_exts)-1,"del_exts", del_exts, NULL};

static long mysql_rm_known_files(THD *thd, MY_DIR *dirp,
				 const char *db, const char *path, uint level, 
                                 TABLE_LIST **dropped_tables);
         
long mysql_rm_arc_files(THD *thd, MY_DIR *dirp, const char *org_path);
static my_bool rm_dir_w_symlink(const char *org_path, my_bool send_error);
static void mysql_change_db_impl(THD *thd,
                                 LEX_STRING *new_db_name,
                                 ulong new_db_access,
                                 CHARSET_INFO *new_db_charset);


<<<<<<< HEAD
=======
/* Database lock hash */
HASH lock_db_cache;
mysql_mutex_t LOCK_lock_db;
int creating_database= 0;  // how many database locks are made


/* Structure for database lock */
typedef struct my_dblock_st
{
  char *name;        /* Database name        */
  uint name_length;  /* Database length name */
} my_dblock_t;


/*
  lock_db key.
*/

extern "C" uchar* lock_db_get_key(my_dblock_t *, size_t *, my_bool not_used);

uchar* lock_db_get_key(my_dblock_t *ptr, size_t *length,
                       my_bool not_used __attribute__((unused)))
{
  *length= ptr->name_length;
  return (uchar*) ptr->name;
}


/*
  Free lock_db hash element.
*/

extern "C" void lock_db_free_element(void *ptr);

void lock_db_free_element(void *ptr)
{
  my_free(ptr);
}


/*
  Put a database lock entry into the hash.
  
  DESCRIPTION
    Insert a database lock entry into hash.
    LOCK_db_lock must be previously locked.
  
  RETURN VALUES
    0 on success.
    1 on error.
*/

static my_bool lock_db_insert(const char *dbname, uint length)
{
  my_dblock_t *opt;
  my_bool error= 0;
  DBUG_ENTER("lock_db_insert");
  
  mysql_mutex_assert_owner(&LOCK_lock_db);

  if (!(opt= (my_dblock_t*) my_hash_search(&lock_db_cache,
                                           (uchar*) dbname, length)))
  { 
    /* Db is not in the hash, insert it */
    char *tmp_name;
    if (!my_multi_malloc(MYF(MY_WME | MY_ZEROFILL),
                         &opt, (uint) sizeof(*opt), &tmp_name, (uint) length+1,
                         NullS))
    {
      error= 1;
      goto end;
    }
    
    opt->name= tmp_name;
    strmov(opt->name, dbname);
    opt->name_length= length;
    
    if ((error= my_hash_insert(&lock_db_cache, (uchar*) opt)))
      my_free(opt);
  }

end:
  DBUG_RETURN(error);
}


/*
  Delete a database lock entry from hash.
*/

void lock_db_delete(const char *name, uint length)
{
  my_dblock_t *opt;
  mysql_mutex_assert_owner(&LOCK_lock_db);
  if ((opt= (my_dblock_t *)my_hash_search(&lock_db_cache,
                                          (const uchar*) name, length)))
    my_hash_delete(&lock_db_cache, (uchar*) opt);
}


>>>>>>> 465e4025
/* Database options hash */
static HASH dboptions;
static my_bool dboptions_init= 0;
static mysql_rwlock_t LOCK_dboptions;

/* Structure for database options */
typedef struct my_dbopt_st
{
  char *name;			/* Database name                  */
  uint name_length;		/* Database length name           */
  CHARSET_INFO *charset;	/* Database default character set */
} my_dbopt_t;


/*
  Function we use in the creation of our hash to get key.
*/

extern "C" uchar* dboptions_get_key(my_dbopt_t *opt, size_t *length,
                                    my_bool not_used);

uchar* dboptions_get_key(my_dbopt_t *opt, size_t *length,
                         my_bool not_used __attribute__((unused)))
{
  *length= opt->name_length;
  return (uchar*) opt->name;
}


/*
  Helper function to write a query to binlog used by mysql_rm_db()
*/

static inline int write_to_binlog(THD *thd, char *query, uint q_len,
                                  char *db, uint db_len)
{
  Query_log_event qinfo(thd, query, q_len, FALSE, TRUE, FALSE, 0);
  qinfo.db= db;
  qinfo.db_len= db_len;
  return mysql_bin_log.write(&qinfo);
}  


/*
  Function to free dboptions hash element
*/

extern "C" void free_dbopt(void *dbopt);

void free_dbopt(void *dbopt)
{
  my_free(dbopt);
}

#ifdef HAVE_PSI_INTERFACE
static PSI_rwlock_key key_rwlock_LOCK_dboptions;

static PSI_rwlock_info all_database_names_rwlocks[]=
{
  { &key_rwlock_LOCK_dboptions, "LOCK_dboptions", PSI_FLAG_GLOBAL}
};

static void init_database_names_psi_keys(void)
{
  const char* category= "sql";
  int count;

  if (PSI_server == NULL)
    return;

  count= array_elements(all_database_names_rwlocks);
  PSI_server->register_rwlock(category, all_database_names_rwlocks, count);
}
#endif

/**
  Initialize database option cache.

  @note Must be called before any other database function is called.

  @retval  0	ok
  @retval  1	Fatal error
*/

bool my_dboptions_cache_init(void)
{
#ifdef HAVE_PSI_INTERFACE
  init_database_names_psi_keys();
#endif

  bool error= 0;
  mysql_rwlock_init(key_rwlock_LOCK_dboptions, &LOCK_dboptions);
  if (!dboptions_init)
  {
    dboptions_init= 1;
    error= my_hash_init(&dboptions, lower_case_table_names ?
                        &my_charset_bin : system_charset_info,
                        32, 0, 0, (my_hash_get_key) dboptions_get_key,
                        free_dbopt,0);
  }
  return error;
}



/**
  Free database option hash and locked databases hash.
*/

void my_dboptions_cache_free(void)
{
  if (dboptions_init)
  {
    dboptions_init= 0;
    my_hash_free(&dboptions);
    mysql_rwlock_destroy(&LOCK_dboptions);
  }
}


/**
  Cleanup cached options.
*/

void my_dbopt_cleanup(void)
{
  mysql_rwlock_wrlock(&LOCK_dboptions);
  my_hash_free(&dboptions);
  my_hash_init(&dboptions, lower_case_table_names ? 
               &my_charset_bin : system_charset_info,
               32, 0, 0, (my_hash_get_key) dboptions_get_key,
               free_dbopt,0);
  mysql_rwlock_unlock(&LOCK_dboptions);
}


/*
  Find database options in the hash.
  
  DESCRIPTION
    Search a database options in the hash, usings its path.
    Fills "create" on success.
  
  RETURN VALUES
    0 on success.
    1 on error.
*/

static my_bool get_dbopt(const char *dbname, HA_CREATE_INFO *create)
{
  my_dbopt_t *opt;
  uint length;
  my_bool error= 1;
  
  length= (uint) strlen(dbname);
  
  mysql_rwlock_rdlock(&LOCK_dboptions);
  if ((opt= (my_dbopt_t*) my_hash_search(&dboptions, (uchar*) dbname, length)))
  {
    create->default_table_charset= opt->charset;
    error= 0;
  }
  mysql_rwlock_unlock(&LOCK_dboptions);
  return error;
}


/*
  Writes database options into the hash.
  
  DESCRIPTION
    Inserts database options into the hash, or updates
    options if they are already in the hash.
  
  RETURN VALUES
    0 on success.
    1 on error.
*/

static my_bool put_dbopt(const char *dbname, HA_CREATE_INFO *create)
{
  my_dbopt_t *opt;
  uint length;
  my_bool error= 0;
  DBUG_ENTER("put_dbopt");

  length= (uint) strlen(dbname);
  
  mysql_rwlock_wrlock(&LOCK_dboptions);
  if (!(opt= (my_dbopt_t*) my_hash_search(&dboptions, (uchar*) dbname,
                                          length)))
  { 
    /* Options are not in the hash, insert them */
    char *tmp_name;
    if (!my_multi_malloc(MYF(MY_WME | MY_ZEROFILL),
                         &opt, (uint) sizeof(*opt), &tmp_name, (uint) length+1,
                         NullS))
    {
      error= 1;
      goto end;
    }
    
    opt->name= tmp_name;
    strmov(opt->name, dbname);
    opt->name_length= length;
    
    if ((error= my_hash_insert(&dboptions, (uchar*) opt)))
    {
      my_free(opt);
      goto end;
    }
  }

  /* Update / write options in hash */
  opt->charset= create->default_table_charset;

end:
  mysql_rwlock_unlock(&LOCK_dboptions);
  DBUG_RETURN(error);
}


/*
  Deletes database options from the hash.
*/

static void del_dbopt(const char *path)
{
  my_dbopt_t *opt;
  mysql_rwlock_wrlock(&LOCK_dboptions);
  if ((opt= (my_dbopt_t *)my_hash_search(&dboptions, (const uchar*) path,
                                         strlen(path))))
    my_hash_delete(&dboptions, (uchar*) opt);
  mysql_rwlock_unlock(&LOCK_dboptions);
}


/*
  Create database options file:

  DESCRIPTION
    Currently database default charset is only stored there.

  RETURN VALUES
  0	ok
  1	Could not create file or write to it.  Error sent through my_error()
*/

static bool write_db_opt(THD *thd, const char *path, HA_CREATE_INFO *create)
{
  register File file;
  char buf[256]; // Should be enough for one option
  bool error=1;

  if (!create->default_table_charset)
    create->default_table_charset= thd->variables.collation_server;

  if (put_dbopt(path, create))
    return 1;

  if ((file= mysql_file_create(key_file_dbopt, path, CREATE_MODE,
                               O_RDWR | O_TRUNC, MYF(MY_WME))) >= 0)
  {
    ulong length;
    length= (ulong) (strxnmov(buf, sizeof(buf)-1, "default-character-set=",
                              create->default_table_charset->csname,
                              "\ndefault-collation=",
                              create->default_table_charset->name,
                              "\n", NullS) - buf);

    /* Error is written by mysql_file_write */
    if (!mysql_file_write(file, (uchar*) buf, length, MYF(MY_NABP+MY_WME)))
      error=0;
    mysql_file_close(file, MYF(0));
  }
  return error;
}


/*
  Load database options file

  load_db_opt()
  path		Path for option file
  create	Where to store the read options

  DESCRIPTION

  RETURN VALUES
  0	File found
  1	No database file or could not open it

*/

bool load_db_opt(THD *thd, const char *path, HA_CREATE_INFO *create)
{
  File file;
  char buf[256];
  DBUG_ENTER("load_db_opt");
  bool error=1;
  uint nbytes;

  bzero((char*) create,sizeof(*create));
  create->default_table_charset= thd->variables.collation_server;

  /* Check if options for this database are already in the hash */
  if (!get_dbopt(path, create))
    DBUG_RETURN(0);

  /* Otherwise, load options from the .opt file */
  if ((file= mysql_file_open(key_file_dbopt,
                             path, O_RDONLY | O_SHARE, MYF(0))) < 0)
    goto err1;

  IO_CACHE cache;
  if (init_io_cache(&cache, file, IO_SIZE, READ_CACHE, 0, 0, MYF(0)))
    goto err2;

  while ((int) (nbytes= my_b_gets(&cache, (char*) buf, sizeof(buf))) > 0)
  {
    char *pos= buf+nbytes-1;
    /* Remove end space and control characters */
    while (pos > buf && !my_isgraph(&my_charset_latin1, pos[-1]))
      pos--;
    *pos=0;
    if ((pos= strchr(buf, '=')))
    {
      if (!strncmp(buf,"default-character-set", (pos-buf)))
      {
        /*
           Try character set name, and if it fails
           try collation name, probably it's an old
           4.1.0 db.opt file, which didn't have
           separate default-character-set and
           default-collation commands.
        */
        if (!(create->default_table_charset=
        get_charset_by_csname(pos+1, MY_CS_PRIMARY, MYF(0))) &&
            !(create->default_table_charset=
              get_charset_by_name(pos+1, MYF(0))))
        {
          sql_print_error("Error while loading database options: '%s':",path);
          sql_print_error(ER(ER_UNKNOWN_CHARACTER_SET),pos+1);
          create->default_table_charset= default_charset_info;
        }
      }
      else if (!strncmp(buf,"default-collation", (pos-buf)))
      {
        if (!(create->default_table_charset= get_charset_by_name(pos+1,
                                                           MYF(0))))
        {
          sql_print_error("Error while loading database options: '%s':",path);
          sql_print_error(ER(ER_UNKNOWN_COLLATION),pos+1);
          create->default_table_charset= default_charset_info;
        }
      }
    }
  }
  /*
    Put the loaded value into the hash.
    Note that another thread could've added the same
    entry to the hash after we called get_dbopt(),
    but it's not an error, as put_dbopt() takes this
    possibility into account.
  */
  error= put_dbopt(path, create);

  end_io_cache(&cache);
err2:
  mysql_file_close(file, MYF(0));
err1:
  DBUG_RETURN(error);
}


/*
  Retrieve database options by name. Load database options file or fetch from
  cache.

  SYNOPSIS
    load_db_opt_by_name()
    db_name         Database name
    db_create_info  Where to store the database options

  DESCRIPTION
    load_db_opt_by_name() is a shortcut for load_db_opt().

  NOTE
    Although load_db_opt_by_name() (and load_db_opt()) returns status of
    the operation, it is useless usually and should be ignored. The problem
    is that there are 1) system databases ("mysql") and 2) virtual
    databases ("information_schema"), which do not contain options file.
    So, load_db_opt[_by_name]() returns FALSE for these databases, but this
    is not an error.

    load_db_opt[_by_name]() clears db_create_info structure in any case, so
    even on failure it contains valid data. So, common use case is just
    call load_db_opt[_by_name]() without checking return value and use
    db_create_info right after that.

  RETURN VALUES (read NOTE!)
    FALSE   Success
    TRUE    Failed to retrieve options
*/

bool load_db_opt_by_name(THD *thd, const char *db_name,
                         HA_CREATE_INFO *db_create_info)
{
  char db_opt_path[FN_REFLEN + 1];

  /*
    Pass an empty file name, and the database options file name as extension
    to avoid table name to file name encoding.
  */
  (void) build_table_filename(db_opt_path, sizeof(db_opt_path) - 1,
                              db_name, "", MY_DB_OPT_FILE, 0);

  return load_db_opt(thd, db_opt_path, db_create_info);
}


/**
  Return default database collation.

  @param thd     Thread context.
  @param db_name Database name.

  @return CHARSET_INFO object. The operation always return valid character
    set, even if the database does not exist.
*/

CHARSET_INFO *get_default_db_collation(THD *thd, const char *db_name)
{
  HA_CREATE_INFO db_info;

  if (thd->db != NULL && strcmp(db_name, thd->db) == 0)
    return thd->db_charset;

  load_db_opt_by_name(thd, db_name, &db_info);

  /*
    NOTE: even if load_db_opt_by_name() fails,
    db_info.default_table_charset contains valid character set
    (collation_server). We should not fail if load_db_opt_by_name() fails,
    because it is valid case. If a database has been created just by
    "mkdir", it does not contain db.opt file, but it is valid database.
  */

  return db_info.default_table_charset;
}


/*
  Create a database

  SYNOPSIS
  mysql_create_db()
  thd		Thread handler
  db		Name of database to create
		Function assumes that this is already validated.
  create_info	Database create options (like character set)
  silent	Used by replication when internally creating a database.
		In this case the entry should not be logged.

  SIDE-EFFECTS
   1. Report back to client that command succeeded (my_ok)
   2. Report errors to client
   3. Log event to binary log
   (The 'silent' flags turns off 1 and 3.)

  RETURN VALUES
  FALSE ok
  TRUE  Error

*/

int mysql_create_db(THD *thd, char *db, HA_CREATE_INFO *create_info,
                     bool silent)
{
  char	 path[FN_REFLEN+16];
  char	 tmp_query[FN_REFLEN+16];
  long result= 1;
  int error= 0;
  MY_STAT stat_info;
  uint create_options= create_info ? create_info->options : 0;
  uint path_len;
  DBUG_ENTER("mysql_create_db");

  /* do not create 'information_schema' db */
  if (is_infoschema_db(db))
  {
    my_error(ER_DB_CREATE_EXISTS, MYF(0), db);
    DBUG_RETURN(-1);
  }

  if (lock_schema_name(thd, db))
    DBUG_RETURN(-1);

  /* Check directory */
  path_len= build_table_filename(path, sizeof(path) - 1, db, "", "", 0);
  path[path_len-1]= 0;                    // Remove last '/' from path

  if (mysql_file_stat(key_file_misc, path, &stat_info, MYF(0)))
  {
    if (!(create_options & HA_LEX_CREATE_IF_NOT_EXISTS))
    {
      my_error(ER_DB_CREATE_EXISTS, MYF(0), db);
      error= -1;
      goto exit;
    }
    push_warning_printf(thd, MYSQL_ERROR::WARN_LEVEL_NOTE,
			ER_DB_CREATE_EXISTS, ER(ER_DB_CREATE_EXISTS), db);
    error= 0;
    goto not_silent;
  }
  else
  {
    if (my_errno != ENOENT)
    {
      my_error(EE_STAT, MYF(0), path, my_errno);
      goto exit;
    }
    if (my_mkdir(path,0777,MYF(0)) < 0)
    {
      my_error(ER_CANT_CREATE_DB, MYF(0), db, my_errno);
      error= -1;
      goto exit;
    }
  }

  path[path_len-1]= FN_LIBCHAR;
  strmake(path+path_len, MY_DB_OPT_FILE, sizeof(path)-path_len-1);
  if (write_db_opt(thd, path, create_info))
  {
    /*
      Could not create options file.
      Restore things to beginning.
    */
    path[path_len]= 0;
    if (rmdir(path) >= 0)
    {
      error= -1;
      goto exit;
    }
    /*
      We come here when we managed to create the database, but not the option
      file.  In this case it's best to just continue as if nothing has
      happened.  (This is a very unlikely senario)
    */
    thd->clear_error();
  }

not_silent:
  if (!silent)
  {
    char *query;
    uint query_length;

    if (!thd->query())                          // Only in replication
    {
      query= 	     tmp_query;
      query_length= (uint) (strxmov(tmp_query,"create database `",
                                    db, "`", NullS) - tmp_query);
    }
    else
    {
      query=        thd->query();
      query_length= thd->query_length();
    }

    ha_binlog_log_query(thd, 0, LOGCOM_CREATE_DB,
                        query, query_length,
                        db, "");

    if (mysql_bin_log.is_open())
    {
      int errcode= query_error_code(thd, TRUE);
      Query_log_event qinfo(thd, query, query_length, FALSE, TRUE,
			    /* suppress_use */ TRUE, errcode);

      /*
	Write should use the database being created as the "current
        database" and not the threads current database, which is the
        default. If we do not change the "current database" to the
        database being created, the CREATE statement will not be
        replicated when using --binlog-do-db to select databases to be
        replicated. 

	An example (--binlog-do-db=sisyfos):
       
          CREATE DATABASE bob;        # Not replicated
          USE bob;                    # 'bob' is the current database
          CREATE DATABASE sisyfos;    # Not replicated since 'bob' is
                                      # current database.
          USE sisyfos;                # Will give error on slave since
                                      # database does not exist.
      */
      qinfo.db     = db;
      qinfo.db_len = strlen(db);

      /*
        These DDL methods and logging are protected with the exclusive
        metadata lock on the schema
      */
      if (mysql_bin_log.write(&qinfo))
      {
        error= -1;
        goto exit;
      }
    }
    my_ok(thd, result);
  }

exit:
  DBUG_RETURN(error);
}


/* db-name is already validated when we come here */

bool mysql_alter_db(THD *thd, const char *db, HA_CREATE_INFO *create_info)
{
  char path[FN_REFLEN+16];
  long result=1;
  int error= 0;
  DBUG_ENTER("mysql_alter_db");

  if (lock_schema_name(thd, db))
    DBUG_RETURN(TRUE);

  /* 
     Recreate db options file: /dbpath/.db.opt
     We pass MY_DB_OPT_FILE as "extension" to avoid
     "table name to file name" encoding.
  */
  build_table_filename(path, sizeof(path) - 1, db, "", MY_DB_OPT_FILE, 0);
  if ((error=write_db_opt(thd, path, create_info)))
    goto exit;

  /* Change options if current database is being altered. */

  if (thd->db && !strcmp(thd->db,db))
  {
    thd->db_charset= create_info->default_table_charset ?
		     create_info->default_table_charset :
		     thd->variables.collation_server;
    thd->variables.collation_database= thd->db_charset;
  }

  ha_binlog_log_query(thd, 0, LOGCOM_ALTER_DB,
                      thd->query(), thd->query_length(),
                      db, "");

  if (mysql_bin_log.is_open())
  {
    int errcode= query_error_code(thd, TRUE); 
    Query_log_event qinfo(thd, thd->query(), thd->query_length(), FALSE, TRUE,
			  /* suppress_use */ TRUE, errcode);
    /*
      Write should use the database being created as the "current
      database" and not the threads current database, which is the
      default.
    */
    qinfo.db     = db;
    qinfo.db_len = strlen(db);

    /*
      These DDL methods and logging are protected with the exclusive
      metadata lock on the schema.
    */
    if ((error= mysql_bin_log.write(&qinfo)))
      goto exit;
  }
  my_ok(thd, result);

exit:
  DBUG_RETURN(error);
}


/*
  Drop all tables in a database and the database itself

  SYNOPSIS
    mysql_rm_db()
    thd			Thread handle
    db			Database name in the case given by user
		        It's already validated and set to lower case
                        (if needed) when we come here
    if_exists		Don't give error if database doesn't exists
    silent		Don't generate errors

  RETURN
    FALSE ok (Database dropped)
    ERROR Error
*/

bool mysql_rm_db(THD *thd,char *db,bool if_exists, bool silent)
{
  long deleted=0;
  int error= 0;
  char	path[FN_REFLEN+16];
  MY_DIR *dirp;
  uint length;
  TABLE_LIST* dropped_tables= 0;
  DBUG_ENTER("mysql_rm_db");


  if (lock_schema_name(thd, db))
    DBUG_RETURN(TRUE);

  length= build_table_filename(path, sizeof(path) - 1, db, "", "", 0);
  strmov(path+length, MY_DB_OPT_FILE);		// Append db option file name
  del_dbopt(path);				// Remove dboption hash entry
  path[length]= '\0';				// Remove file name

  /* See if the directory exists */
  if (!(dirp= my_dir(path,MYF(MY_DONT_SORT))))
  {
    if (!if_exists)
    {
      error= -1;
      my_error(ER_DB_DROP_EXISTS, MYF(0), db);
      goto exit;
    }
    else
      push_warning_printf(thd, MYSQL_ERROR::WARN_LEVEL_NOTE,
			  ER_DB_DROP_EXISTS, ER(ER_DB_DROP_EXISTS), db);
  }
  else
  {
    Drop_table_error_handler err_handler;
    thd->push_internal_handler(&err_handler);

    error= -1;
    /*
      We temporarily disable the binary log while dropping the objects
      in the database. Since the DROP DATABASE statement is always
      replicated as a statement, execution of it will drop all objects
      in the database on the slave as well, so there is no need to
      replicate the removal of the individual objects in the database
      as well.

      This is more of a safety precaution, since normally no objects
      should be dropped while the database is being cleaned, but in
      the event that a change in the code to remove other objects is
      made, these drops should still not be logged.

      Notice that the binary log have to be enabled over the call to
      ha_drop_database(), since NDB otherwise detects the binary log
      as disabled and will not log the drop database statement on any
      other connected server.
     */
    if ((deleted= mysql_rm_known_files(thd, dirp, db, path, 0,
                                       &dropped_tables)) >= 0)
    {
      ha_drop_database(path);
      tmp_disable_binlog(thd);
      query_cache_invalidate1(db);
      (void) sp_drop_db_routines(thd, db); /* @todo Do not ignore errors */
#ifdef HAVE_EVENT_SCHEDULER
      Events::drop_schema_events(thd, db);
#endif
      error = 0;
      reenable_binlog(thd);
    }
    thd->pop_internal_handler();
  }
  if (!silent && deleted>=0)
  {
    const char *query;
    ulong query_length;
    if (!thd->query())
    {
      /* The client used the old obsolete mysql_drop_db() call */
      query= path;
      query_length= (uint) (strxmov(path, "drop database `", db, "`",
                                     NullS) - path);
    }
    else
    {
      query= thd->query();
      query_length= thd->query_length();
    }
    if (mysql_bin_log.is_open())
    {
      int errcode= query_error_code(thd, TRUE);
      Query_log_event qinfo(thd, query, query_length, FALSE, TRUE,
			    /* suppress_use */ TRUE, errcode);
      /*
        Write should use the database being created as the "current
        database" and not the threads current database, which is the
        default.
      */
      qinfo.db     = db;
      qinfo.db_len = strlen(db);

      /*
        These DDL methods and logging are protected with the exclusive
        metadata lock on the schema.
      */
      if (mysql_bin_log.write(&qinfo))
      {
        error= -1;
        goto exit;
      }
    }
    thd->clear_error();
    thd->server_status|= SERVER_STATUS_DB_DROPPED;
    my_ok(thd, (ulong) deleted);
    thd->server_status&= ~SERVER_STATUS_DB_DROPPED;
  }
  else if (mysql_bin_log.is_open())
  {
    char *query, *query_pos, *query_end, *query_data_start;
    TABLE_LIST *tbl;
    uint db_len;

    if (!(query= (char*) thd->alloc(MAX_DROP_TABLE_Q_LEN)))
      goto exit; /* not much else we can do */
    query_pos= query_data_start= strmov(query,"drop table ");
    query_end= query + MAX_DROP_TABLE_Q_LEN;
    db_len= strlen(db);

    for (tbl= dropped_tables; tbl; tbl= tbl->next_local)
    {
      uint tbl_name_len;

      /* 3 for the quotes and the comma*/
      tbl_name_len= strlen(tbl->table_name) + 3;
      if (query_pos + tbl_name_len + 1 >= query_end)
      {
        /*
          These DDL methods and logging are protected with the exclusive
          metadata lock on the schema.
        */
        if (write_to_binlog(thd, query, query_pos -1 - query, db, db_len))
        {
          error= -1;
          goto exit;
        }
        query_pos= query_data_start;
      }

      *query_pos++ = '`';
      query_pos= strmov(query_pos,tbl->table_name);
      *query_pos++ = '`';
      *query_pos++ = ',';
    }

    if (query_pos != query_data_start)
    {
      /*
        These DDL methods and logging are protected with the exclusive
        metadata lock on the schema.
      */
      if (write_to_binlog(thd, query, query_pos -1 - query, db, db_len))
      {
        error= -1;
        goto exit;
      }
    }
  }

exit:
  /*
    If this database was the client's selected database, we silently
    change the client's selected database to nothing (to have an empty
    SELECT DATABASE() in the future). For this we free() thd->db and set
    it to 0.
  */
  if (thd->db && !strcmp(thd->db, db) && error == 0)
    mysql_change_db_impl(thd, NULL, 0, thd->variables.collation_server);
  DBUG_RETURN(error);
}

/*
  Removes files with known extensions plus all found subdirectories that
  are 2 hex digits (raid directories).
  thd MUST be set when calling this function!
*/

static long mysql_rm_known_files(THD *thd, MY_DIR *dirp, const char *db,
				 const char *org_path, uint level,
                                 TABLE_LIST **dropped_tables)
{
  long deleted=0;
  ulong found_other_files=0;
  char filePath[FN_REFLEN];
  TABLE_LIST *tot_list=0, **tot_list_next_local, **tot_list_next_global;
  List<String> raid_dirs;
  DBUG_ENTER("mysql_rm_known_files");
  DBUG_PRINT("enter",("path: %s", org_path));

  tot_list_next_local= tot_list_next_global= &tot_list;

  for (uint idx=0 ;
       idx < (uint) dirp->number_off_files && !thd->killed ;
       idx++)
  {
    FILEINFO *file=dirp->dir_entry+idx;
    char *extension;
    DBUG_PRINT("info",("Examining: %s", file->name));

    /* skiping . and .. */
    if (file->name[0] == '.' && (!file->name[1] ||
       (file->name[1] == '.' &&  !file->name[2])))
      continue;

    /* Check if file is a raid directory */
    if ((my_isdigit(system_charset_info, file->name[0]) ||
	 (file->name[0] >= 'a' && file->name[0] <= 'f')) &&
	(my_isdigit(system_charset_info, file->name[1]) ||
	 (file->name[1] >= 'a' && file->name[1] <= 'f')) &&
	!file->name[2] && !level)
    {
      char newpath[FN_REFLEN], *copy_of_path;
      MY_DIR *new_dirp;
      String *dir;
      uint length;

      strxmov(newpath,org_path,"/",file->name,NullS);
      length= unpack_filename(newpath,newpath);
      if ((new_dirp = my_dir(newpath,MYF(MY_DONT_SORT))))
      {
	DBUG_PRINT("my",("New subdir found: %s", newpath));
	if ((mysql_rm_known_files(thd, new_dirp, NullS, newpath,1,0)) < 0)
	  goto err;
	if (!(copy_of_path= (char*) thd->memdup(newpath, length+1)) ||
	    !(dir= new (thd->mem_root) String(copy_of_path, length,
					       &my_charset_bin)) ||
	    raid_dirs.push_back(dir))
	  goto err;
	continue;
      }
      found_other_files++;
      continue;
    }
    else if (file->name[0] == 'a' && file->name[1] == 'r' &&
             file->name[2] == 'c' && file->name[3] == '\0')
    {
      /* .frm archive:
        Those archives are obsolete, but following code should
        exist to remove existent "arc" directories.
      */
      char newpath[FN_REFLEN];
      MY_DIR *new_dirp;
      strxmov(newpath, org_path, "/", "arc", NullS);
      (void) unpack_filename(newpath, newpath);
      if ((new_dirp = my_dir(newpath, MYF(MY_DONT_SORT))))
      {
	DBUG_PRINT("my",("Archive subdir found: %s", newpath));
	if ((mysql_rm_arc_files(thd, new_dirp, newpath)) < 0)
	  goto err;
	continue;
      }
      found_other_files++;
      continue;
    }
    if (!(extension= strrchr(file->name, '.')))
      extension= strend(file->name);
    if (find_type(extension, &deletable_extentions,1+2) <= 0)
    {
      if (find_type(extension, ha_known_exts(),1+2) <= 0)
	found_other_files++;
      continue;
    }
    /* just for safety we use files_charset_info */
    if (db && !my_strcasecmp(files_charset_info,
                             extension, reg_ext))
    {
      /* Drop the table nicely */
      *extension= 0;			// Remove extension
      TABLE_LIST *table_list=(TABLE_LIST*)
                              thd->calloc(sizeof(*table_list) + 
                                          strlen(db) + 1 +
                                          MYSQL50_TABLE_NAME_PREFIX_LENGTH + 
                                          strlen(file->name) + 1);

      if (!table_list)
        goto err;
      table_list->db= (char*) (table_list+1);
      table_list->db_length= strmov(table_list->db, db) - table_list->db;
      table_list->table_name= table_list->db + table_list->db_length + 1;
      table_list->table_name_length= filename_to_tablename(file->name,
                                       table_list->table_name,
                                       MYSQL50_TABLE_NAME_PREFIX_LENGTH +
                                       strlen(file->name) + 1);
      table_list->open_type= OT_BASE_ONLY;

      /* To be able to correctly look up the table in the table cache. */
      if (lower_case_table_names)
        table_list->table_name_length= my_casedn_str(files_charset_info,
                                                     table_list->table_name);

      table_list->alias= table_list->table_name;	// If lower_case_table_names=2
      table_list->internal_tmp_table= is_prefix(file->name, tmp_file_prefix);
      table_list->mdl_request.init(MDL_key::TABLE, table_list->db,
                                   table_list->table_name, MDL_EXCLUSIVE);
      /* Link into list */
      (*tot_list_next_local)= table_list;
      (*tot_list_next_global)= table_list;
      tot_list_next_local= &table_list->next_local;
      tot_list_next_global= &table_list->next_global;
      deleted++;
    }
    else
    {
      strxmov(filePath, org_path, "/", file->name, NullS);
      if (mysql_file_delete_with_symlink(key_file_misc, filePath, MYF(MY_WME)))
      {
	goto err;
      }
    }
  }
  if (thd->killed ||
      (tot_list && mysql_rm_table_part2(thd, tot_list, 1, 0, 1, 1)))
    goto err;

  /* Remove RAID directories */
  {
    List_iterator<String> it(raid_dirs);
    String *dir;
    while ((dir= it++))
      if (rmdir(dir->c_ptr()) < 0)
	found_other_files++;
  }
  my_dirend(dirp);  
  
  if (dropped_tables)
    *dropped_tables= tot_list;
  
  /*
    If the directory is a symbolic link, remove the link first, then
    remove the directory the symbolic link pointed at
  */
  if (found_other_files)
  {
    my_error(ER_DB_DROP_RMDIR, MYF(0), org_path, EEXIST);
    DBUG_RETURN(-1);
  }
  else
  {
    /* Don't give errors if we can't delete 'RAID' directory */
    if (rm_dir_w_symlink(org_path, level == 0))
      DBUG_RETURN(-1);
  }

  DBUG_RETURN(deleted);

err:
  my_dirend(dirp);
  DBUG_RETURN(-1);
}


/*
  Remove directory with symlink

  SYNOPSIS
    rm_dir_w_symlink()
    org_path    path of derictory
    send_error  send errors
  RETURN
    0 OK
    1 ERROR
*/

static my_bool rm_dir_w_symlink(const char *org_path, my_bool send_error)
{
  char tmp_path[FN_REFLEN], *pos;
  char *path= tmp_path;
  DBUG_ENTER("rm_dir_w_symlink");
  unpack_filename(tmp_path, org_path);
#ifdef HAVE_READLINK
  int error;
  char tmp2_path[FN_REFLEN];

  /* Remove end FN_LIBCHAR as this causes problem on Linux in readlink */
  pos= strend(path);
  if (pos > path && pos[-1] == FN_LIBCHAR)
    *--pos=0;

  if ((error= my_readlink(tmp2_path, path, MYF(MY_WME))) < 0)
    DBUG_RETURN(1);
  if (!error)
  {
    if (mysql_file_delete(key_file_misc, path, MYF(send_error ? MY_WME : 0)))
    {
      DBUG_RETURN(send_error);
    }
    /* Delete directory symbolic link pointed at */
    path= tmp2_path;
  }
#endif
  /* Remove last FN_LIBCHAR to not cause a problem on OS/2 */
  pos= strend(path);

  if (pos > path && pos[-1] == FN_LIBCHAR)
    *--pos=0;
  if (rmdir(path) < 0 && send_error)
  {
    my_error(ER_DB_DROP_RMDIR, MYF(0), path, errno);
    DBUG_RETURN(1);
  }
  DBUG_RETURN(0);
}


/*
  Remove .frm archives from directory

  SYNOPSIS
    thd       thread handler
    dirp      list of files in archive directory
    db        data base name
    org_path  path of archive directory

  RETURN
    > 0 number of removed files
    -1  error

  NOTE
    A support of "arc" directories is obsolete, however this
    function should exist to remove existent "arc" directories.
*/
long mysql_rm_arc_files(THD *thd, MY_DIR *dirp, const char *org_path)
{
  long deleted= 0;
  ulong found_other_files= 0;
  char filePath[FN_REFLEN];
  DBUG_ENTER("mysql_rm_arc_files");
  DBUG_PRINT("enter", ("path: %s", org_path));

  for (uint idx=0 ;
       idx < (uint) dirp->number_off_files && !thd->killed ;
       idx++)
  {
    FILEINFO *file=dirp->dir_entry+idx;
    char *extension, *revision;
    DBUG_PRINT("info",("Examining: %s", file->name));

    /* skiping . and .. */
    if (file->name[0] == '.' && (!file->name[1] ||
       (file->name[1] == '.' &&  !file->name[2])))
      continue;

    extension= fn_ext(file->name);
    if (extension[0] != '.' ||
        extension[1] != 'f' || extension[2] != 'r' ||
        extension[3] != 'm' || extension[4] != '-')
    {
      found_other_files++;
      continue;
    }
    revision= extension+5;
    while (*revision && my_isdigit(system_charset_info, *revision))
      revision++;
    if (*revision)
    {
      found_other_files++;
      continue;
    }
    strxmov(filePath, org_path, "/", file->name, NullS);
    if (mysql_file_delete_with_symlink(key_file_misc, filePath, MYF(MY_WME)))
    {
      goto err;
    }
    deleted++;
  }
  if (thd->killed)
    goto err;

  my_dirend(dirp);

  /*
    If the directory is a symbolic link, remove the link first, then
    remove the directory the symbolic link pointed at
  */
  if (!found_other_files &&
      rm_dir_w_symlink(org_path, 0))
    DBUG_RETURN(-1);
  DBUG_RETURN(deleted);

err:
  my_dirend(dirp);
  DBUG_RETURN(-1);
}


/**
  @brief Internal implementation: switch current database to a valid one.

  @param thd            Thread context.
  @param new_db_name    Name of the database to switch to. The function will
                        take ownership of the name (the caller must not free
                        the allocated memory). If the name is NULL, we're
                        going to switch to NULL db.
  @param new_db_access  Privileges of the new database.
  @param new_db_charset Character set of the new database.
*/

static void mysql_change_db_impl(THD *thd,
                                 LEX_STRING *new_db_name,
                                 ulong new_db_access,
                                 CHARSET_INFO *new_db_charset)
{
  /* 1. Change current database in THD. */

  if (new_db_name == NULL)
  {
    /*
      THD::set_db() does all the job -- it frees previous database name and
      sets the new one.
    */

    thd->set_db(NULL, 0);
  }
  else if (new_db_name == &INFORMATION_SCHEMA_NAME)
  {
    /*
      Here we must use THD::set_db(), because we want to copy
      INFORMATION_SCHEMA_NAME constant.
    */

    thd->set_db(INFORMATION_SCHEMA_NAME.str, INFORMATION_SCHEMA_NAME.length);
  }
  else
  {
    /*
      Here we already have a copy of database name to be used in THD. So,
      we just call THD::reset_db(). Since THD::reset_db() does not releases
      the previous database name, we should do it explicitly.
    */
    my_free(thd->db);

    thd->reset_db(new_db_name->str, new_db_name->length);
  }

  /* 2. Update security context. */

#ifndef NO_EMBEDDED_ACCESS_CHECKS
  thd->security_ctx->db_access= new_db_access;
#endif

  /* 3. Update db-charset environment variables. */

  thd->db_charset= new_db_charset;
  thd->variables.collation_database= new_db_charset;
}



/**
  Backup the current database name before switch.

  @param[in]      thd             thread handle
  @param[in, out] saved_db_name   IN: "str" points to a buffer where to store
                                  the old database name, "length" contains the
                                  buffer size
                                  OUT: if the current (default) database is
                                  not NULL, its name is copied to the
                                  buffer pointed at by "str"
                                  and "length" is updated accordingly.
                                  Otherwise "str" is set to NULL and
                                  "length" is set to 0.
*/

static void backup_current_db_name(THD *thd,
                                   LEX_STRING *saved_db_name)
{
  if (!thd->db)
  {
    /* No current (default) database selected. */

    saved_db_name->str= NULL;
    saved_db_name->length= 0;
  }
  else
  {
    strmake(saved_db_name->str, thd->db, saved_db_name->length - 1);
    saved_db_name->length= thd->db_length;
  }
}


/**
  Return TRUE if db1_name is equal to db2_name, FALSE otherwise.

  The function allows to compare database names according to the MySQL
  rules. The database names db1 and db2 are equal if:
     - db1 is NULL and db2 is NULL;
     or
     - db1 is not-NULL, db2 is not-NULL, db1 is equal (ignoring case) to
       db2 in system character set (UTF8).
*/

static inline bool
cmp_db_names(const char *db1_name,
             const char *db2_name)
{
  return
         /* db1 is NULL and db2 is NULL */
         (!db1_name && !db2_name) ||

         /* db1 is not-NULL, db2 is not-NULL, db1 == db2. */
         (db1_name && db2_name &&
         my_strcasecmp(system_charset_info, db1_name, db2_name) == 0);
}


/**
  @brief Change the current database and its attributes unconditionally.

  @param thd          thread handle
  @param new_db_name  database name
  @param force_switch if force_switch is FALSE, then the operation will fail if

                        - new_db_name is NULL or empty;

                        - OR new database name is invalid
                          (check_db_name() failed);

                        - OR user has no privilege on the new database;

                        - OR new database does not exist;

                      if force_switch is TRUE, then

                        - if new_db_name is NULL or empty, the current
                          database will be NULL, @@collation_database will
                          be set to @@collation_server, the operation will
                          succeed.

                        - if new database name is invalid
                          (check_db_name() failed), the current database
                          will be NULL, @@collation_database will be set to
                          @@collation_server, but the operation will fail;

                        - user privileges will not be checked
                          (THD::db_access however is updated);

                          TODO: is this really the intention?
                                (see sp-security.test).

                        - if new database does not exist,the current database
                          will be NULL, @@collation_database will be set to
                          @@collation_server, a warning will be thrown, the
                          operation will succeed.

  @details The function checks that the database name corresponds to a
  valid and existent database, checks access rights and changes the current
  database with database attributes (@@collation_database session variable,
  THD::db_access).

  This function is not the only way to switch the database that is
  currently employed. When the replication slave thread switches the
  database before executing a query, it calls thd->set_db directly.
  However, if the query, in turn, uses a stored routine, the stored routine
  will use this function, even if it's run on the slave.

  This function allocates the name of the database on the system heap: this
  is necessary to be able to uniformly change the database from any module
  of the server. Up to 5.0 different modules were using different memory to
  store the name of the database, and this led to memory corruption:
  a stack pointer set by Stored Procedures was used by replication after
  the stack address was long gone.

  @return Operation status
    @retval FALSE Success
    @retval TRUE  Error
*/

bool mysql_change_db(THD *thd, const LEX_STRING *new_db_name, bool force_switch)
{
  LEX_STRING new_db_file_name;

  Security_context *sctx= thd->security_ctx;
  ulong db_access= sctx->db_access;
  CHARSET_INFO *db_default_cl;

  DBUG_ENTER("mysql_change_db");
  DBUG_PRINT("enter",("name: '%s'", new_db_name->str));

  if (new_db_name == NULL ||
      new_db_name->length == 0)
  {
    if (force_switch)
    {
      /*
        This can happen only if we're switching the current database back
        after loading stored program. The thing is that loading of stored
        program can happen when there is no current database.

        TODO: actually, new_db_name and new_db_name->str seem to be always
        non-NULL. In case of stored program, new_db_name->str == "" and
        new_db_name->length == 0.
      */

      mysql_change_db_impl(thd, NULL, 0, thd->variables.collation_server);

      DBUG_RETURN(FALSE);
    }
    else
    {
      my_message(ER_NO_DB_ERROR, ER(ER_NO_DB_ERROR), MYF(0));

      DBUG_RETURN(TRUE);
    }
  }

  if (is_infoschema_db(new_db_name->str, new_db_name->length))
  {
    /* Switch the current database to INFORMATION_SCHEMA. */

    mysql_change_db_impl(thd, &INFORMATION_SCHEMA_NAME, SELECT_ACL,
                         system_charset_info);

    DBUG_RETURN(FALSE);
  }

  /*
    Now we need to make a copy because check_db_name requires a
    non-constant argument. Actually, it takes database file name.

    TODO: fix check_db_name().
  */

  new_db_file_name.str= my_strndup(new_db_name->str, new_db_name->length,
                                   MYF(MY_WME));
  new_db_file_name.length= new_db_name->length;

  if (new_db_file_name.str == NULL)
    DBUG_RETURN(TRUE);                             /* the error is set */

  /*
    NOTE: if check_db_name() fails, we should throw an error in any case,
    even if we are called from sp_head::execute().

    It's next to impossible however to get this error when we are called
    from sp_head::execute(). But let's switch the current database to NULL
    in this case to be sure.
  */

  if (check_db_name(&new_db_file_name))
  {
    my_error(ER_WRONG_DB_NAME, MYF(0), new_db_file_name.str);
    my_free(new_db_file_name.str);

    if (force_switch)
      mysql_change_db_impl(thd, NULL, 0, thd->variables.collation_server);

    DBUG_RETURN(TRUE);
  }

  DBUG_PRINT("info",("Use database: %s", new_db_file_name.str));

#ifndef NO_EMBEDDED_ACCESS_CHECKS
  db_access=
    test_all_bits(sctx->master_access, DB_ACLS) ?
    DB_ACLS :
    acl_get(sctx->host,
            sctx->ip,
            sctx->priv_user,
            new_db_file_name.str,
            FALSE) | sctx->master_access;

  if (!force_switch &&
      !(db_access & DB_ACLS) &&
      check_grant_db(thd, new_db_file_name.str))
  {
    my_error(ER_DBACCESS_DENIED_ERROR, MYF(0),
             sctx->priv_user,
             sctx->priv_host,
             new_db_file_name.str);
    general_log_print(thd, COM_INIT_DB, ER(ER_DBACCESS_DENIED_ERROR),
                      sctx->priv_user, sctx->priv_host, new_db_file_name.str);
    my_free(new_db_file_name.str);
    DBUG_RETURN(TRUE);
  }
#endif

  if (check_db_dir_existence(new_db_file_name.str))
  {
    if (force_switch)
    {
      /* Throw a warning and free new_db_file_name. */

      push_warning_printf(thd, MYSQL_ERROR::WARN_LEVEL_NOTE,
                          ER_BAD_DB_ERROR, ER(ER_BAD_DB_ERROR),
                          new_db_file_name.str);

      my_free(new_db_file_name.str);

      /* Change db to NULL. */

      mysql_change_db_impl(thd, NULL, 0, thd->variables.collation_server);

      /* The operation succeed. */

      DBUG_RETURN(FALSE);
    }
    else
    {
      /* Report an error and free new_db_file_name. */

      my_error(ER_BAD_DB_ERROR, MYF(0), new_db_file_name.str);
      my_free(new_db_file_name.str);

      /* The operation failed. */

      DBUG_RETURN(TRUE);
    }
  }

  /*
    NOTE: in mysql_change_db_impl() new_db_file_name is assigned to THD
    attributes and will be freed in THD::~THD().
  */

  db_default_cl= get_default_db_collation(thd, new_db_file_name.str);

  mysql_change_db_impl(thd, &new_db_file_name, db_access, db_default_cl);

  DBUG_RETURN(FALSE);
}


/**
  Change the current database and its attributes if needed.

  @param          thd             thread handle
  @param          new_db_name     database name
  @param[in, out] saved_db_name   IN: "str" points to a buffer where to store
                                  the old database name, "length" contains the
                                  buffer size
                                  OUT: if the current (default) database is
                                  not NULL, its name is copied to the
                                  buffer pointed at by "str"
                                  and "length" is updated accordingly.
                                  Otherwise "str" is set to NULL and
                                  "length" is set to 0.
  @param          force_switch    @see mysql_change_db()
  @param[out]     cur_db_changed  out-flag to indicate whether the current
                                  database has been changed (valid only if
                                  the function suceeded)
*/

bool mysql_opt_change_db(THD *thd,
                         const LEX_STRING *new_db_name,
                         LEX_STRING *saved_db_name,
                         bool force_switch,
                         bool *cur_db_changed)
{
  *cur_db_changed= !cmp_db_names(thd->db, new_db_name->str);

  if (!*cur_db_changed)
    return FALSE;

  backup_current_db_name(thd, saved_db_name);

  return mysql_change_db(thd, new_db_name, force_switch);
}


/**
  Upgrade a 5.0 database.
  This function is invoked whenever an ALTER DATABASE UPGRADE query is executed:
    ALTER DATABASE 'olddb' UPGRADE DATA DIRECTORY NAME.

  If we have managed to rename (move) tables to the new database
  but something failed on a later step, then we store the
  RENAME DATABASE event in the log. mysql_rename_db() is atomic in
  the sense that it will rename all or none of the tables.

  @param thd Current thread
  @param old_db 5.0 database name, in #mysql50#name format
  @return 0 on success, 1 on error
*/
bool mysql_upgrade_db(THD *thd, LEX_STRING *old_db)
{
  int error= 0, change_to_newdb= 0;
  char path[FN_REFLEN+16];
  uint length;
  HA_CREATE_INFO create_info;
  MY_DIR *dirp;
  TABLE_LIST *table_list;
  SELECT_LEX *sl= thd->lex->current_select;
  LEX_STRING new_db;
  DBUG_ENTER("mysql_upgrade_db");

  if ((old_db->length <= MYSQL50_TABLE_NAME_PREFIX_LENGTH) ||
      (strncmp(old_db->str,
              MYSQL50_TABLE_NAME_PREFIX,
              MYSQL50_TABLE_NAME_PREFIX_LENGTH) != 0))
  {
    my_error(ER_WRONG_USAGE, MYF(0),
             "ALTER DATABASE UPGRADE DATA DIRECTORY NAME",
             "name");
    DBUG_RETURN(1);
  }

  /* `#mysql50#<name>` converted to encoded `<name>` */
  new_db.str= old_db->str + MYSQL50_TABLE_NAME_PREFIX_LENGTH;
  new_db.length= old_db->length - MYSQL50_TABLE_NAME_PREFIX_LENGTH;

  /* Lock the old name, the new name will be locked by mysql_create_db().*/
  if (lock_schema_name(thd, old_db->str))
    DBUG_RETURN(-1);

  /*
    Let's remember if we should do "USE newdb" afterwards.
    thd->db will be cleared in mysql_rename_db()
  */
  if (thd->db && !strcmp(thd->db, old_db->str))
    change_to_newdb= 1;

  build_table_filename(path, sizeof(path)-1,
                       old_db->str, "", MY_DB_OPT_FILE, 0);
  if ((load_db_opt(thd, path, &create_info)))
    create_info.default_table_charset= thd->variables.collation_server;

  length= build_table_filename(path, sizeof(path)-1, old_db->str, "", "", 0);
  if (length && path[length-1] == FN_LIBCHAR)
    path[length-1]=0;                            // remove ending '\'
  if ((error= my_access(path,F_OK)))
  {
    my_error(ER_BAD_DB_ERROR, MYF(0), old_db->str);
    goto exit;
  }

  /* Step1: Create the new database */
  if ((error= mysql_create_db(thd, new_db.str, &create_info, 1)))
    goto exit;

  /* Step2: Move tables to the new database */
  if ((dirp = my_dir(path,MYF(MY_DONT_SORT))))
  {
    uint nfiles= (uint) dirp->number_off_files;
    for (uint idx=0 ; idx < nfiles && !thd->killed ; idx++)
    {
      FILEINFO *file= dirp->dir_entry + idx;
      char *extension, tname[FN_REFLEN + 1];
      LEX_STRING table_str;
      DBUG_PRINT("info",("Examining: %s", file->name));

      /* skiping non-FRM files */
      if (my_strcasecmp(files_charset_info,
                        (extension= fn_rext(file->name)), reg_ext))
        continue;

      /* A frm file found, add the table info rename list */
      *extension= '\0';

      table_str.length= filename_to_tablename(file->name,
                                              tname, sizeof(tname)-1);
      table_str.str= (char*) sql_memdup(tname, table_str.length + 1);
      Table_ident *old_ident= new Table_ident(thd, *old_db, table_str, 0);
      Table_ident *new_ident= new Table_ident(thd, new_db, table_str, 0);
      if (!old_ident || !new_ident ||
          !sl->add_table_to_list(thd, old_ident, NULL,
                                 TL_OPTION_UPDATING, TL_IGNORE,
                                 MDL_EXCLUSIVE) ||
          !sl->add_table_to_list(thd, new_ident, NULL,
                                 TL_OPTION_UPDATING, TL_IGNORE,
                                 MDL_EXCLUSIVE))
      {
        error= 1;
        my_dirend(dirp);
        goto exit;
      }
    }
    my_dirend(dirp);  
  }

  if ((table_list= thd->lex->query_tables) &&
      (error= mysql_rename_tables(thd, table_list, 1)))
  {
    /*
      Failed to move all tables from the old database to the new one.
      In the best case mysql_rename_tables() moved all tables back to the old
      database. In the worst case mysql_rename_tables() moved some tables
      to the new database, then failed, then started to move the tables back,
      and then failed again. In this situation we have some tables in the
      old database and some tables in the new database.
      Let's delete the option file, and then the new database directory.
      If some tables were left in the new directory, rmdir() will fail.
      It garantees we never loose any tables.
    */
    build_table_filename(path, sizeof(path)-1,
                         new_db.str,"",MY_DB_OPT_FILE, 0);
    mysql_file_delete(key_file_dbopt, path, MYF(MY_WME));
    length= build_table_filename(path, sizeof(path)-1, new_db.str, "", "", 0);
    if (length && path[length-1] == FN_LIBCHAR)
      path[length-1]=0;                            // remove ending '\'
    rmdir(path);
    goto exit;
  }


  /*
    Step3: move all remaining files to the new db's directory.
    Skip db opt file: it's been created by mysql_create_db() in
    the new directory, and will be dropped by mysql_rm_db() in the old one.
    Trigger TRN and TRG files are be moved as regular files at the moment,
    without any special treatment.

    Triggers without explicit database qualifiers in table names work fine: 
      use d1;
      create trigger trg1 before insert on t2 for each row set @a:=1
      rename database d1 to d2;

    TODO: Triggers, having the renamed database explicitely written
    in the table qualifiers.
    1. when the same database is renamed:
        create trigger d1.trg1 before insert on d1.t1 for each row set @a:=1;
        rename database d1 to d2;
      Problem: After database renaming, the trigger's body
               still points to the old database d1.
    2. when another database is renamed:
        create trigger d3.trg1 before insert on d3.t1 for each row
          insert into d1.t1 values (...);
        rename database d1 to d2;
      Problem: After renaming d1 to d2, the trigger's body
               in the database d3 still points to database d1.
  */

  if ((dirp = my_dir(path,MYF(MY_DONT_SORT))))
  {
    uint nfiles= (uint) dirp->number_off_files;
    for (uint idx=0 ; idx < nfiles ; idx++)
    {
      FILEINFO *file= dirp->dir_entry + idx;
      char oldname[FN_REFLEN + 1], newname[FN_REFLEN + 1];
      DBUG_PRINT("info",("Examining: %s", file->name));

      /* skiping . and .. and MY_DB_OPT_FILE */
      if ((file->name[0] == '.' &&
           (!file->name[1] || (file->name[1] == '.' && !file->name[2]))) ||
          !my_strcasecmp(files_charset_info, file->name, MY_DB_OPT_FILE))
        continue;

      /* pass empty file name, and file->name as extension to avoid encoding */
      build_table_filename(oldname, sizeof(oldname)-1,
                           old_db->str, "", file->name, 0);
      build_table_filename(newname, sizeof(newname)-1,
                           new_db.str, "", file->name, 0);
      mysql_file_rename(key_file_misc, oldname, newname, MYF(MY_WME));
    }
    my_dirend(dirp);
  }

  /*
    Step7: drop the old database.
    query_cache_invalidate(olddb) is done inside mysql_rm_db(), no need
    to execute them again.
    mysql_rm_db() also "unuses" if we drop the current database.
  */
  error= mysql_rm_db(thd, old_db->str, 0, 1);

  /* Step8: logging */
  if (mysql_bin_log.is_open())
  {
    int errcode= query_error_code(thd, TRUE);
    Query_log_event qinfo(thd, thd->query(), thd->query_length(),
                          FALSE, TRUE, TRUE, errcode);
    thd->clear_error();
    error|= mysql_bin_log.write(&qinfo);
  }

  /* Step9: Let's do "use newdb" if we renamed the current database */
  if (change_to_newdb)
    error|= mysql_change_db(thd, & new_db, FALSE);

exit:
  DBUG_RETURN(error);
}



/*
  Check if there is directory for the database name.

  SYNOPSIS
    check_db_dir_existence()
    db_name   database name

  RETURN VALUES
    FALSE   There is directory for the specified database name.
    TRUE    The directory does not exist.
*/

bool check_db_dir_existence(const char *db_name)
{
  char db_dir_path[FN_REFLEN + 1];
  uint db_dir_path_len;

  db_dir_path_len= build_table_filename(db_dir_path, sizeof(db_dir_path) - 1,
                                        db_name, "", "", 0);

  if (db_dir_path_len && db_dir_path[db_dir_path_len - 1] == FN_LIBCHAR)
    db_dir_path[db_dir_path_len - 1]= 0;

  /* Check access. */

  return my_access(db_dir_path, F_OK);
}<|MERGE_RESOLUTION|>--- conflicted
+++ resolved
@@ -56,109 +56,6 @@
                                  CHARSET_INFO *new_db_charset);
 
 
-<<<<<<< HEAD
-=======
-/* Database lock hash */
-HASH lock_db_cache;
-mysql_mutex_t LOCK_lock_db;
-int creating_database= 0;  // how many database locks are made
-
-
-/* Structure for database lock */
-typedef struct my_dblock_st
-{
-  char *name;        /* Database name        */
-  uint name_length;  /* Database length name */
-} my_dblock_t;
-
-
-/*
-  lock_db key.
-*/
-
-extern "C" uchar* lock_db_get_key(my_dblock_t *, size_t *, my_bool not_used);
-
-uchar* lock_db_get_key(my_dblock_t *ptr, size_t *length,
-                       my_bool not_used __attribute__((unused)))
-{
-  *length= ptr->name_length;
-  return (uchar*) ptr->name;
-}
-
-
-/*
-  Free lock_db hash element.
-*/
-
-extern "C" void lock_db_free_element(void *ptr);
-
-void lock_db_free_element(void *ptr)
-{
-  my_free(ptr);
-}
-
-
-/*
-  Put a database lock entry into the hash.
-  
-  DESCRIPTION
-    Insert a database lock entry into hash.
-    LOCK_db_lock must be previously locked.
-  
-  RETURN VALUES
-    0 on success.
-    1 on error.
-*/
-
-static my_bool lock_db_insert(const char *dbname, uint length)
-{
-  my_dblock_t *opt;
-  my_bool error= 0;
-  DBUG_ENTER("lock_db_insert");
-  
-  mysql_mutex_assert_owner(&LOCK_lock_db);
-
-  if (!(opt= (my_dblock_t*) my_hash_search(&lock_db_cache,
-                                           (uchar*) dbname, length)))
-  { 
-    /* Db is not in the hash, insert it */
-    char *tmp_name;
-    if (!my_multi_malloc(MYF(MY_WME | MY_ZEROFILL),
-                         &opt, (uint) sizeof(*opt), &tmp_name, (uint) length+1,
-                         NullS))
-    {
-      error= 1;
-      goto end;
-    }
-    
-    opt->name= tmp_name;
-    strmov(opt->name, dbname);
-    opt->name_length= length;
-    
-    if ((error= my_hash_insert(&lock_db_cache, (uchar*) opt)))
-      my_free(opt);
-  }
-
-end:
-  DBUG_RETURN(error);
-}
-
-
-/*
-  Delete a database lock entry from hash.
-*/
-
-void lock_db_delete(const char *name, uint length)
-{
-  my_dblock_t *opt;
-  mysql_mutex_assert_owner(&LOCK_lock_db);
-  if ((opt= (my_dblock_t *)my_hash_search(&lock_db_cache,
-                                          (const uchar*) name, length)))
-    my_hash_delete(&lock_db_cache, (uchar*) opt);
-}
-
-
->>>>>>> 465e4025
 /* Database options hash */
 static HASH dboptions;
 static my_bool dboptions_init= 0;
