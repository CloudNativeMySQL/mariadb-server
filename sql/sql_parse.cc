/* Copyright (C) 2000-2003 MySQL AB

   This program is free software; you can redistribute it and/or modify
   it under the terms of the GNU General Public License as published by
   the Free Software Foundation; version 2 of the License.

   This program is distributed in the hope that it will be useful,
   but WITHOUT ANY WARRANTY; without even the implied warranty of
   MERCHANTABILITY or FITNESS FOR A PARTICULAR PURPOSE.  See the
   GNU General Public License for more details.

   You should have received a copy of the GNU General Public License
   along with this program; if not, write to the Free Software
   Foundation, Inc., 59 Temple Place, Suite 330, Boston, MA  02111-1307  USA */

#define MYSQL_LEX 1
#include "mysql_priv.h"
#include "sql_repl.h"
#include "repl_failsafe.h"
#include <m_ctype.h>
#include <myisam.h>
#include <my_dir.h>

#ifdef HAVE_INNOBASE_DB
#include "ha_innodb.h"
#endif

#ifdef HAVE_NDBCLUSTER_DB
#include "ha_ndbcluster.h"
#endif

#include "sp_head.h"
#include "sp.h"
#include "sp_cache.h"
#include "sql_trigger.h"

#ifdef HAVE_OPENSSL
/*
  Without SSL the handshake consists of one packet. This packet
  has both client capabilites and scrambled password.
  With SSL the handshake might consist of two packets. If the first
  packet (client capabilities) has CLIENT_SSL flag set, we have to
  switch to SSL and read the second packet. The scrambled password
  is in the second packet and client_capabilites field will be ignored.
  Maybe it is better to accept flags other than CLIENT_SSL from the
  second packet?
*/
#define SSL_HANDSHAKE_SIZE      2
#define NORMAL_HANDSHAKE_SIZE   6
#define MIN_HANDSHAKE_SIZE      2
#else
#define MIN_HANDSHAKE_SIZE      6
#endif /* HAVE_OPENSSL */

/* Used in error handling only */
#define SP_TYPE_STRING(LP) \
  ((LP)->sphead->m_type == TYPE_ENUM_FUNCTION ? "FUNCTION" : "PROCEDURE")
#define SP_COM_STRING(LP) \
  ((LP)->sql_command == SQLCOM_CREATE_SPFUNCTION || \
   (LP)->sql_command == SQLCOM_ALTER_FUNCTION || \
   (LP)->sql_command == SQLCOM_SHOW_CREATE_FUNC || \
   (LP)->sql_command == SQLCOM_DROP_FUNCTION ? \
   "FUNCTION" : "PROCEDURE")

#ifdef SOLARIS
extern "C" int gethostname(char *name, int namelen);
#endif

#ifndef NO_EMBEDDED_ACCESS_CHECKS
static void time_out_user_resource_limits(THD *thd, USER_CONN *uc);
static int check_for_max_user_connections(THD *thd, USER_CONN *uc);
static void decrease_user_connections(USER_CONN *uc);
#endif /* NO_EMBEDDED_ACCESS_CHECKS */
static bool check_db_used(THD *thd,TABLE_LIST *tables);
static void remove_escape(char *name);
static bool append_file_to_dir(THD *thd, const char **filename_ptr,
			       const char *table_name);
static bool check_show_create_table_access(THD *thd, TABLE_LIST *table);

const char *any_db="*any*";	// Special symbol for check_access

const char *command_name[]={
  "Sleep", "Quit", "Init DB", "Query", "Field List", "Create DB",
  "Drop DB", "Refresh", "Shutdown", "Statistics", "Processlist",
  "Connect","Kill","Debug","Ping","Time","Delayed insert","Change user",
  "Binlog Dump","Table Dump",  "Connect Out", "Register Slave",
  "Prepare", "Execute", "Long Data", "Close stmt",
  "Reset stmt", "Set option", "Fetch",
  "Error"					// Last command number
};

const char *xa_state_names[]={
  "NON-EXISTING", "ACTIVE", "IDLE", "PREPARED", "ROLLBACK ONLY"
};

/**
  Mark a XA transaction as rollback-only if the RM unilaterally
  rolled back the transaction branch.

  @note If a rollback was requested by the RM, this function sets
        the appropriate rollback error code and transits the state
        to XA_ROLLBACK_ONLY.

  @return TRUE if transaction was rolled back or if the transaction
          state is XA_ROLLBACK_ONLY. FALSE otherwise.
*/
static bool xa_trans_rolled_back(XID_STATE *xid_state)
{
  if (xid_state->rm_error)
  {
    switch (xid_state->rm_error) {
    case ER_LOCK_WAIT_TIMEOUT:
      my_error(ER_XA_RBTIMEOUT, MYF(0));
      break;
    case ER_LOCK_DEADLOCK:
      my_error(ER_XA_RBDEADLOCK, MYF(0));
      break;
    default:
      my_error(ER_XA_RBROLLBACK, MYF(0));
    }
    xid_state->xa_state= XA_ROLLBACK_ONLY;
  }

  return (xid_state->xa_state == XA_ROLLBACK_ONLY);
}

/**
  Rollback work done on behalf of at ransaction branch.
*/
static bool xa_trans_rollback(THD *thd)
{
  bool status= test(ha_rollback(thd));

  thd->options&= ~(ulong) OPTION_BEGIN;
  thd->transaction.all.modified_non_trans_table= FALSE;
  thd->server_status&= ~SERVER_STATUS_IN_TRANS;
  xid_cache_delete(&thd->transaction.xid_state);
  thd->transaction.xid_state.xa_state= XA_NOTR;
  thd->transaction.xid_state.rm_error= 0;

  return status;
}

#ifndef EMBEDDED_LIBRARY
static bool do_command(THD *thd);
#endif // EMBEDDED_LIBRARY

#ifdef __WIN__
extern void win_install_sigabrt_handler(void);
#endif

static void unlock_locked_tables(THD *thd)
{
  if (thd->locked_tables)
  {
    thd->lock=thd->locked_tables;
    thd->locked_tables=0;			// Will be automatically closed
    close_thread_tables(thd);			// Free tables
  }
}


static bool end_active_trans(THD *thd)
{
  int error=0;
  DBUG_ENTER("end_active_trans");
  if (unlikely(thd->in_sub_stmt))
  {
    my_error(ER_COMMIT_NOT_ALLOWED_IN_SF_OR_TRG, MYF(0));
    DBUG_RETURN(1);
  }
  if (thd->transaction.xid_state.xa_state != XA_NOTR)
  {
    my_error(ER_XAER_RMFAIL, MYF(0),
             xa_state_names[thd->transaction.xid_state.xa_state]);
    DBUG_RETURN(1);
  }
  if (thd->options & (OPTION_NOT_AUTOCOMMIT | OPTION_BEGIN |
		      OPTION_TABLE_LOCK))
  {
    DBUG_PRINT("info",("options: 0x%llx", thd->options));
    /* Safety if one did "drop table" on locked tables */
    if (!thd->locked_tables)
      thd->options&= ~OPTION_TABLE_LOCK;
    thd->server_status&= ~SERVER_STATUS_IN_TRANS;
    if (ha_commit(thd))
      error=1;
    thd->options&= ~OPTION_BEGIN;
    thd->transaction.all.modified_non_trans_table= FALSE;
  }
  DBUG_RETURN(error);
}

static bool begin_trans(THD *thd)
{
  int error=0;
  if (unlikely(thd->in_sub_stmt))
  {
    my_error(ER_COMMIT_NOT_ALLOWED_IN_SF_OR_TRG, MYF(0));
    return 1;
  }
  if (thd->locked_tables)
  {
    thd->lock=thd->locked_tables;
    thd->locked_tables=0;			// Will be automatically closed
    close_thread_tables(thd);			// Free tables
  }
  if (end_active_trans(thd))
    error= -1;
  else
  {
    LEX *lex= thd->lex;
    thd->transaction.all.modified_non_trans_table= FALSE;
    thd->options|= OPTION_BEGIN;
    thd->server_status|= SERVER_STATUS_IN_TRANS;
    if (lex->start_transaction_opt & MYSQL_START_TRANS_OPT_WITH_CONS_SNAPSHOT)
      error= ha_start_consistent_snapshot(thd);
  }
  return error;
}

#ifdef HAVE_REPLICATION
/*
  Returns true if all tables should be ignored
*/
inline bool all_tables_not_ok(THD *thd, TABLE_LIST *tables)
{
  return table_rules_on && tables && !tables_ok(thd,tables);
}
#endif


static bool some_non_temp_table_to_be_updated(THD *thd, TABLE_LIST *tables)
{
  for (TABLE_LIST *table= tables; table; table= table->next_global)
  {
    DBUG_ASSERT(table->db && table->table_name);
    if (table->updating &&
        !find_temporary_table(thd, table->db, table->table_name))
      return 1;
  }
  return 0;
}

#ifndef NO_EMBEDDED_ACCESS_CHECKS
static HASH hash_user_connections;

static int get_or_create_user_conn(THD *thd, const char *user,
				   const char *host,
				   USER_RESOURCES *mqh)
{
  int return_val= 0;
  size_t temp_len, user_len;
  char temp_user[USER_HOST_BUFF_SIZE];
  struct  user_conn *uc;

  DBUG_ASSERT(user != 0);
  DBUG_ASSERT(host != 0);

  user_len= strlen(user);
  temp_len= (strmov(strmov(temp_user, user)+1, host) - temp_user)+1;
  (void) pthread_mutex_lock(&LOCK_user_conn);
  if (!(uc = (struct  user_conn *) hash_search(&hash_user_connections,
					       (byte*) temp_user, (uint) temp_len)))
  {
    /* First connection for user; Create a user connection object */
    if (!(uc= ((struct user_conn*)
	       my_malloc(sizeof(struct user_conn) + temp_len+1,
			 MYF(MY_WME)))))
    {
      net_send_error(thd, 0, NullS);		// Out of memory
      return_val= 1;
      goto end;
    }
    uc->user=(char*) (uc+1);
    memcpy(uc->user,temp_user,temp_len+1);
    uc->host= uc->user + user_len +  1;
    uc->len= (uint) temp_len;
    uc->connections= uc->questions= uc->updates= uc->conn_per_hour= 0;
    uc->user_resources= *mqh;
    uc->intime= thd->thr_create_time;
    if (my_hash_insert(&hash_user_connections, (byte*) uc))
    {
      my_free((char*) uc,0);
      net_send_error(thd, 0, NullS);		// Out of memory
      return_val= 1;
      goto end;
    }
  }
  thd->user_connect=uc;
  uc->connections++;
end:
  (void) pthread_mutex_unlock(&LOCK_user_conn);
  return return_val;

}
#endif /* !NO_EMBEDDED_ACCESS_CHECKS */


/*
  Check if user exist and password supplied is correct. 

  SYNOPSIS
    check_user()
    thd          thread handle, thd->security_ctx->{host,user,ip} are used
    command      originator of the check: now check_user is called
                 during connect and change user procedures; used for 
                 logging.
    passwd       scrambled password received from client
    passwd_len   length of scrambled password
    db           database name to connect to, may be NULL
    check_count  dont know exactly

    Note, that host, user and passwd may point to communication buffer.
    Current implementation does not depend on that, but future changes
    should be done with this in mind; 'thd' is INOUT, all other params
    are 'IN'.

  RETURN VALUE
    0  OK; thd->security_ctx->user/master_access/priv_user/db_access and
       thd->db are updated; OK is sent to client;
   -1  access denied or handshake error; error is sent to client;
   >0  error, not sent to client
*/

int check_user(THD *thd, enum enum_server_command command, 
	       const char *passwd, uint passwd_len, const char *db,
	       bool check_count)
{
  DBUG_ENTER("check_user");
  LEX_STRING db_str= { (char *) db, db ? (uint) strlen(db) : 0 };

#ifdef NO_EMBEDDED_ACCESS_CHECKS
  thd->main_security_ctx.master_access= GLOBAL_ACLS;       // Full rights
  /* Change database if necessary */
  if (db && db[0])
  {
    /*
      thd->db is saved in caller and needs to be freed by caller if this
      function returns 0
    */
    thd->reset_db(NULL, 0);
    if (mysql_change_db(thd, &db_str, FALSE))
    {
      /* Send the error to the client */
      net_send_error(thd);
      DBUG_RETURN(-1);
    }
  }
  send_ok(thd);
  DBUG_RETURN(0);
#else

  my_bool opt_secure_auth_local;
  pthread_mutex_lock(&LOCK_global_system_variables);
  opt_secure_auth_local= opt_secure_auth;
  pthread_mutex_unlock(&LOCK_global_system_variables);
  
  /*
    If the server is running in secure auth mode, short scrambles are 
    forbidden.
  */
  if (opt_secure_auth_local && passwd_len == SCRAMBLE_LENGTH_323)
  {
    net_printf_error(thd, ER_NOT_SUPPORTED_AUTH_MODE);
    mysql_log.write(thd, COM_CONNECT, ER(ER_NOT_SUPPORTED_AUTH_MODE));
    DBUG_RETURN(-1);
  }
  if (passwd_len != 0 &&
      passwd_len != SCRAMBLE_LENGTH &&
      passwd_len != SCRAMBLE_LENGTH_323)
    DBUG_RETURN(ER_HANDSHAKE_ERROR);

  /*
    Clear thd->db as it points to something, that will be freed when 
    connection is closed. We don't want to accidentally free a wrong pointer
    if connect failed. Also in case of 'CHANGE USER' failure, current
    database will be switched to 'no database selected'.
  */
  thd->reset_db(NULL, 0);

  USER_RESOURCES ur;
  int res= acl_getroot(thd, &ur, passwd, passwd_len);
#ifndef EMBEDDED_LIBRARY
  if (res == -1)
  {
    /*
      This happens when client (new) sends password scrambled with
      scramble(), but database holds old value (scrambled with
      scramble_323()). Here we please client to send scrambled_password
      in old format.
    */
    NET *net= &thd->net;
    if (opt_secure_auth_local)
    {
      net_printf_error(thd, ER_SERVER_IS_IN_SECURE_AUTH_MODE,
                       thd->main_security_ctx.user,
                       thd->main_security_ctx.host_or_ip);
      mysql_log.write(thd, COM_CONNECT, ER(ER_SERVER_IS_IN_SECURE_AUTH_MODE),
                      thd->main_security_ctx.user,
                      thd->main_security_ctx.host_or_ip);
      DBUG_RETURN(-1);
    }
    /* We have to read very specific packet size */
    if (send_old_password_request(thd) ||
        my_net_read(net) != SCRAMBLE_LENGTH_323 + 1)
    {
      inc_host_errors(&thd->remote.sin_addr);
      DBUG_RETURN(ER_HANDSHAKE_ERROR);
    }
    /* Final attempt to check the user based on reply */
    /* So as passwd is short, errcode is always >= 0 */
    res= acl_getroot(thd, &ur, (char *) net->read_pos, SCRAMBLE_LENGTH_323);
  }
#endif /*EMBEDDED_LIBRARY*/
  /* here res is always >= 0 */
  if (res == 0)
  {
    if (!(thd->main_security_ctx.master_access &
          NO_ACCESS)) // authentication is OK
    {
      DBUG_PRINT("info",
                 ("Capabilities: %lu  packet_length: %ld  Host: '%s'  "
                  "Login user: '%s' Priv_user: '%s'  Using password: %s "
                  "Access: %lu  db: '%s'",
                  thd->client_capabilities,
                  thd->max_client_packet_length,
                  thd->main_security_ctx.host_or_ip,
                  thd->main_security_ctx.user,
                  thd->main_security_ctx.priv_user,
                  passwd_len ? "yes": "no",
                  thd->main_security_ctx.master_access,
                  (thd->db ? thd->db : "*none*")));

      if (check_count)
      {
        VOID(pthread_mutex_lock(&LOCK_thread_count));
        bool count_ok= thread_count <= max_connections + delayed_insert_threads
                       || (thd->main_security_ctx.master_access & SUPER_ACL);
        VOID(pthread_mutex_unlock(&LOCK_thread_count));
        if (!count_ok)
        {                                         // too many connections
          net_send_error(thd, ER_CON_COUNT_ERROR);
          DBUG_RETURN(-1);
        }
      }

      /* Why logging is performed before all checks've passed? */
      mysql_log.write(thd, command,
                      (thd->main_security_ctx.priv_user ==
                       thd->main_security_ctx.user ?
                       (char*) "%s@%s on %s" :
                       (char*) "%s@%s as anonymous on %s"),
                      thd->main_security_ctx.user,
                      thd->main_security_ctx.host_or_ip,
                      db ? db : (char*) "");

      /*
        This is the default access rights for the current database.  It's
        set to 0 here because we don't have an active database yet (and we
        may not have an active database to set.
      */
      thd->main_security_ctx.db_access=0;

      /* Don't allow user to connect if he has done too many queries */
      if ((ur.questions || ur.updates || ur.conn_per_hour || ur.user_conn ||
	   max_user_connections) &&
	  get_or_create_user_conn(thd,
            (opt_old_style_user_limits ? thd->main_security_ctx.user :
             thd->main_security_ctx.priv_user),
            (opt_old_style_user_limits ? thd->main_security_ctx.host_or_ip :
             thd->main_security_ctx.priv_host),
            &ur))
	DBUG_RETURN(-1);
      if (thd->user_connect &&
	  (thd->user_connect->user_resources.conn_per_hour ||
	   thd->user_connect->user_resources.user_conn ||
	   max_user_connections) &&
	  check_for_max_user_connections(thd, thd->user_connect))
	DBUG_RETURN(-1);

      /* Change database if necessary */
      if (db && db[0])
      {
        if (mysql_change_db(thd, &db_str, FALSE))
        {
          /* Send error to the client */
          net_send_error(thd);
          if (thd->user_connect)
            decrease_user_connections(thd->user_connect);
          DBUG_RETURN(-1);
        }
      }
      send_ok(thd);
      thd->password= test(passwd_len);          // remember for error messages 
      /* Ready to handle queries */
      DBUG_RETURN(0);
    }
  }
  else if (res == 2) // client gave short hash, server has long hash
  {
    net_printf_error(thd, ER_NOT_SUPPORTED_AUTH_MODE);
    mysql_log.write(thd,COM_CONNECT,ER(ER_NOT_SUPPORTED_AUTH_MODE));
    DBUG_RETURN(-1);
  }
  net_printf_error(thd, ER_ACCESS_DENIED_ERROR,
                   thd->main_security_ctx.user,
                   thd->main_security_ctx.host_or_ip,
                   passwd_len ? ER(ER_YES) : ER(ER_NO));
  mysql_log.write(thd, COM_CONNECT, ER(ER_ACCESS_DENIED_ERROR),
                  thd->main_security_ctx.user,
                  thd->main_security_ctx.host_or_ip,
                  passwd_len ? ER(ER_YES) : ER(ER_NO));
  DBUG_RETURN(-1);
#endif /* NO_EMBEDDED_ACCESS_CHECKS */
}

/*
  Check for maximum allowable user connections, if the mysqld server is
  started with corresponding variable that is greater then 0.
*/

extern "C" byte *get_key_conn(user_conn *buff, uint *length,
			      my_bool not_used __attribute__((unused)))
{
  *length=buff->len;
  return (byte*) buff->user;
}

extern "C" void free_user(struct user_conn *uc)
{
  my_free((char*) uc,MYF(0));
}

void init_max_user_conn(void)
{
#ifndef NO_EMBEDDED_ACCESS_CHECKS
  (void) hash_init(&hash_user_connections,system_charset_info,max_connections,
		   0,0,
		   (hash_get_key) get_key_conn, (hash_free_key) free_user,
		   0);
#endif
}


/*
  check if user has already too many connections
  
  SYNOPSIS
  check_for_max_user_connections()
  thd			Thread handle
  uc			User connect object

  NOTES
    If check fails, we decrease user connection count, which means one
    shouldn't call decrease_user_connections() after this function.

  RETURN
    0	ok
    1	error
*/

#ifndef NO_EMBEDDED_ACCESS_CHECKS

static int check_for_max_user_connections(THD *thd, USER_CONN *uc)
{
  int error=0;
  DBUG_ENTER("check_for_max_user_connections");

  (void) pthread_mutex_lock(&LOCK_user_conn);
  if (max_user_connections && !uc->user_resources.user_conn &&
      max_user_connections < (uint) uc->connections)
  {
    net_printf_error(thd, ER_TOO_MANY_USER_CONNECTIONS, uc->user);
    error=1;
    goto end;
  }
  time_out_user_resource_limits(thd, uc);
  if (uc->user_resources.user_conn &&
      uc->user_resources.user_conn < uc->connections)
  {
    net_printf_error(thd, ER_USER_LIMIT_REACHED, uc->user,
                     "max_user_connections",
                     (long) uc->user_resources.user_conn);
    error= 1;
    goto end;
  }
  if (uc->user_resources.conn_per_hour &&
      uc->user_resources.conn_per_hour <= uc->conn_per_hour)
  {
    net_printf_error(thd, ER_USER_LIMIT_REACHED, uc->user,
                     "max_connections_per_hour",
                     (long) uc->user_resources.conn_per_hour);
    error=1;
    goto end;
  }
  uc->conn_per_hour++;

  end:
  if (error)
    uc->connections--; // no need for decrease_user_connections() here
  (void) pthread_mutex_unlock(&LOCK_user_conn);
  DBUG_RETURN(error);
}

/*
  Decrease user connection count

  SYNOPSIS
    decrease_user_connections()
    uc			User connection object

  NOTES
    If there is a n user connection object for a connection
    (which only happens if 'max_user_connections' is defined or
    if someone has created a resource grant for a user), then
    the connection count is always incremented on connect.

    The user connect object is not freed if some users has
    'max connections per hour' defined as we need to be able to hold
    count over the lifetime of the connection.
*/

static void decrease_user_connections(USER_CONN *uc)
{
  DBUG_ENTER("decrease_user_connections");
  (void) pthread_mutex_lock(&LOCK_user_conn);
  DBUG_ASSERT(uc->connections);
  if (!--uc->connections && !mqh_used)
  {
    /* Last connection for user; Delete it */
    (void) hash_delete(&hash_user_connections,(byte*) uc);
  }
  (void) pthread_mutex_unlock(&LOCK_user_conn);
  DBUG_VOID_RETURN;
}

#endif /* NO_EMBEDDED_ACCESS_CHECKS */


void free_max_user_conn(void)
{
#ifndef NO_EMBEDDED_ACCESS_CHECKS
  hash_free(&hash_user_connections);
#endif /* NO_EMBEDDED_ACCESS_CHECKS */
}



/*
  Mark all commands that somehow changes a table
  This is used to check number of updates / hour

  sql_command is actually set to SQLCOM_END sometimes
  so we need the +1 to include it in the array.

  numbers are:
     0  - read-only query
  != 0  - query that may change a table
     2  - query that returns meaningful ROW_COUNT() -
          a number of modified rows
*/

char  uc_update_queries[SQLCOM_END+1];

void init_update_queries(void)
{
  bzero((gptr) &uc_update_queries, sizeof(uc_update_queries));

  uc_update_queries[SQLCOM_CREATE_TABLE]=1;
  uc_update_queries[SQLCOM_CREATE_INDEX]=1;
  uc_update_queries[SQLCOM_ALTER_TABLE]=1;
  uc_update_queries[SQLCOM_UPDATE]=2;
  uc_update_queries[SQLCOM_UPDATE_MULTI]=2;
  uc_update_queries[SQLCOM_INSERT]=2;
  uc_update_queries[SQLCOM_INSERT_SELECT]=2;
  uc_update_queries[SQLCOM_DELETE]=2;
  uc_update_queries[SQLCOM_DELETE_MULTI]=2;
  uc_update_queries[SQLCOM_TRUNCATE]=1;
  uc_update_queries[SQLCOM_DROP_TABLE]=1;
  uc_update_queries[SQLCOM_LOAD]=1;
  uc_update_queries[SQLCOM_CREATE_DB]=1;
  uc_update_queries[SQLCOM_DROP_DB]=1;
  uc_update_queries[SQLCOM_REPLACE]=2;
  uc_update_queries[SQLCOM_REPLACE_SELECT]=2;
  uc_update_queries[SQLCOM_RENAME_TABLE]=1;
  uc_update_queries[SQLCOM_BACKUP_TABLE]=1;
  uc_update_queries[SQLCOM_RESTORE_TABLE]=1;
  uc_update_queries[SQLCOM_DROP_INDEX]=1;
  uc_update_queries[SQLCOM_CREATE_VIEW]=1;
  uc_update_queries[SQLCOM_DROP_VIEW]=1;
}

bool is_update_query(enum enum_sql_command command)
{
  DBUG_ASSERT(command >= 0 && command <= SQLCOM_END);
  return uc_update_queries[command] != 0;
}

/*
  Reset per-hour user resource limits when it has been more than
  an hour since they were last checked

  SYNOPSIS:
    time_out_user_resource_limits()
    thd			Thread handler
    uc			User connection details

  NOTE:
    This assumes that the LOCK_user_conn mutex has been acquired, so it is
    safe to test and modify members of the USER_CONN structure.
*/

#ifndef NO_EMBEDDED_ACCESS_CHECKS

static void time_out_user_resource_limits(THD *thd, USER_CONN *uc)
{
  time_t check_time = thd->start_time ?  thd->start_time : time(NULL);
  DBUG_ENTER("time_out_user_resource_limits");

  /* If more than a hour since last check, reset resource checking */
  if (check_time  - uc->intime >= 3600)
  {
    uc->questions=1;
    uc->updates=0;
    uc->conn_per_hour=0;
    uc->intime=check_time;
  }

  DBUG_VOID_RETURN;
}

/*
  Check if maximum queries per hour limit has been reached
  returns 0 if OK.
*/

static bool check_mqh(THD *thd, uint check_command)
{
  bool error= 0;
  USER_CONN *uc=thd->user_connect;
  DBUG_ENTER("check_mqh");
  DBUG_ASSERT(uc != 0);

  (void) pthread_mutex_lock(&LOCK_user_conn);

  time_out_user_resource_limits(thd, uc);

  /* Check that we have not done too many questions / hour */
  if (uc->user_resources.questions &&
      uc->questions++ >= uc->user_resources.questions)
  {
    net_printf_error(thd, ER_USER_LIMIT_REACHED, uc->user, "max_questions",
                     (long) uc->user_resources.questions);
    error=1;
    goto end;
  }
  if (check_command < (uint) SQLCOM_END)
  {
    /* Check that we have not done too many updates / hour */
    if (uc->user_resources.updates && uc_update_queries[check_command] &&
	uc->updates++ >= uc->user_resources.updates)
    {
      net_printf_error(thd, ER_USER_LIMIT_REACHED, uc->user, "max_updates",
                       (long) uc->user_resources.updates);
      error=1;
      goto end;
    }
  }
end:
  (void) pthread_mutex_unlock(&LOCK_user_conn);
  DBUG_RETURN(error);
}

#endif /* NO_EMBEDDED_ACCESS_CHECKS */


static void reset_mqh(LEX_USER *lu, bool get_them= 0)
{
#ifndef NO_EMBEDDED_ACCESS_CHECKS
  (void) pthread_mutex_lock(&LOCK_user_conn);
  if (lu)  // for GRANT
  {
    USER_CONN *uc;
    uint temp_len=lu->user.length+lu->host.length+2;
    char temp_user[USER_HOST_BUFF_SIZE];

    memcpy(temp_user,lu->user.str,lu->user.length);
    memcpy(temp_user+lu->user.length+1,lu->host.str,lu->host.length);
    temp_user[lu->user.length]='\0'; temp_user[temp_len-1]=0;
    if ((uc = (struct  user_conn *) hash_search(&hash_user_connections,
						(byte*) temp_user, temp_len)))
    {
      uc->questions=0;
      get_mqh(temp_user,&temp_user[lu->user.length+1],uc);
      uc->updates=0;
      uc->conn_per_hour=0;
    }
  }
  else
  {
    /* for FLUSH PRIVILEGES and FLUSH USER_RESOURCES */
    for (uint idx=0;idx < hash_user_connections.records; idx++)
    {
      USER_CONN *uc=(struct user_conn *) hash_element(&hash_user_connections,
						      idx);
      if (get_them)
	get_mqh(uc->user,uc->host,uc);
      uc->questions=0;
      uc->updates=0;
      uc->conn_per_hour=0;
    }
  }
  (void) pthread_mutex_unlock(&LOCK_user_conn);
#endif /* NO_EMBEDDED_ACCESS_CHECKS */
}

void thd_init_client_charset(THD *thd, uint cs_number)
{
  /*
   Use server character set and collation if
   - opt_character_set_client_handshake is not set
   - client has not specified a character set
   - client character set is the same as the servers
   - client character set doesn't exists in server
  */
  if (!opt_character_set_client_handshake ||
      !(thd->variables.character_set_client= get_charset(cs_number, MYF(0))) ||
      !my_strcasecmp(&my_charset_latin1,
                     global_system_variables.character_set_client->name,
                     thd->variables.character_set_client->name))
  {
    thd->variables.character_set_client=
      global_system_variables.character_set_client;
    thd->variables.collation_connection=
      global_system_variables.collation_connection;
    thd->variables.character_set_results=
      global_system_variables.character_set_results;
  }
  else
  {
    thd->variables.character_set_results=
      thd->variables.collation_connection= 
      thd->variables.character_set_client;
  }
}


/*
    Perform handshake, authorize client and update thd ACL variables.
  SYNOPSIS
    check_connection()
    thd  thread handle

  RETURN
     0  success, OK is sent to user, thd is updated.
    -1  error, which is sent to user
   > 0  error code (not sent to user)
*/

#ifndef EMBEDDED_LIBRARY
static int check_connection(THD *thd)
{
  uint connect_errors= 0;
  NET *net= &thd->net;
  ulong pkt_len= 0;
  char *end;

  DBUG_PRINT("info",
             ("New connection received on %s", vio_description(net->vio)));
#ifdef SIGNAL_WITH_VIO_CLOSE
  thd->set_active_vio(net->vio);
#endif

  if (!thd->main_security_ctx.host)         // If TCP/IP connection
  {
    char ip[30];

    if (vio_peer_addr(net->vio, ip, &thd->peer_port))
      return (ER_BAD_HOST_ERROR);
    if (!(thd->main_security_ctx.ip= my_strdup(ip,MYF(0))))
      return (ER_OUT_OF_RESOURCES);
    thd->main_security_ctx.host_or_ip= thd->main_security_ctx.ip;
    vio_in_addr(net->vio,&thd->remote.sin_addr);
    if (!(specialflag & SPECIAL_NO_RESOLVE))
    {
      vio_in_addr(net->vio,&thd->remote.sin_addr);
      thd->main_security_ctx.host=
        ip_to_hostname(&thd->remote.sin_addr, &connect_errors);
      /* Cut very long hostnames to avoid possible overflows */
      if (thd->main_security_ctx.host)
      {
        if (thd->main_security_ctx.host != my_localhost)
          thd->main_security_ctx.host[min(strlen(thd->main_security_ctx.host),
                                          HOSTNAME_LENGTH)]= 0;
        thd->main_security_ctx.host_or_ip= thd->main_security_ctx.host;
      }
      if (connect_errors > max_connect_errors)
        return(ER_HOST_IS_BLOCKED);
    }
    DBUG_PRINT("info",("Host: %s  ip: %s",
		       (thd->main_security_ctx.host ?
                        thd->main_security_ctx.host : "unknown host"),
		       (thd->main_security_ctx.ip ?
                        thd->main_security_ctx.ip : "unknown ip")));
    if (acl_check_host(thd->main_security_ctx.host, thd->main_security_ctx.ip))
      return(ER_HOST_NOT_PRIVILEGED);
  }
  else /* Hostname given means that the connection was on a socket */
  {
    DBUG_PRINT("info",("Host: %s", thd->main_security_ctx.host));
    thd->main_security_ctx.host_or_ip= thd->main_security_ctx.host;
    thd->main_security_ctx.ip= 0;
    /* Reset sin_addr */
    bzero((char*) &thd->remote, sizeof(thd->remote));
  }
  vio_keepalive(net->vio, TRUE);
  {
    /* buff[] needs to big enough to hold the server_version variable */
    char buff[SERVER_VERSION_LENGTH + SCRAMBLE_LENGTH + 64];
    ulong client_flags = (CLIENT_LONG_FLAG | CLIENT_CONNECT_WITH_DB |
			  CLIENT_PROTOCOL_41 | CLIENT_SECURE_CONNECTION);

    if (opt_using_transactions)
      client_flags|=CLIENT_TRANSACTIONS;
#ifdef HAVE_COMPRESS
    client_flags |= CLIENT_COMPRESS;
#endif /* HAVE_COMPRESS */
#ifdef HAVE_OPENSSL
    if (ssl_acceptor_fd)
      client_flags |= CLIENT_SSL;       /* Wow, SSL is available! */
#endif /* HAVE_OPENSSL */

    end= strnmov(buff, server_version, SERVER_VERSION_LENGTH) + 1;
    int4store((uchar*) end, thd->thread_id);
    end+= 4;
    /*
      So as check_connection is the only entry point to authorization
      procedure, scramble is set here. This gives us new scramble for
      each handshake.
    */
    create_random_string(thd->scramble, SCRAMBLE_LENGTH, &thd->rand);
    /*
      Old clients does not understand long scrambles, but can ignore packet
      tail: that's why first part of the scramble is placed here, and second
      part at the end of packet.
    */
    end= strmake(end, thd->scramble, SCRAMBLE_LENGTH_323) + 1;
   
    int2store(end, client_flags);
    /* write server characteristics: up to 16 bytes allowed */
    end[2]=(char) default_charset_info->number;
    int2store(end+3, thd->server_status);
    bzero(end+5, 13);
    end+= 18;
    /* write scramble tail */
    end= strmake(end, thd->scramble + SCRAMBLE_LENGTH_323, 
                 SCRAMBLE_LENGTH - SCRAMBLE_LENGTH_323) + 1;

    /* At this point we write connection message and read reply */
    if (net_write_command(net, (uchar) protocol_version, "", 0, buff,
			  (uint) (end-buff)) ||
	(pkt_len= my_net_read(net)) == packet_error ||
	pkt_len < MIN_HANDSHAKE_SIZE)
    {
      inc_host_errors(&thd->remote.sin_addr);
      return(ER_HANDSHAKE_ERROR);
    }
  }
#ifdef _CUSTOMCONFIG_
#include "_cust_sql_parse.h"
#endif
  if (connect_errors)
    reset_host_errors(&thd->remote.sin_addr);
  if (thd->packet.alloc(thd->variables.net_buffer_length))
    return(ER_OUT_OF_RESOURCES);

  thd->client_capabilities=uint2korr(net->read_pos);
  if (thd->client_capabilities & CLIENT_PROTOCOL_41)
  {
    thd->client_capabilities|= ((ulong) uint2korr(net->read_pos+2)) << 16;
    thd->max_client_packet_length= uint4korr(net->read_pos+4);
    DBUG_PRINT("info", ("client_character_set: %d", (uint) net->read_pos[8]));
    thd_init_client_charset(thd, (uint) net->read_pos[8]);
    thd->update_charset();
    end= (char*) net->read_pos+32;
  }
  else
  {
    thd->max_client_packet_length= uint3korr(net->read_pos+2);
    end= (char*) net->read_pos+5;
  }

  if (thd->client_capabilities & CLIENT_IGNORE_SPACE)
    thd->variables.sql_mode|= MODE_IGNORE_SPACE;
#ifdef HAVE_OPENSSL
  DBUG_PRINT("info", ("client capabilities: %lu", thd->client_capabilities));
  if (thd->client_capabilities & CLIENT_SSL)
  {
    /* Do the SSL layering. */
    if (!ssl_acceptor_fd)
    {
      inc_host_errors(&thd->remote.sin_addr);
      return(ER_HANDSHAKE_ERROR);
    }
    DBUG_PRINT("info", ("IO layer change in progress..."));
    if (sslaccept(ssl_acceptor_fd, net->vio, net->read_timeout))
    {
      DBUG_PRINT("error", ("Failed to accept new SSL connection"));
      inc_host_errors(&thd->remote.sin_addr);
      return(ER_HANDSHAKE_ERROR);
    }
    DBUG_PRINT("info", ("Reading user information over SSL layer"));
    if ((pkt_len= my_net_read(net)) == packet_error ||
	pkt_len < NORMAL_HANDSHAKE_SIZE)
    {
      DBUG_PRINT("error", ("Failed to read user information (pkt_len= %lu)",
			   pkt_len));
      inc_host_errors(&thd->remote.sin_addr);
      return(ER_HANDSHAKE_ERROR);
    }
  }
#endif

  if (end >= (char*) net->read_pos+ pkt_len +2)
  {
    inc_host_errors(&thd->remote.sin_addr);
    return(ER_HANDSHAKE_ERROR);
  }

  if (thd->client_capabilities & CLIENT_INTERACTIVE)
    thd->variables.net_wait_timeout= thd->variables.net_interactive_timeout;
  if ((thd->client_capabilities & CLIENT_TRANSACTIONS) &&
      opt_using_transactions)
    net->return_status= &thd->server_status;

  char *user= end;
  char *passwd= strend(user)+1;
  size_t user_len= passwd - user - 1;
  char *db= passwd;
  char db_buff[NAME_LEN + 1];           // buffer to store db in utf8
  char user_buff[USERNAME_LENGTH + 1];	// buffer to store user in utf8
  uint dummy_errors;

  /*
    Old clients send null-terminated string as password; new clients send
    the size (1 byte) + string (not null-terminated). Hence in case of empty
    password both send '\0'.

    Cast *passwd to an unsigned char, so that it doesn't extend the sign for
    *passwd > 127 and become 2**32-127 after casting to uint.
  */
  uint passwd_len= thd->client_capabilities & CLIENT_SECURE_CONNECTION ?
    (uchar)(*passwd++) : (uint) strlen(passwd);
  db= thd->client_capabilities & CLIENT_CONNECT_WITH_DB ?
    db + passwd_len + 1 : 0;
  size_t db_len= db ? strlen(db) : 0;

  if (passwd + passwd_len + db_len > (char *)net->read_pos + pkt_len)
  {
    inc_host_errors(&thd->remote.sin_addr);
    return ER_HANDSHAKE_ERROR;
  }

  /* Since 4.1 all database names are stored in utf8 */
  if (db)
  {
    db_buff[copy_and_convert(db_buff, sizeof(db_buff)-1,
                             system_charset_info,
                             db, (uint) db_len,
                             thd->charset(), &dummy_errors)]= 0;
    db= db_buff;
  }

  user_buff[user_len= copy_and_convert(user_buff, sizeof(user_buff)-1,
                                       system_charset_info, user, (uint) user_len,
                                       thd->charset(), &dummy_errors)]= '\0';
  user= user_buff;

  /* If username starts and ends in "'", chop them off */
  if (user_len > 1 && user[0] == '\'' && user[user_len - 1] == '\'')
  {
    user[user_len-1]= 0;
    user++;
    user_len-= 2;
  }

  if (thd->main_security_ctx.user)
    x_free(thd->main_security_ctx.user);
  if (!(thd->main_security_ctx.user= my_strdup(user, MYF(0))))
    return (ER_OUT_OF_RESOURCES);
  return check_user(thd, COM_CONNECT, passwd, passwd_len, db, TRUE);
}


void execute_init_command(THD *thd, sys_var_str *init_command_var,
			  rw_lock_t *var_mutex)
{
  Vio* save_vio;
  ulong save_client_capabilities;

  thd_proc_info(thd, "Execution of init_command");
  /*
    We need to lock init_command_var because
    during execution of init_command_var query
    values of init_command_var can't be changed
  */
  rw_rdlock(var_mutex);
  thd->query= init_command_var->value;
  thd->query_length= init_command_var->value_length;
  save_client_capabilities= thd->client_capabilities;
  thd->client_capabilities|= CLIENT_MULTI_QUERIES;
  /*
    We don't need return result of execution to client side.
    To forbid this we should set thd->net.vio to 0.
  */
  save_vio= thd->net.vio;
  thd->net.vio= 0;
  thd->net.no_send_error= 0;
  dispatch_command(COM_QUERY, thd, thd->query, thd->query_length+1);
  rw_unlock(var_mutex);
  thd->client_capabilities= save_client_capabilities;
  thd->net.vio= save_vio;
}


pthread_handler_t handle_one_connection(void *arg)
{
  THD *thd=(THD*) arg;
  uint launch_time  =
    (uint) ((thd->thr_create_time = time(NULL)) - thd->connect_time);
  if (launch_time >= slow_launch_time)
    statistic_increment(slow_launch_threads,&LOCK_status );

  pthread_detach_this_thread();

#if !defined( __WIN__) && !defined(OS2)	// Win32 calls this in pthread_create
  /* The following calls needs to be done before we call DBUG_ macros */
  if (!(test_flags & TEST_NO_THREADS) & my_thread_init())
  {
    close_connection(thd, ER_OUT_OF_RESOURCES, 1);
    statistic_increment(aborted_connects,&LOCK_status);
    end_thread(thd,0);
    return 0;
  }
#endif

  /*
    handle_one_connection() is the only way a thread would start
    and would always be on top of the stack, therefore, the thread
    stack always starts at the address of the first local variable
    of handle_one_connection, which is thd. We need to know the
    start of the stack so that we could check for stack overruns.
  */
  DBUG_PRINT("info", ("handle_one_connection called by thread %lu\n",
		      thd->thread_id));
  /* now that we've called my_thread_init(), it is safe to call DBUG_* */

#if defined(__WIN__)
  win_install_sigabrt_handler();
#elif !defined(OS2) && !defined(__NETWARE__)
  sigset_t set;
  VOID(sigemptyset(&set));			// Get mask in use
  VOID(pthread_sigmask(SIG_UNBLOCK,&set,&thd->block_signals));
#endif
  thd->thread_stack= (char*) &thd;
  if (thd->store_globals())
  {
    close_connection(thd, ER_OUT_OF_RESOURCES, 1);
    statistic_increment(aborted_connects,&LOCK_status);
    end_thread(thd,0);
    return 0;
  }

  do
  {
    int error;
    NET *net= &thd->net;
    Security_context *sctx= thd->security_ctx;
    net->no_send_error= 0;

    /* Use "connect_timeout" value during connection phase */
    my_net_set_read_timeout(net, connect_timeout);
    my_net_set_write_timeout(net, connect_timeout);

    if ((error=check_connection(thd)))
    {						// Wrong permissions
      if (error > 0)
	net_printf_error(thd, error, sctx->host_or_ip);
#ifdef __NT__
      if (vio_type(net->vio) == VIO_TYPE_NAMEDPIPE)
	my_sleep(1000);				/* must wait after eof() */
#endif
      statistic_increment(aborted_connects,&LOCK_status);
      goto end_thread;
    }
#ifdef __NETWARE__
    netware_reg_user(sctx->ip, sctx->user, "MySQL");
#endif
    if (thd->variables.max_join_size == HA_POS_ERROR)
      thd->options |= OPTION_BIG_SELECTS;
    if (thd->client_capabilities & CLIENT_COMPRESS)
      net->compress=1;				// Use compression

    thd->version= refresh_version;
    thd_proc_info(thd, 0);
    thd->command= COM_SLEEP;
    thd->init_for_queries();

    if (sys_init_connect.value_length && !(sctx->master_access & SUPER_ACL))
    {
      execute_init_command(thd, &sys_init_connect, &LOCK_sys_init_connect);
      if (thd->query_error)
      {
	thd->killed= THD::KILL_CONNECTION;
        sql_print_warning(ER(ER_NEW_ABORTING_CONNECTION),
                          thd->thread_id,(thd->db ? thd->db : "unconnected"),
                          sctx->user ? sctx->user : "unauthenticated",
                          sctx->host_or_ip, "init_connect command failed");
        sql_print_warning("%s", net->last_error);
      }
      thd_proc_info(thd, 0);
      thd->init_for_queries();
    }

    /* Connect completed, set read/write timeouts back to tdefault */
    my_net_set_read_timeout(net, thd->variables.net_read_timeout);
    my_net_set_write_timeout(net, thd->variables.net_write_timeout);

    while (!net->error && net->vio != 0 &&
           !(thd->killed == THD::KILL_CONNECTION))
    {
      net->no_send_error= 0;
      if (do_command(thd))
	break;
    }
    if (thd->user_connect)
      decrease_user_connections(thd->user_connect);

    if (thd->killed ||
        net->vio && net->error && net->report_error)
    {
      statistic_increment(aborted_threads, &LOCK_status);
    }

    if (net->error && net->vio != 0 && net->report_error)
    {
      if (!thd->killed && thd->variables.log_warnings > 1)
      {
        sql_print_warning(ER(ER_NEW_ABORTING_CONNECTION),
                          thd->thread_id,(thd->db ? thd->db : "unconnected"),
                          sctx->user ? sctx->user : "unauthenticated",
                          sctx->host_or_ip,
                          (net->last_errno ? ER(net->last_errno) :
                           ER(ER_UNKNOWN_ERROR)));
      }

      net_send_error(thd, net->last_errno, NullS);
    }

end_thread:
    close_connection(thd, 0, 1);
    end_thread(thd,1);
    /*
      If end_thread returns, we are either running with --one-thread
      or this thread has been schedule to handle the next query
    */
    thd= current_thd;
    thd->thread_stack= (char*) &thd;
  } while (!(test_flags & TEST_NO_THREADS));
  /* The following is only executed if we are not using --one-thread */
  return(0);					/* purecov: deadcode */
}

#endif /* EMBEDDED_LIBRARY */

/*
  Execute commands from bootstrap_file.
  Used when creating the initial grant tables
*/

pthread_handler_t handle_bootstrap(void *arg)
{
  THD *thd=(THD*) arg;
  FILE *file=bootstrap_file;
  char *buff;
  const char* found_semicolon= NULL;

  /* The following must be called before DBUG_ENTER */
  thd->thread_stack= (char*) &thd;
  if (my_thread_init() || thd->store_globals())
  {
#ifndef EMBEDDED_LIBRARY
    close_connection(thd, ER_OUT_OF_RESOURCES, 1);
#endif
    thd->fatal_error();
    goto end;
  }
  DBUG_ENTER("handle_bootstrap");

#ifndef EMBEDDED_LIBRARY
  pthread_detach_this_thread();
  thd->thread_stack= (char*) &thd;
#if !defined(__WIN__) && !defined(OS2) && !defined(__NETWARE__)
  sigset_t set;
  VOID(sigemptyset(&set));			// Get mask in use
  VOID(pthread_sigmask(SIG_UNBLOCK,&set,&thd->block_signals));
#endif
#endif /* EMBEDDED_LIBRARY */

  if (thd->variables.max_join_size == HA_POS_ERROR)
    thd->options |= OPTION_BIG_SELECTS;

  thd_proc_info(thd, 0);
  thd->version=refresh_version;
  thd->security_ctx->priv_user=
    thd->security_ctx->user= (char*) my_strdup("boot", MYF(MY_WME));
  /*
    Make the "client" handle multiple results. This is necessary
    to enable stored procedures with SELECTs and Dynamic SQL
    in init-file.
  */
  thd->client_capabilities|= CLIENT_MULTI_RESULTS;

  buff= (char*) thd->net.buff;
  thd->init_for_queries();
  while (fgets(buff, thd->net.max_packet, file))
  {
   ulong length= (ulong) strlen(buff);
   while (buff[length-1] != '\n' && !feof(file))
   {
     /*
       We got only a part of the current string. Will try to increase
       net buffer then read the rest of the current string.
     */
     if (net_realloc(&(thd->net), 2 * thd->net.max_packet))
     {
       net_send_error(thd, ER_NET_PACKET_TOO_LARGE, NullS);
       thd->fatal_error();
       break;
     }
     buff= (char*) thd->net.buff;
     fgets(buff + length, thd->net.max_packet - length, file);
     length+= (ulong) strlen(buff + length);
   }
   if (thd->is_fatal_error)
     break;

    while (length && (my_isspace(thd->charset(), buff[length-1]) ||
           buff[length-1] == ';'))
      length--;
    buff[length]=0;
    thd->query_length=length;
    thd->query= thd->memdup_w_gap(buff, length+1, 
				  thd->db_length+1+QUERY_CACHE_FLAGS_SIZE);
    thd->query[length] = '\0';
    DBUG_PRINT("query",("%-.4096s",thd->query));
<<<<<<< HEAD
#if defined(ENABLED_PROFILING)
=======
#if defined(ENABLED_PROFILING) && defined(COMMUNITY_SERVER)
>>>>>>> face8135
    thd->profiling.set_query_source(thd->query, length);
#endif

    /*
      We don't need to obtain LOCK_thread_count here because in bootstrap
      mode we have only one thread.
    */
    thd->query_id=next_query_id();
    thd->set_time();
    mysql_parse(thd, thd->query, length, & found_semicolon);
    close_thread_tables(thd);			// Free tables

    if (thd->is_fatal_error)
      break;

    if (thd->net.report_error)
    {
      /* The query failed, send error to log and abort bootstrap */
      net_send_error(thd);
      thd->fatal_error();
      break;
    }

    free_root(thd->mem_root,MYF(MY_KEEP_PREALLOC));
#ifdef USING_TRANSACTIONS
    free_root(&thd->transaction.mem_root,MYF(MY_KEEP_PREALLOC));
#endif
  }

end:
  /* Remember the exit code of bootstrap */
  bootstrap_error= thd->is_fatal_error;

  net_end(&thd->net);
  thd->cleanup();
  delete thd;

#ifndef EMBEDDED_LIBRARY
  (void) pthread_mutex_lock(&LOCK_thread_count);
  thread_count--;
  (void) pthread_mutex_unlock(&LOCK_thread_count);
  (void) pthread_cond_broadcast(&COND_thread_count);
  my_thread_end();
  pthread_exit(0);
#endif
  DBUG_RETURN(0);
}


    /* This works because items are allocated with sql_alloc() */

void cleanup_items(Item *item)
{
  DBUG_ENTER("cleanup_items");  
  for (; item ; item=item->next)
    item->cleanup();
  DBUG_VOID_RETURN;
}

/*
  Handle COM_TABLE_DUMP command

  SYNOPSIS
    mysql_table_dump
      thd           thread handle
      db            database name or an empty string. If empty,
                    the current database of the connection is used
      tbl_name      name of the table to dump

  NOTES
    This function is written to handle one specific command only.

  RETURN VALUE
    0               success
    1               error, the error message is set in THD
*/

static
int mysql_table_dump(THD* thd, char* db, char* tbl_name)
{
  TABLE* table;
  TABLE_LIST* table_list;
  int error = 0;
  DBUG_ENTER("mysql_table_dump");
  db = (db && db[0]) ? db : thd->db;
  if (!(table_list = (TABLE_LIST*) thd->calloc(sizeof(TABLE_LIST))))
    DBUG_RETURN(1); // out of memory
  table_list->db= db;
  table_list->table_name= table_list->alias= tbl_name;
  table_list->lock_type= TL_READ_NO_INSERT;
  table_list->prev_global= &table_list;	// can be removed after merge with 4.1

  if (!db || check_db_name(db))
  {
    my_error(ER_WRONG_DB_NAME ,MYF(0), db ? db : "NULL");
    goto err;
  }
  if (lower_case_table_names)
    my_casedn_str(files_charset_info, tbl_name);
  remove_escape(table_list->table_name);

  if (!(table=open_ltable(thd, table_list, TL_READ_NO_INSERT)))
    DBUG_RETURN(1);

  if (check_one_table_access(thd, SELECT_ACL, table_list))
    goto err;
  thd->free_list = 0;
  thd->query_length=(uint) strlen(tbl_name);
  thd->query = tbl_name;
  if ((error = mysqld_dump_create_info(thd, table_list, -1)))
  {
    my_error(ER_GET_ERRNO, MYF(0), my_errno);
    goto err;
  }
  net_flush(&thd->net);
  if ((error= table->file->dump(thd,-1)))
    my_error(ER_GET_ERRNO, MYF(0), error);

err:
  DBUG_RETURN(error);
}

/*
  Ends the current transaction and (maybe) begin the next

  SYNOPSIS
    end_trans()
      thd            Current thread
      completion     Completion type

  RETURN
    0 - OK
*/

int end_trans(THD *thd, enum enum_mysql_completiontype completion)
{
  bool do_release= 0;
  int res= 0;
  DBUG_ENTER("end_trans");

  if (unlikely(thd->in_sub_stmt))
  {
    my_error(ER_COMMIT_NOT_ALLOWED_IN_SF_OR_TRG, MYF(0));
    DBUG_RETURN(1);
  }
  if (thd->transaction.xid_state.xa_state != XA_NOTR)
  {
    my_error(ER_XAER_RMFAIL, MYF(0),
             xa_state_names[thd->transaction.xid_state.xa_state]);
    DBUG_RETURN(1);
  }
  switch (completion) {
  case COMMIT:
    /*
     We don't use end_active_trans() here to ensure that this works
     even if there is a problem with the OPTION_AUTO_COMMIT flag
     (Which of course should never happen...)
    */
    thd->server_status&= ~SERVER_STATUS_IN_TRANS;
    res= ha_commit(thd);
    thd->options&= ~OPTION_BEGIN;
    thd->transaction.all.modified_non_trans_table= FALSE;
    break;
  case COMMIT_RELEASE:
    do_release= 1; /* fall through */
  case COMMIT_AND_CHAIN:
    res= end_active_trans(thd);
    if (!res && completion == COMMIT_AND_CHAIN)
      res= begin_trans(thd);
    break;
  case ROLLBACK_RELEASE:
    do_release= 1; /* fall through */
  case ROLLBACK:
  case ROLLBACK_AND_CHAIN:
  {
    thd->server_status&= ~SERVER_STATUS_IN_TRANS;
    if (ha_rollback(thd))
      res= -1;
    thd->options&= ~OPTION_BEGIN;
    thd->transaction.all.modified_non_trans_table= FALSE;
    if (!res && (completion == ROLLBACK_AND_CHAIN))
      res= begin_trans(thd);
    break;
  }
  default:
    res= -1;
    my_error(ER_UNKNOWN_COM_ERROR, MYF(0));
    DBUG_RETURN(-1);
  }

  if (res < 0)
    my_error(thd->killed_errno(), MYF(0));
  else if ((res == 0) && do_release)
    thd->killed= THD::KILL_CONNECTION;

  DBUG_RETURN(res);
}

#ifndef EMBEDDED_LIBRARY

/*
  Read one command from connection and execute it (query or simple command).
  This function is called in loop from thread function.
  SYNOPSIS
    do_command()
  RETURN VALUE
    0  success
    1  request of thread shutdown (see dispatch_command() description)
*/

static bool do_command(THD *thd)
{
  bool return_value;
  char *packet= 0;
  ulong packet_length;
  NET *net= &thd->net;
  enum enum_server_command command;
  DBUG_ENTER("do_command");

  /*
    indicator of uninitialized lex => normal flow of errors handling
    (see my_message_sql)
  */
  thd->lex->current_select= 0;

  /*
    This thread will do a blocking read from the client which
    will be interrupted when the next command is received from
    the client, the connection is closed or "net_wait_timeout"
    number of seconds has passed
  */
  my_net_set_read_timeout(net, thd->variables.net_wait_timeout);

  thd->clear_error();				// Clear error message

  net_new_transaction(net);

  packet_length= my_net_read(net);
<<<<<<< HEAD
#if defined(ENABLED_PROFILING)
=======
#if defined(ENABLED_PROFILING) && defined(COMMUNITY_SERVER)
>>>>>>> face8135
  thd->profiling.start_new_query();
#endif
  if (packet_length == packet_error)
  {
    DBUG_PRINT("info",("Got error %d reading command from socket %s",
		       net->error,
		       vio_description(net->vio)));

    /* Check if we can continue without closing the connection */

    if (net->error != 3)
    {
      return_value= TRUE;			// We have to close it.
      goto out;
    }

    net_send_error(thd, net->last_errno, NullS);
    net->error= 0;
    return_value= FALSE;
    goto out;
  }
  else
  {
    packet=(char*) net->read_pos;
    command = (enum enum_server_command) (uchar) packet[0];
    if (command >= COM_END)
      command= COM_END;				// Wrong command
    DBUG_PRINT("info",("Command on %s = %d (%s)",
		       vio_description(net->vio), command,
		       command_name[command]));
  }

  /* Restore read timeout value */
  my_net_set_read_timeout(net, thd->variables.net_read_timeout);

  /*
    packet_length contains length of data, as it was stored in packet
    header. In case of malformed header, packet_length can be zero.
    If packet_length is not zero, my_net_read ensures that this number
    of bytes was actually read from network. Additionally my_net_read
    sets packet[packet_length]= 0 (thus if packet_length == 0,
    command == packet[0] == COM_SLEEP).
    In dispatch_command packet[packet_length] points beyond the end of packet.
  */
  return_value= dispatch_command(command, thd, packet+1, (uint) (packet_length));

out:
<<<<<<< HEAD
#if defined(ENABLED_PROFILING)
=======
#if defined(ENABLED_PROFILING) && defined(COMMUNITY_SERVER)
>>>>>>> face8135
  thd->profiling.finish_current_query();
#endif
  DBUG_RETURN(return_value);
}
#endif  /* EMBEDDED_LIBRARY */


/**
  @brief Determine if an attempt to update a non-temporary table while the
    read-only option was enabled has been made.

  This is a helper function to mysql_execute_command.

  @note SQLCOM_MULTI_UPDATE is an exception and delt with elsewhere.

  @see mysql_execute_command
  @returns Status code
    @retval TRUE The statement should be denied.
    @retval FALSE The statement isn't updating any relevant tables.
*/

static my_bool deny_updates_if_read_only_option(THD *thd,
                                                TABLE_LIST *all_tables)
{
  DBUG_ENTER("deny_updates_if_read_only_option");

  if (!opt_readonly)
    DBUG_RETURN(FALSE);

  LEX *lex= thd->lex;

  const my_bool user_is_super=
    ((ulong)(thd->security_ctx->master_access & SUPER_ACL) ==
     (ulong)SUPER_ACL);

  if (user_is_super)
    DBUG_RETURN(FALSE);

  if (!uc_update_queries[lex->sql_command])
    DBUG_RETURN(FALSE);

  /* Multi update is an exception and is dealt with later. */
  if (lex->sql_command == SQLCOM_UPDATE_MULTI)
    DBUG_RETURN(FALSE);

  const my_bool create_temp_tables= 
    (lex->sql_command == SQLCOM_CREATE_TABLE) &&
    (lex->create_info.options & HA_LEX_CREATE_TMP_TABLE);

  const my_bool drop_temp_tables= 
    (lex->sql_command == SQLCOM_DROP_TABLE) &&
    lex->drop_temporary;

  const my_bool update_real_tables=
    some_non_temp_table_to_be_updated(thd, all_tables) &&
    !(create_temp_tables || drop_temp_tables);


  const my_bool create_or_drop_databases=
    (lex->sql_command == SQLCOM_CREATE_DB) ||
    (lex->sql_command == SQLCOM_DROP_DB);

  if (update_real_tables || create_or_drop_databases)
  {
      /*
        An attempt was made to modify one or more non-temporary tables.
      */
      DBUG_RETURN(TRUE);
  }


  /* Assuming that only temporary tables are modified. */
  DBUG_RETURN(FALSE);
}

/*
   Perform one connection-level (COM_XXXX) command.

  SYNOPSIS
    dispatch_command()
    thd             connection handle
    command         type of command to perform 
    packet          data for the command, packet is always null-terminated
    packet_length   length of packet + 1 (to show that data is
                    null-terminated) except for COM_SLEEP, where it
                    can be zero.
  RETURN VALUE
    0   ok
    1   request of thread shutdown, i. e. if command is
        COM_QUIT/COM_SHUTDOWN
*/

bool dispatch_command(enum enum_server_command command, THD *thd,
		      char* packet, uint packet_length)
{
  NET *net= &thd->net;
  bool error= 0;
  DBUG_ENTER("dispatch_command");

  if (thd->killed == THD::KILL_QUERY || thd->killed == THD::KILL_BAD_DATA)
  {
    thd->killed= THD::NOT_KILLED;
    thd->mysys_var->abort= 0;
  }

  thd->command=command;
  /*
    Commands which always take a long time are logged into
    the slow log only if opt_log_slow_admin_statements is set.
  */
  thd->enable_slow_log= TRUE;
  thd->lex->sql_command= SQLCOM_END; /* to avoid confusing VIEW detectors */
  thd->set_time();
  VOID(pthread_mutex_lock(&LOCK_thread_count));
  thd->query_id= global_query_id;
  
  switch( command ) {
  /* Ignore these statements. */
  case COM_STATISTICS:
  case COM_PING:
    break;
  /* Only increase id on these statements but don't count them. */
  case COM_STMT_PREPARE: 
  case COM_STMT_CLOSE:
  case COM_STMT_RESET:
    next_query_id();
    break;
  /* Increase id and count all other statements. */
  default:
    statistic_increment(thd->status_var.questions, &LOCK_status);
    next_query_id();
  }
  
  thread_running++;
  /* TODO: set thd->lex->sql_command to SQLCOM_END here */
  VOID(pthread_mutex_unlock(&LOCK_thread_count));

  thd->server_status&=
           ~(SERVER_QUERY_NO_INDEX_USED | SERVER_QUERY_NO_GOOD_INDEX_USED);
  switch (command) {
  case COM_INIT_DB:
  {
    LEX_STRING tmp;
    statistic_increment(thd->status_var.com_stat[SQLCOM_CHANGE_DB],
			&LOCK_status);
    thd->convert_string(&tmp, system_charset_info,
			packet, (uint) strlen(packet), thd->charset());
    if (!mysql_change_db(thd, &tmp, FALSE))
    {
      mysql_log.write(thd,command,"%s",thd->db);
      send_ok(thd);
    }
    break;
  }
#ifdef HAVE_REPLICATION
  case COM_REGISTER_SLAVE:
  {
    if (!register_slave(thd, (uchar*)packet, packet_length))
      send_ok(thd);
    break;
  }
#endif
  case COM_TABLE_DUMP:
  {
    char *db, *tbl_name;
    uint db_len= *(uchar*) packet;
    if (db_len >= packet_length || db_len > NAME_LEN)
    {
      my_message(ER_UNKNOWN_COM_ERROR, ER(ER_UNKNOWN_COM_ERROR), MYF(0));
      break;
    }
    uint tbl_len= *(uchar*) (packet + db_len + 1);
    if (db_len+tbl_len+2 > packet_length || tbl_len > NAME_LEN)
    {
      my_message(ER_UNKNOWN_COM_ERROR, ER(ER_UNKNOWN_COM_ERROR), MYF(0));
      break;
    }

    statistic_increment(thd->status_var.com_other, &LOCK_status);
    thd->enable_slow_log= opt_log_slow_admin_statements;
    db= thd->alloc(db_len + tbl_len + 2);
    if (!db)
    {
      my_message(ER_OUT_OF_RESOURCES, ER(ER_OUT_OF_RESOURCES), MYF(0));
      break;
    }
    tbl_name= strmake(db, packet + 1, db_len)+1;
    strmake(tbl_name, packet + db_len + 2, tbl_len);
    mysql_table_dump(thd, db, tbl_name);
    break;
  }
  case COM_CHANGE_USER:
  {
    thd->change_user();
    thd->clear_error();                         // if errors from rollback

    statistic_increment(thd->status_var.com_other, &LOCK_status);
    char *user= (char*) packet;
    char *passwd= strend(user)+1;
    /*
      Old clients send null-terminated string ('\0' for empty string) for
      password.  New clients send the size (1 byte) + string (not null
      terminated, so also '\0' for empty string).

      Cast *passwd to an unsigned char, so that it doesn't extend the sign
      for *passwd > 127 and become 2**32-127 after casting to uint.
    */
    char db_buff[NAME_LEN+1];               // buffer to store db in utf8
    char *db= passwd;
    size_t passwd_len= thd->client_capabilities & CLIENT_SECURE_CONNECTION ?
      (uchar)(*passwd++) : strlen(passwd);
    db+= passwd_len + 1;
#ifndef EMBEDDED_LIBRARY
    /* Small check for incoming packet */
    if ((uint) ((uchar*) db - net->read_pos) > packet_length)
    {
      my_message(ER_UNKNOWN_COM_ERROR, ER(ER_UNKNOWN_COM_ERROR), MYF(0));
      break;
    }
#endif
    /* Convert database name to utf8 */
    uint dummy_errors;
    db_buff[copy_and_convert(db_buff, sizeof(db_buff)-1,
                             system_charset_info, db, (uint) strlen(db),
                             thd->charset(), &dummy_errors)]= 0;
    db= db_buff;

    /* Save user and privileges */
    uint save_db_length= thd->db_length;
    char *save_db= thd->db;
    Security_context save_security_ctx= *thd->security_ctx;
    USER_CONN *save_user_connect= thd->user_connect;

    if (!(thd->security_ctx->user= my_strdup(user, MYF(0))))
    {
      thd->security_ctx->user= save_security_ctx.user;
      my_message(ER_OUT_OF_RESOURCES, ER(ER_OUT_OF_RESOURCES), MYF(0));
      break;
    }

    /* Clear variables that are allocated */
    thd->user_connect= 0;
    int res= check_user(thd, COM_CHANGE_USER, passwd, (uint) passwd_len, db, FALSE);

    if (res)
    {
      /* authentication failure, we shall restore old user */
      if (res > 0)
        my_message(ER_UNKNOWN_COM_ERROR, ER(ER_UNKNOWN_COM_ERROR), MYF(0));
      x_free(thd->security_ctx->user);
      *thd->security_ctx= save_security_ctx;
      thd->user_connect= save_user_connect;
      thd->db= save_db;
      thd->db_length= save_db_length;
    }
    else
    {
#ifndef NO_EMBEDDED_ACCESS_CHECKS
      /* we've authenticated new user */
      if (save_user_connect)
	decrease_user_connections(save_user_connect);
#endif /* NO_EMBEDDED_ACCESS_CHECKS */
      x_free((gptr) save_db);
      x_free((gptr)  save_security_ctx.user);
    }
    break;
  }
  case COM_STMT_EXECUTE:
  {
    mysql_stmt_execute(thd, packet, packet_length);
    break;
  }
  case COM_STMT_FETCH:
  {
    mysql_stmt_fetch(thd, packet, packet_length);
    break;
  }
  case COM_STMT_SEND_LONG_DATA:
  {
    mysql_stmt_get_longdata(thd, packet, packet_length);
    break;
  }
  case COM_STMT_PREPARE:
  {
    mysql_stmt_prepare(thd, packet, packet_length);
    break;
  }
  case COM_STMT_CLOSE:
  {
    mysql_stmt_close(thd, packet);
    break;
  }
  case COM_STMT_RESET:
  {
    mysql_stmt_reset(thd, packet);
    break;
  }
  case COM_QUERY:
  {
    if (alloc_query(thd, packet, packet_length))
      break;					// fatal error is set
    char *packet_end= thd->query + thd->query_length;
    /* 'b' stands for 'buffer' parameter', special for 'my_snprintf' */
    const char *format= "%.*b";
    const char* found_semicolon= NULL;

    mysql_log.write(thd,command, format, thd->query_length, thd->query);
    DBUG_PRINT("query",("%-.4096s",thd->query));
<<<<<<< HEAD
#if defined(ENABLED_PROFILING)
=======
#if defined(ENABLED_PROFILING) && defined(COMMUNITY_SERVER)
>>>>>>> face8135
    thd->profiling.set_query_source(thd->query, thd->query_length);
#endif

    if (!(specialflag & SPECIAL_NO_PRIOR))
      my_pthread_setprio(pthread_self(),QUERY_PRIOR);

    mysql_parse(thd, thd->query, thd->query_length, & found_semicolon);

    while (!thd->killed && found_semicolon && !thd->net.report_error)
    {
      char *next_packet= (char*) found_semicolon;
      net->no_send_error= 0;
      /*
        Multiple queries exits, execute them individually
      */
      if (thd->lock || thd->open_tables || thd->derived_tables ||
          thd->prelocked_mode)
        close_thread_tables(thd);
      ulong length= (ulong)(packet_end - next_packet);

      log_slow_statement(thd);

      /* Remove garbage at start of query */
      while (my_isspace(thd->charset(), *next_packet) && length > 0)
      {
        next_packet++;
        length--;
      }

<<<<<<< HEAD
#if defined(ENABLED_PROFILING)
=======
#if defined(ENABLED_PROFILING) && defined(COMMUNITY_SERVER)
>>>>>>> face8135
      thd->profiling.finish_current_query();
      thd->profiling.start_new_query("continuing");
      thd->profiling.set_query_source(next_packet, length);
#endif

      VOID(pthread_mutex_lock(&LOCK_thread_count));
      thd->query_length= length;
      thd->query= next_packet;
      /*
        Count each statement from the client.
      */
      statistic_increment(thd->status_var.questions, &LOCK_status);

      thd->query_id= next_query_id();
      thd->set_time(); /* Reset the query start time. */
      /* TODO: set thd->lex->sql_command to SQLCOM_END here */
      VOID(pthread_mutex_unlock(&LOCK_thread_count));
      mysql_parse(thd, next_packet, length, & found_semicolon);
    }

    if (!(specialflag & SPECIAL_NO_PRIOR))
      my_pthread_setprio(pthread_self(),WAIT_PRIOR);
    DBUG_PRINT("info",("query ready"));
    break;
  }
  case COM_FIELD_LIST:				// This isn't actually needed
#ifdef DONT_ALLOW_SHOW_COMMANDS
    my_message(ER_NOT_ALLOWED_COMMAND, ER(ER_NOT_ALLOWED_COMMAND),
               MYF(0));	/* purecov: inspected */
    break;
#else
  {
    char *fields, *pend;
    /* Locked closure of all tables */
    TABLE_LIST table_list;
    LEX_STRING conv_name;

    /* used as fields initializator */
    lex_start(thd);

    statistic_increment(thd->status_var.com_stat[SQLCOM_SHOW_FIELDS],
			&LOCK_status);
    bzero((char*) &table_list,sizeof(table_list));
    if (thd->copy_db_to(&table_list.db, &table_list.db_length))
      break;
    pend= strend(packet);
    thd->convert_string(&conv_name, system_charset_info,
			packet, (uint) (pend-packet), thd->charset());
    table_list.alias= table_list.table_name= conv_name.str;
    packet= pend+1;

    if (!my_strcasecmp(system_charset_info, table_list.db,
                       INFORMATION_SCHEMA_NAME.str))
    {
      ST_SCHEMA_TABLE *schema_table= find_schema_table(thd, table_list.alias);
      if (schema_table)
        table_list.schema_table= schema_table;
    }

    thd->query_length= (uint) strlen(packet);       // for simplicity: don't optimize
    if (!(thd->query=fields=thd->memdup(packet,thd->query_length+1)))
      break;
    mysql_log.write(thd,command,"%s %s",table_list.table_name, fields);
    if (lower_case_table_names)
      my_casedn_str(files_charset_info, table_list.table_name);
    remove_escape(table_list.table_name);	// This can't have wildcards

    if (check_access(thd,SELECT_ACL,table_list.db,&table_list.grant.privilege,
		     0, 0, test(table_list.schema_table)))
      break;
    if (grant_option &&
	check_grant(thd, SELECT_ACL, &table_list, 2, UINT_MAX, 0))
      break;
    /* init structures for VIEW processing */
    table_list.select_lex= &(thd->lex->select_lex);

    lex_start(thd);
    mysql_reset_thd_for_next_command(thd);

    thd->lex->
      select_lex.table_list.link_in_list((byte*) &table_list,
                                         (byte**) &table_list.next_local);
    thd->lex->add_to_query_tables(&table_list);

    /* switch on VIEW optimisation: do not fill temporary tables */
    thd->lex->sql_command= SQLCOM_SHOW_FIELDS;
    mysqld_list_fields(thd,&table_list,fields);
    thd->lex->unit.cleanup();
    thd->cleanup_after_query();
    break;
  }
#endif
  case COM_QUIT:
    /* We don't calculate statistics for this command */
    mysql_log.write(thd,command,NullS);
    net->error=0;				// Don't give 'abort' message
    error=TRUE;					// End server
    break;

  case COM_CREATE_DB:				// QQ: To be removed
    {
      char *db=thd->strdup(packet), *alias;
      HA_CREATE_INFO create_info;

      statistic_increment(thd->status_var.com_stat[SQLCOM_CREATE_DB],
			  &LOCK_status);
      // null test to handle EOM
      if (!db || !(alias= thd->strdup(db)) || check_db_name(db))
      {
	my_error(ER_WRONG_DB_NAME, MYF(0), db ? db : "NULL");
	break;
      }
      if (check_access(thd,CREATE_ACL,db,0,1,0,is_schema_db(db)))
	break;
      mysql_log.write(thd,command,packet);
      bzero(&create_info, sizeof(create_info));
      mysql_create_db(thd, (lower_case_table_names == 2 ? alias : db),
                      &create_info, 0);
      break;
    }
  case COM_DROP_DB:				// QQ: To be removed
    {
      statistic_increment(thd->status_var.com_stat[SQLCOM_DROP_DB],
			  &LOCK_status);
      char *db=thd->strdup(packet);
      /*  null test to handle EOM */
      if (!db || check_db_name(db))
      {
	my_error(ER_WRONG_DB_NAME, MYF(0), db ? db : "NULL");
	break;
      }
      if (check_access(thd,DROP_ACL,db,0,1,0,is_schema_db(db)))
	break;
      if (thd->locked_tables || thd->active_transaction())
      {
	my_message(ER_LOCK_OR_ACTIVE_TRANSACTION,
                   ER(ER_LOCK_OR_ACTIVE_TRANSACTION), MYF(0));
	break;
      }
      mysql_log.write(thd,command,db);
      mysql_rm_db(thd, db, 0, 0);
      break;
    }
#ifndef EMBEDDED_LIBRARY
  case COM_BINLOG_DUMP:
    {
      ulong pos;
      ushort flags;
      uint32 slave_server_id;

      statistic_increment(thd->status_var.com_other,&LOCK_status);
      thd->enable_slow_log= opt_log_slow_admin_statements;
      if (check_global_access(thd, REPL_SLAVE_ACL))
	break;

      /* TODO: The following has to be changed to an 8 byte integer */
      pos = uint4korr(packet);
      flags = uint2korr(packet + 4);
      thd->server_id=0; /* avoid suicide */
      if ((slave_server_id= uint4korr(packet+6))) // mysqlbinlog.server_id==0
	kill_zombie_dump_threads(slave_server_id);
      thd->server_id = slave_server_id;

      mysql_log.write(thd, command, "Log: '%s'  Pos: %ld", packet+10,
                      (long) pos);
      mysql_binlog_send(thd, thd->strdup(packet + 10), (my_off_t) pos, flags);
      unregister_slave(thd,1,1);
      /*  fake COM_QUIT -- if we get here, the thread needs to terminate */
      error = TRUE;
      break;
    }
#endif
  case COM_REFRESH:
  {
    bool not_used;
    statistic_increment(thd->status_var.com_stat[SQLCOM_FLUSH],
                        &LOCK_status);
    ulong options= (ulong) (uchar) packet[0];
    if (check_global_access(thd,RELOAD_ACL))
      break;
    mysql_log.write(thd,command,NullS);
    if (!reload_acl_and_cache(thd, options, (TABLE_LIST*) 0, &not_used))
      send_ok(thd);
    break;
  }
#ifndef EMBEDDED_LIBRARY
  case COM_SHUTDOWN:
  {
    statistic_increment(thd->status_var.com_other, &LOCK_status);
    if (check_global_access(thd,SHUTDOWN_ACL))
      break; /* purecov: inspected */
    /*
      If the client is < 4.1.3, it is going to send us no argument; then
      packet_length is 1, packet[0] is the end 0 of the packet. Note that
      SHUTDOWN_DEFAULT is 0. If client is >= 4.1.3, the shutdown level is in
      packet[0].
    */
    enum mysql_enum_shutdown_level level=
      (enum mysql_enum_shutdown_level) (uchar) packet[0];
    DBUG_PRINT("quit",("Got shutdown command for level %u", level));
    if (level == SHUTDOWN_DEFAULT)
      level= SHUTDOWN_WAIT_ALL_BUFFERS; // soon default will be configurable
    else if (level != SHUTDOWN_WAIT_ALL_BUFFERS)
    {
      my_error(ER_NOT_SUPPORTED_YET, MYF(0), "this shutdown level");
      break;
    }
    DBUG_PRINT("quit",("Got shutdown command for level %u", level));
    mysql_log.write(thd,command,NullS);
    send_eof(thd);
#ifdef __WIN__
    sleep(1);					// must wait after eof()
#endif
#ifndef OS2
    send_eof(thd);				// This is for 'quit request'
#endif
    close_connection(thd, 0, 1);
    close_thread_tables(thd);			// Free before kill
    kill_mysql();
    error=TRUE;
    break;
  }
#endif
  case COM_STATISTICS:
  {
    mysql_log.write(thd,command,NullS);
    statistic_increment(thd->status_var.com_stat[SQLCOM_SHOW_STATUS],
			&LOCK_status);
#ifndef EMBEDDED_LIBRARY
    char buff[200];
#else
    char *buff= thd->net.last_error;
#endif

    STATUS_VAR current_global_status_var;
    calc_sum_of_all_status(&current_global_status_var);

    ulong uptime = (ulong) (thd->start_time - server_start_time);
    sprintf((char*) buff,
	    "Uptime: %lu  Threads: %d  Questions: %lu  Slow queries: %lu  Opens: %lu  Flush tables: %lu  Open tables: %u  Queries per second avg: %.3f",
	    uptime,
	    (int) thread_count, (ulong) thd->query_id,
	    current_global_status_var.long_query_count,
	    current_global_status_var.opened_tables, refresh_version, cached_tables(),
	    (uptime ? (ulonglong2double(thd->query_id) / (double) uptime) :
	     (double) 0));
#ifdef SAFEMALLOC
    if (sf_malloc_cur_memory)				// Using SAFEMALLOC
      sprintf(strend(buff), "  Memory in use: %ldK  Max memory used: %ldK",
	      (sf_malloc_cur_memory+1023L)/1024L,
	      (sf_malloc_max_memory+1023L)/1024L);
#endif
#ifndef EMBEDDED_LIBRARY
    VOID(my_net_write(net, buff,(uint) strlen(buff)));
    VOID(net_flush(net));
#endif
    break;
  }
  case COM_PING:
    statistic_increment(thd->status_var.com_other, &LOCK_status);
    send_ok(thd);				// Tell client we are alive
    break;
  case COM_PROCESS_INFO:
    statistic_increment(thd->status_var.com_stat[SQLCOM_SHOW_PROCESSLIST],
			&LOCK_status);
    if (!thd->security_ctx->priv_user[0] &&
        check_global_access(thd, PROCESS_ACL))
      break;
    mysql_log.write(thd,command,NullS);
    mysqld_list_processes(thd,
			  thd->security_ctx->master_access & PROCESS_ACL ? 
			  NullS : thd->security_ctx->priv_user, 0);
    break;
  case COM_PROCESS_KILL:
  {
    statistic_increment(thd->status_var.com_stat[SQLCOM_KILL], &LOCK_status);
    ulong id=(ulong) uint4korr(packet);
    kill_one_thread(thd,id,false);
    break;
  }
  case COM_SET_OPTION:
  {
    statistic_increment(thd->status_var.com_stat[SQLCOM_SET_OPTION],
			&LOCK_status);
    uint opt_command= uint2korr(packet);

    switch (opt_command) {
    case (int) MYSQL_OPTION_MULTI_STATEMENTS_ON:
      thd->client_capabilities|= CLIENT_MULTI_STATEMENTS;
      send_eof(thd);
      break;
    case (int) MYSQL_OPTION_MULTI_STATEMENTS_OFF:
      thd->client_capabilities&= ~CLIENT_MULTI_STATEMENTS;
      send_eof(thd);
      break;
    default:
      my_message(ER_UNKNOWN_COM_ERROR, ER(ER_UNKNOWN_COM_ERROR), MYF(0));
      break;
    }
    break;
  }
  case COM_DEBUG:
    statistic_increment(thd->status_var.com_other, &LOCK_status);
    if (check_global_access(thd, SUPER_ACL))
      break;					/* purecov: inspected */
    mysql_print_status();
    mysql_log.write(thd,command,NullS);
    send_eof(thd);
    break;
  case COM_SLEEP:
  case COM_CONNECT:				// Impossible here
  case COM_TIME:				// Impossible from client
  case COM_DELAYED_INSERT:
  case COM_END:
  default:
    my_message(ER_UNKNOWN_COM_ERROR, ER(ER_UNKNOWN_COM_ERROR), MYF(0));
    break;
  }
  if (thd->lock || thd->open_tables || thd->derived_tables ||
      thd->prelocked_mode)
  {
    thd_proc_info(thd, "closing tables");
    close_thread_tables(thd);			/* Free tables */
  }
  /*
    assume handlers auto-commit (if some doesn't - transaction handling
    in MySQL should be redesigned to support it; it's a big change,
    and it's not worth it - better to commit explicitly only writing
    transactions, read-only ones should better take care of themselves.
    saves some work in 2pc too)
    see also sql_base.cc - close_thread_tables()
  */
  bzero(&thd->transaction.stmt, sizeof(thd->transaction.stmt));
  if (!thd->active_transaction())
    thd->transaction.xid_state.xid.null();

  /* report error issued during command execution */
  if (thd->killed_errno() && !thd->net.report_error)
    thd->send_kill_message();
  if (thd->net.report_error)
    net_send_error(thd);

  log_slow_statement(thd);

  thd_proc_info(thd, "cleaning up");
  VOID(pthread_mutex_lock(&LOCK_thread_count)); // For process list
  thd_proc_info(thd, 0);
  thd->command=COM_SLEEP;
  thd->query=0;
  thd->query_length=0;
  thread_running--;
  VOID(pthread_mutex_unlock(&LOCK_thread_count));
  thd->packet.shrink(thd->variables.net_buffer_length);	// Reclaim some memory
  free_root(thd->mem_root,MYF(MY_KEEP_PREALLOC));
  DBUG_RETURN(error);
}


void log_slow_statement(THD *thd)
{
  time_t start_of_query;

  /*
    The following should never be true with our current code base,
    but better to keep this here so we don't accidently try to log a
    statement in a trigger or stored function
  */
  if (unlikely(thd->in_sub_stmt))
    return;                                     // Don't set time for sub stmt

  start_of_query= thd->start_time;
  thd->end_time();				// Set start time

  /*
    Do not log administrative statements unless the appropriate option is
    set; do not log into slow log if reading from backup.
  */
  if (thd->enable_slow_log && !thd->user_time)
  {
    thd_proc_info(thd, "logging slow query");

    if ((thd->start_time > thd->time_after_lock && 
         (ulong) (thd->start_time - thd->time_after_lock) >
	thd->variables.long_query_time) ||
        (thd->server_status &
	  (SERVER_QUERY_NO_INDEX_USED | SERVER_QUERY_NO_GOOD_INDEX_USED)) &&
        opt_log_queries_not_using_indexes &&
        /* == SQLCOM_END unless this is a SHOW command */
        thd->lex->orig_sql_command == SQLCOM_END)
    {
      thd_proc_info(thd, "logging slow query");
      thd->status_var.long_query_count++;
      mysql_slow_log.write(thd, thd->query, thd->query_length, start_of_query);
    }
  }
}


/*
  Create a TABLE_LIST object for an INFORMATION_SCHEMA table.

  SYNOPSIS
    prepare_schema_table()
      thd              thread handle
      lex              current lex
      table_ident      table alias if it's used
      schema_table_idx the type of the INFORMATION_SCHEMA table to be
                       created

  DESCRIPTION
    This function is used in the parser to convert a SHOW or DESCRIBE
    table_name command to a SELECT from INFORMATION_SCHEMA.
    It prepares a SELECT_LEX and a TABLE_LIST object to represent the
    given command as a SELECT parse tree.

  NOTES
    Due to the way this function works with memory and LEX it cannot
    be used outside the parser (parse tree transformations outside
    the parser break PS and SP).

  RETURN VALUE
    0                 success
    1                 out of memory or SHOW commands are not allowed
                      in this version of the server.
*/

int prepare_schema_table(THD *thd, LEX *lex, Table_ident *table_ident,
                         enum enum_schema_tables schema_table_idx)
{
  DBUG_ENTER("prepare_schema_table");
  SELECT_LEX *schema_select_lex= NULL;

  switch (schema_table_idx) {
  case SCH_SCHEMATA:
#if defined(DONT_ALLOW_SHOW_COMMANDS)
    my_message(ER_NOT_ALLOWED_COMMAND,
               ER(ER_NOT_ALLOWED_COMMAND), MYF(0));   /* purecov: inspected */
    DBUG_RETURN(1);
#else
    break;
#endif

  case SCH_TABLE_NAMES:
  case SCH_TABLES:
  case SCH_VIEWS:
  case SCH_TRIGGERS:
#ifdef DONT_ALLOW_SHOW_COMMANDS
    my_message(ER_NOT_ALLOWED_COMMAND,
               ER(ER_NOT_ALLOWED_COMMAND), MYF(0)); /* purecov: inspected */
    DBUG_RETURN(1);
#else
    if (lex->select_lex.db == NULL &&
        lex->copy_db_to(&lex->select_lex.db, NULL))
    {
      DBUG_RETURN(1);
    }

    schema_select_lex= new SELECT_LEX();
    schema_select_lex->db= lex->select_lex.db;
    schema_select_lex->table_list.first= NULL;
    remove_escape(schema_select_lex->db); // Fix escaped '_'

    if (check_db_name(schema_select_lex->db))
    {
      my_error(ER_WRONG_DB_NAME, MYF(0), schema_select_lex->db);
      DBUG_RETURN(1);
    }


    break;
#endif
  case SCH_COLUMNS:
  case SCH_STATISTICS:
#ifdef DONT_ALLOW_SHOW_COMMANDS
    my_message(ER_NOT_ALLOWED_COMMAND,
               ER(ER_NOT_ALLOWED_COMMAND), MYF(0)); /* purecov: inspected */
    DBUG_RETURN(1);
#else
    {
      DBUG_ASSERT(table_ident);

      TABLE_LIST **query_tables_last= lex->query_tables_last;
      schema_select_lex= new SELECT_LEX();
      /* 'parent_lex' is used in init_query() so it must be before it. */
      schema_select_lex->parent_lex= lex;
      schema_select_lex->init_query();
      if (!schema_select_lex->add_table_to_list(thd, table_ident, 0, 0, TL_READ,
                                  (List<String> *) 0, (List<String> *) 0))
        DBUG_RETURN(1);
      lex->query_tables_last= query_tables_last;

      TABLE_LIST *dst_table= (TABLE_LIST*) schema_select_lex->table_list.first;
      remove_escape(dst_table->db);			// Fix escaped '_'
      remove_escape(dst_table->table_name);

      break;
    }
#endif
  case SCH_PROFILES:
    /* 
      Mark this current profiling record to be discarded.  We don't
      wish to have SHOW commands show up in profiling.
    */
<<<<<<< HEAD
#ifdef ENABLED_PROFILING
=======
#if defined(ENABLED_PROFILING) && defined(COMMUNITY_SERVER)
>>>>>>> face8135
    thd->profiling.discard_current_query();
#endif
    break;
  case SCH_OPEN_TABLES:
  case SCH_VARIABLES:
  case SCH_STATUS:
  case SCH_PROCEDURES:
  case SCH_CHARSETS:
  case SCH_COLLATIONS:
  case SCH_COLLATION_CHARACTER_SET_APPLICABILITY:
  case SCH_USER_PRIVILEGES:
  case SCH_SCHEMA_PRIVILEGES:
  case SCH_TABLE_PRIVILEGES:
  case SCH_COLUMN_PRIVILEGES:
  case SCH_TABLE_CONSTRAINTS:
  case SCH_KEY_COLUMN_USAGE:
  default:
    break;
  }
  
  SELECT_LEX *select_lex= lex->current_select;
  if (make_schema_select(thd, select_lex, schema_table_idx))
  {
    DBUG_RETURN(1);
  }
  TABLE_LIST *table_list= (TABLE_LIST*) select_lex->table_list.first;
  table_list->schema_select_lex= schema_select_lex;
  table_list->schema_table_reformed= 1;
  statistic_increment(thd->status_var.com_stat[lex->orig_sql_command],
                      &LOCK_status);
  DBUG_RETURN(0);
}


/*
  Read query from packet and store in thd->query
  Used in COM_QUERY and COM_STMT_PREPARE

  DESCRIPTION
    Sets the following THD variables:
      query
      query_length

  RETURN VALUES
    FALSE ok
    TRUE  error;  In this case thd->fatal_error is set
*/

bool alloc_query(THD *thd, const char *packet, uint packet_length)
{
  packet_length--;				// Remove end null
  /* Remove garbage at start and end of query */
  while (my_isspace(thd->charset(),packet[0]) && packet_length > 0)
  {
    packet++;
    packet_length--;
  }
  const char *pos= packet + packet_length;     // Point at end null
  while (packet_length > 0 &&
	 (pos[-1] == ';' || my_isspace(thd->charset() ,pos[-1])))
  {
    pos--;
    packet_length--;
  }
  /* We must allocate some extra memory for query cache */
  thd->query_length= 0;                        // Extra safety: Avoid races
  if (!(thd->query= (char*) thd->memdup_w_gap((gptr) (packet),
					      packet_length,
					      thd->db_length+ 1 +
					      QUERY_CACHE_FLAGS_SIZE)))
    return TRUE;
  thd->query[packet_length]=0;
  thd->query_length= packet_length;

  /* Reclaim some memory */
  thd->packet.shrink(thd->variables.net_buffer_length);
  thd->convert_buffer.shrink(thd->variables.net_buffer_length);

  return FALSE;
}

static void reset_one_shot_variables(THD *thd) 
{
  thd->variables.character_set_client=
    global_system_variables.character_set_client;
  thd->variables.collation_connection=
    global_system_variables.collation_connection;
  thd->variables.collation_database=
    global_system_variables.collation_database;
  thd->variables.collation_server=
    global_system_variables.collation_server;
  thd->update_charset();
  thd->variables.time_zone=
    global_system_variables.time_zone;
  thd->variables.lc_time_names= &my_locale_en_US;
  thd->one_shot_set= 0;
}


/*
  Execute command saved in thd and lex->sql_command

  SYNOPSIS
    mysql_execute_command()
      thd                       Thread handle

  IMPLEMENTATION

    Before every operation that can request a write lock for a table
    wait if a global read lock exists. However do not wait if this
    thread has locked tables already. No new locks can be requested
    until the other locks are released. The thread that requests the
    global read lock waits for write locked tables to become unlocked.

    Note that wait_if_global_read_lock() sets a protection against a new
    global read lock when it succeeds. This needs to be released by
    start_waiting_global_read_lock() after the operation.

  RETURN
    FALSE       OK
    TRUE        Error
*/

int
mysql_execute_command(THD *thd)
{
  int res= FALSE;
  bool need_start_waiting= FALSE; // have protection against global read lock
  int  up_result= 0;
  LEX  *lex= thd->lex;
  /* first SELECT_LEX (have special meaning for many of non-SELECTcommands) */
  SELECT_LEX *select_lex= &lex->select_lex;
  /* first table of first SELECT_LEX */
  TABLE_LIST *first_table= (TABLE_LIST*) select_lex->table_list.first;
  /* list of all tables in query */
  TABLE_LIST *all_tables;
  /* most outer SELECT_LEX_UNIT of query */
  SELECT_LEX_UNIT *unit= &lex->unit;
#ifdef HAVE_REPLICATION
  /* have table map for update for multi-update statement (BUG#37051) */
  bool have_table_map_for_update= FALSE;
#endif
  /* Saved variable value */
  DBUG_ENTER("mysql_execute_command");
  thd->net.no_send_error= 0;

  /*
    Remember first generated insert id value of the previous
    statement.  We remember it here at the beginning of the statement,
    and also in Item_func_last_insert_id::fix_fields() and
    sys_var_last_insert_id::value_ptr().  Last two places are required
    because LAST_INSERT_ID() and @@LAST_INSERT_ID may also be used in
    expression that is not executed with mysql_execute_command().

    And we remember it here because some statements read
    @@LAST_INSERT_ID indirectly, like "SELECT * FROM t1 WHERE id IS
    NULL", that may replace "id IS NULL" with "id = <LAST_INSERT_ID>".
  */
  thd->current_insert_id= thd->last_insert_id;

  /*
    In many cases first table of main SELECT_LEX have special meaning =>
    check that it is first table in global list and relink it first in 
    queries_tables list if it is necessary (we need such relinking only
    for queries with subqueries in select list, in this case tables of
    subqueries will go to global list first)

    all_tables will differ from first_table only if most upper SELECT_LEX
    do not contain tables.

    Because of above in place where should be at least one table in most
    outer SELECT_LEX we have following check:
    DBUG_ASSERT(first_table == all_tables);
    DBUG_ASSERT(first_table == all_tables && first_table != 0);
  */
  lex->first_lists_tables_same();
  /* should be assigned after making first tables same */
  all_tables= lex->query_tables;
  /* set context for commands which do not use setup_tables */
  select_lex->
    context.resolve_in_table_list_only((TABLE_LIST*)select_lex->
                                       table_list.first);

  /*
    Reset warning count for each query that uses tables
    A better approach would be to reset this for any commands
    that is not a SHOW command or a select that only access local
    variables, but for now this is probably good enough.
    Don't reset warnings when executing a stored routine.
  */
  if ((all_tables || &lex->select_lex != lex->all_selects_list ||
       lex->sroutines.records) && !thd->spcont ||
      lex->time_zone_tables_used)
    mysql_reset_errors(thd, 0);

#ifdef HAVE_REPLICATION
  if (unlikely(thd->slave_thread))
  {
    if (lex->sql_command == SQLCOM_DROP_TRIGGER)
    {
      /*
        When dropping a trigger, we need to load its table name
        before checking slave filter rules.
      */
      add_table_for_trigger(thd, thd->lex->spname, 1, &all_tables);
      
      if (!all_tables)
      {
        /*
          If table name cannot be loaded,
          it means the trigger does not exists possibly because
          CREATE TRIGGER was previously skipped for this trigger
          according to slave filtering rules.
          Returning success without producing any errors in this case.
        */
        DBUG_RETURN(0);
      }
      
      // force searching in slave.cc:tables_ok() 
      all_tables->updating= 1;
    }

    /*
      For fix of BUG#37051, the master stores the table map for update
      in the Query_log_event, and the value is assigned to
      thd->variables.table_map_for_update before executing the update
      query.

      If thd->variables.table_map_for_update is set, then we are
      replicating from a new master, we can use this value to apply
      filter rules without opening all the tables. However If
      thd->variables.table_map_for_update is not set, then we are
      replicating from an old master, so we just skip this and
      continue with the old method. And of course, the bug would still
      exist for old masters.
    */
    if (lex->sql_command == SQLCOM_UPDATE_MULTI &&
        thd->table_map_for_update)
    {
      have_table_map_for_update= TRUE;
      table_map table_map_for_update= thd->table_map_for_update;
      uint nr= 0;
      TABLE_LIST *table;
      for (table=all_tables; table; table=table->next_global, nr++)
      {
        if (table_map_for_update & ((table_map)1 << nr))
          table->updating= TRUE;
        else
          table->updating= FALSE;
      }

      if (all_tables_not_ok(thd, all_tables))
      {
        /* we warn the slave SQL thread */
        my_message(ER_SLAVE_IGNORED_TABLE, ER(ER_SLAVE_IGNORED_TABLE), MYF(0));
        if (thd->one_shot_set)
          reset_one_shot_variables(thd);
        DBUG_RETURN(0);
      }
      
      for (table=all_tables; table; table=table->next_global)
        table->updating= TRUE;
    }
    
    /*
      Check if statment should be skipped because of slave filtering
      rules

      Exceptions are:
      - UPDATE MULTI: For this statement, we want to check the filtering
        rules later in the code
      - SET: we always execute it (Not that many SET commands exists in
        the binary log anyway -- only 4.1 masters write SET statements,
	in 5.0 there are no SET statements in the binary log)
      - DROP TEMPORARY TABLE IF EXISTS: we always execute it (otherwise we
        have stale files on slave caused by exclusion of one tmp table).
    */
    if (!(lex->sql_command == SQLCOM_UPDATE_MULTI) &&
	!(lex->sql_command == SQLCOM_SET_OPTION) &&
	!(lex->sql_command == SQLCOM_DROP_TABLE &&
          lex->drop_temporary && lex->drop_if_exists) &&
        all_tables_not_ok(thd, all_tables))
    {
      /* we warn the slave SQL thread */
      my_message(ER_SLAVE_IGNORED_TABLE, ER(ER_SLAVE_IGNORED_TABLE), MYF(0));
      if (thd->one_shot_set)
      {
        /*
          It's ok to check thd->one_shot_set here:

          The charsets in a MySQL 5.0 slave can change by both a binlogged
          SET ONE_SHOT statement and the event-internal charset setting, 
          and these two ways to change charsets do not seems to work
          together.

          At least there seems to be problems in the rli cache for
          charsets if we are using ONE_SHOT.  Note that this is normally no
          problem because either the >= 5.0 slave reads a 4.1 binlog (with
          ONE_SHOT) *or* or 5.0 binlog (without ONE_SHOT) but never both."
        */
        reset_one_shot_variables(thd);
      }
      DBUG_RETURN(0);
    }
  }
  else
  {
#endif /* HAVE_REPLICATION */
    /*
      When option readonly is set deny operations which change non-temporary
      tables. Except for the replication thread and the 'super' users.
    */
    if (deny_updates_if_read_only_option(thd, all_tables))
    {
      my_error(ER_OPTION_PREVENTS_STATEMENT, MYF(0), "--read-only");
      DBUG_RETURN(-1);
    }
#ifdef HAVE_REPLICATION
  } /* endif unlikely slave */
#endif
  if(lex->orig_sql_command == SQLCOM_END)
    statistic_increment(thd->status_var.com_stat[lex->sql_command],
                        &LOCK_status);

  DBUG_ASSERT(thd->transaction.stmt.modified_non_trans_table == FALSE);
  
  switch (lex->sql_command) {
  case SQLCOM_SELECT:
  {
    /* assign global limit variable if limit is not given */
    {
      SELECT_LEX *param= lex->unit.global_parameters;
      if (!param->explicit_limit)
	param->select_limit=
          new Item_int((ulonglong)thd->variables.select_limit);
    }

    select_result *sel_result=lex->result;
    if (all_tables)
    {
      if (lex->orig_sql_command != SQLCOM_SHOW_STATUS_PROC &&
          lex->orig_sql_command != SQLCOM_SHOW_STATUS_FUNC)
        res= check_table_access(thd,
                                lex->exchange ? SELECT_ACL | FILE_ACL :
                                SELECT_ACL,
                                all_tables, 0);
    }
    else
      res= check_access(thd,
			lex->exchange ? SELECT_ACL | FILE_ACL : SELECT_ACL,
			any_db, 0, 0, 0, 0);
    if (res)
      goto error;

    if (!thd->locked_tables && lex->protect_against_global_read_lock &&
        !(need_start_waiting= !wait_if_global_read_lock(thd, 0, 1)))
      goto error;

    if (!(res= open_and_lock_tables(thd, all_tables)))
    {
      if (lex->describe)
      {
        /*
          We always use select_send for EXPLAIN, even if it's an EXPLAIN
          for SELECT ... INTO OUTFILE: a user application should be able
          to prepend EXPLAIN to any query and receive output for it,
          even if the query itself redirects the output.
        */
	if (!(sel_result= new select_send()))
	  goto error;
	else
	  thd->send_explain_fields(sel_result);
	res= mysql_explain_union(thd, &thd->lex->unit, sel_result);
	if (lex->describe & DESCRIBE_EXTENDED)
	{
	  char buff[1024];
	  String str(buff,(uint32) sizeof(buff), system_charset_info);
	  str.length(0);
	  thd->lex->unit.print(&str);
	  str.append('\0');
	  push_warning(thd, MYSQL_ERROR::WARN_LEVEL_NOTE,
		       ER_YES, str.ptr());
	}
	sel_result->send_eof();
        delete sel_result;
      }
      else
      {
	if (!sel_result && !(sel_result= new select_send()))
          goto error;
	query_cache_store_query(thd, all_tables);
	res= handle_select(thd, lex, sel_result, 0);
        if (sel_result != lex->result)
          delete sel_result;
      }
    }
    break;
  }
  case SQLCOM_PREPARE:
  {
    mysql_sql_stmt_prepare(thd);
    break;
  }
  case SQLCOM_EXECUTE:
  {
    mysql_sql_stmt_execute(thd);
    break;
  }
  case SQLCOM_DEALLOCATE_PREPARE:
  {
    mysql_sql_stmt_close(thd);
    break;
  }
  case SQLCOM_DO:
    if (check_table_access(thd, SELECT_ACL, all_tables, 0) ||
        open_and_lock_tables(thd, all_tables))
      goto error;

    res= mysql_do(thd, *lex->insert_list);
    break;

  case SQLCOM_EMPTY_QUERY:
    send_ok(thd);
    break;

  case SQLCOM_HELP:
    res= mysqld_help(thd,lex->help_arg);
    break;

#ifndef EMBEDDED_LIBRARY
  case SQLCOM_PURGE:
  {
    if (check_global_access(thd, SUPER_ACL))
      goto error;
    /* PURGE MASTER LOGS TO 'file' */
    res = purge_master_logs(thd, lex->to_log);
    break;
  }
  case SQLCOM_PURGE_BEFORE:
  {
    Item *it;

    if (check_global_access(thd, SUPER_ACL))
      goto error;
    /* PURGE MASTER LOGS BEFORE 'data' */
    it= (Item *)lex->value_list.head();
    if ((!it->fixed && it->fix_fields(lex->thd, &it)) ||
        it->check_cols(1))
    {
      my_error(ER_WRONG_ARGUMENTS, MYF(0), "PURGE LOGS BEFORE");
      goto error;
    }
    it= new Item_func_unix_timestamp(it);
    /*
      it is OK only emulate fix_fieds, because we need only
      value of constant
    */
    it->quick_fix_field();
    res = purge_master_logs_before_date(thd, (ulong)it->val_int());
    break;
  }
#endif
  case SQLCOM_SHOW_WARNS:
  {
    res= mysqld_show_warnings(thd, (ulong)
			      ((1L << (uint) MYSQL_ERROR::WARN_LEVEL_NOTE) |
			       (1L << (uint) MYSQL_ERROR::WARN_LEVEL_WARN) |
			       (1L << (uint) MYSQL_ERROR::WARN_LEVEL_ERROR)
			       ));
    break;
  }
  case SQLCOM_SHOW_ERRORS:
  {
    res= mysqld_show_warnings(thd, (ulong)
			      (1L << (uint) MYSQL_ERROR::WARN_LEVEL_ERROR));
    break;
  }
  case SQLCOM_SHOW_PROFILES:
  {
<<<<<<< HEAD
#ifdef ENABLED_PROFILING
=======
#if defined(ENABLED_PROFILING) && defined(COMMUNITY_SERVER)
>>>>>>> face8135
    thd->profiling.discard_current_query();
    res= thd->profiling.show_profiles();
    if (res)
      goto error;
#else
    my_error(ER_FEATURE_DISABLED, MYF(0), "SHOW PROFILES", "enable-profiling");
    goto error;
#endif
    break;
  }
  case SQLCOM_SHOW_NEW_MASTER:
  {
    if (check_global_access(thd, REPL_SLAVE_ACL))
      goto error;
    /* This query don't work now. See comment in repl_failsafe.cc */
#ifndef WORKING_NEW_MASTER
    my_error(ER_NOT_SUPPORTED_YET, MYF(0), "SHOW NEW MASTER");
    goto error;
#else
    res = show_new_master(thd);
    break;
#endif
  }

#ifdef HAVE_REPLICATION
  case SQLCOM_SHOW_SLAVE_HOSTS:
  {
    if (check_global_access(thd, REPL_SLAVE_ACL))
      goto error;
    res = show_slave_hosts(thd);
    break;
  }
  case SQLCOM_SHOW_BINLOG_EVENTS:
  {
    if (check_global_access(thd, REPL_SLAVE_ACL))
      goto error;
    res = mysql_show_binlog_events(thd);
    break;
  }
#endif

  case SQLCOM_BACKUP_TABLE:
  {
    DBUG_ASSERT(first_table == all_tables && first_table != 0);
    if (check_db_used(thd, all_tables) ||
	check_table_access(thd, SELECT_ACL, all_tables, 0) ||
	check_global_access(thd, FILE_ACL))
      goto error; /* purecov: inspected */
    thd->enable_slow_log= opt_log_slow_admin_statements;
    res = mysql_backup_table(thd, first_table);
    select_lex->table_list.first= (byte*) first_table;
    lex->query_tables=all_tables;
    break;
  }
  case SQLCOM_RESTORE_TABLE:
  {
    DBUG_ASSERT(first_table == all_tables && first_table != 0);
    if (check_db_used(thd, all_tables) ||
	check_table_access(thd, INSERT_ACL, all_tables, 0) ||
	check_global_access(thd, FILE_ACL))
      goto error; /* purecov: inspected */
    thd->enable_slow_log= opt_log_slow_admin_statements;
    res = mysql_restore_table(thd, first_table);
    select_lex->table_list.first= (byte*) first_table;
    lex->query_tables=all_tables;
    break;
  }
  case SQLCOM_ASSIGN_TO_KEYCACHE:
  {
    DBUG_ASSERT(first_table == all_tables && first_table != 0);
    if (check_db_used(thd, all_tables) ||
        check_access(thd, INDEX_ACL, first_table->db,
                     &first_table->grant.privilege, 0, 0,
                     test(first_table->schema_table)))
      goto error;
    res= mysql_assign_to_keycache(thd, first_table, &lex->ident);
    break;
  }
  case SQLCOM_PRELOAD_KEYS:
  {
    DBUG_ASSERT(first_table == all_tables && first_table != 0);
    if (check_db_used(thd, all_tables) ||
	check_access(thd, INDEX_ACL, first_table->db,
                     &first_table->grant.privilege, 0, 0,
                     test(first_table->schema_table)))
      goto error;
    res = mysql_preload_keys(thd, first_table);
    break;
  }
#ifdef HAVE_REPLICATION
  case SQLCOM_CHANGE_MASTER:
  {
    if (check_global_access(thd, SUPER_ACL))
      goto error;
    pthread_mutex_lock(&LOCK_active_mi);
    res = change_master(thd,active_mi);
    pthread_mutex_unlock(&LOCK_active_mi);
    break;
  }
  case SQLCOM_SHOW_SLAVE_STAT:
  {
    /* Accept one of two privileges */
    if (check_global_access(thd, SUPER_ACL | REPL_CLIENT_ACL))
      goto error;
    pthread_mutex_lock(&LOCK_active_mi);
    if (active_mi != NULL)
    {
      res = show_master_info(thd, active_mi);
    }
    else
    {
      push_warning(thd, MYSQL_ERROR::WARN_LEVEL_WARN, 0,
                   "the master info structure does not exist");
      send_ok(thd);
    }
    pthread_mutex_unlock(&LOCK_active_mi);
    break;
  }
  case SQLCOM_SHOW_MASTER_STAT:
  {
    /* Accept one of two privileges */
    if (check_global_access(thd, SUPER_ACL | REPL_CLIENT_ACL))
      goto error;
    res = show_binlog_info(thd);
    break;
  }

  case SQLCOM_LOAD_MASTER_DATA: // sync with master
    if (check_global_access(thd, SUPER_ACL))
      goto error;
    if (end_active_trans(thd))
      goto error;
    else
      res = load_master_data(thd);
    break;
#endif /* HAVE_REPLICATION */
#ifdef HAVE_NDBCLUSTER_DB
  case SQLCOM_SHOW_NDBCLUSTER_STATUS:
    {
      res = ndbcluster_show_status(thd);
      break;
    }
#endif
#ifdef HAVE_INNOBASE_DB
  case SQLCOM_SHOW_INNODB_STATUS:
    {
      if (check_global_access(thd, SUPER_ACL))
	goto error;
      res = innodb_show_status(thd);
      break;
    }
  case SQLCOM_SHOW_MUTEX_STATUS:
    {
      if (check_global_access(thd, SUPER_ACL))
        goto error;
      res = innodb_mutex_show_status(thd);
      break;
    }
#endif
#ifdef HAVE_REPLICATION
  case SQLCOM_LOAD_MASTER_TABLE:
  {
    DBUG_ASSERT(first_table == all_tables && first_table != 0);
    DBUG_ASSERT(first_table->db); /* Must be set in the parser */

    if (check_access(thd, CREATE_ACL, first_table->db,
		     &first_table->grant.privilege, 0, 0,
                     test(first_table->schema_table)))
      goto error;				/* purecov: inspected */
    if (grant_option)
    {
      /* Check that the first table has CREATE privilege */
      if (check_grant(thd, CREATE_ACL, all_tables, 0, 1, 0))
	goto error;
    }
    if (strlen(first_table->table_name) > NAME_LEN)
    {
      my_error(ER_WRONG_TABLE_NAME, MYF(0), first_table->table_name);
      break;
    }
    pthread_mutex_lock(&LOCK_active_mi);
    /*
      fetch_master_table will send the error to the client on failure.
      Give error if the table already exists.
    */
    if (!fetch_master_table(thd, first_table->db, first_table->table_name,
			    active_mi, 0, 0))
    {
      send_ok(thd);
    }
    pthread_mutex_unlock(&LOCK_active_mi);
    break;
  }
#endif /* HAVE_REPLICATION */

  case SQLCOM_CREATE_TABLE:
  {
    /* If CREATE TABLE of non-temporary table, do implicit commit */
    if (!(lex->create_info.options & HA_LEX_CREATE_TMP_TABLE))
    {
      if (end_active_trans(thd))
      {
	res= -1;
	break;
      }
    }
    else 
    {
      /* So that CREATE TEMPORARY TABLE gets to binlog at commit/rollback */
      thd->transaction.all.modified_non_trans_table= TRUE;
    }
    DBUG_ASSERT(first_table == all_tables && first_table != 0);
    bool link_to_local;
    // Skip first table, which is the table we are creating
    TABLE_LIST *create_table= lex->unlink_first_table(&link_to_local);
    TABLE_LIST *select_tables= lex->query_tables;
    /*
      Code below (especially in mysql_create_table() and select_create
      methods) may modify HA_CREATE_INFO structure in LEX, so we have to
      use a copy of this structure to make execution prepared statement-
      safe. A shallow copy is enough as this code won't modify any memory
      referenced from this structure.
    */
    HA_CREATE_INFO create_info(lex->create_info);
    Alter_info alter_info(lex->alter_info, thd->mem_root);

    if (thd->is_fatal_error)
    {
      /* out of memory when creating a copy of alter_info */
      res= 1;
      goto end_with_restore_list;
    }

    if ((res= create_table_precheck(thd, select_tables, create_table)))
      goto end_with_restore_list;

    create_info.alias= create_table->alias;

#ifndef HAVE_READLINK
    if (create_info.data_file_name)
      push_warning(thd, MYSQL_ERROR::WARN_LEVEL_WARN, 0,
                   "DATA DIRECTORY option ignored");
    if (create_info.index_file_name)
      push_warning(thd, MYSQL_ERROR::WARN_LEVEL_WARN, 0,
                   "INDEX DIRECTORY option ignored");
    create_info.data_file_name= create_info.index_file_name= NULL;
#else

    if (test_if_data_home_dir(lex->create_info.data_file_name))
    {
      my_error(ER_WRONG_ARGUMENTS,MYF(0),"DATA DIRECTORY");
      res= -1;
      break;
    }
    if (test_if_data_home_dir(lex->create_info.index_file_name))
    {
      my_error(ER_WRONG_ARGUMENTS,MYF(0),"INDEX DIRECTORY");
      res= -1;
      break;
    }

    /* Fix names if symlinked tables */
    if (append_file_to_dir(thd, &create_info.data_file_name,
			   create_table->table_name) ||
	append_file_to_dir(thd, &create_info.index_file_name,
			   create_table->table_name))
      goto end_with_restore_list;
#endif
    /*
      If we are using SET CHARSET without DEFAULT, add an implicit
      DEFAULT to not confuse old users. (This may change).
    */
    if ((create_info.used_fields &
	 (HA_CREATE_USED_DEFAULT_CHARSET | HA_CREATE_USED_CHARSET)) ==
	HA_CREATE_USED_CHARSET)
    {
      create_info.used_fields&= ~HA_CREATE_USED_CHARSET;
      create_info.used_fields|= HA_CREATE_USED_DEFAULT_CHARSET;
      create_info.default_table_charset= create_info.table_charset;
      create_info.table_charset= 0;
    }
    /*
      The create-select command will open and read-lock the select table
      and then create, open and write-lock the new table. If a global
      read lock steps in, we get a deadlock. The write lock waits for
      the global read lock, while the global read lock waits for the
      select table to be closed. So we wait until the global readlock is
      gone before starting both steps. Note that
      wait_if_global_read_lock() sets a protection against a new global
      read lock when it succeeds. This needs to be released by
      start_waiting_global_read_lock(). We protect the normal CREATE
      TABLE in the same way. That way we avoid that a new table is
      created during a gobal read lock.
    */
    if (!thd->locked_tables &&
        !(need_start_waiting= !wait_if_global_read_lock(thd, 0, 1)))
    {
      res= 1;
      goto end_with_restore_list;
    }
    if (select_lex->item_list.elements)		// With select
    {
      /*
        If:
        a) we inside an SP and there was NAME_CONST substitution,
        b) binlogging is on,
        c) we log the SP as separate statements
        raise a warning, as it may cause problems
        (see 'NAME_CONST issues' in 'Binary Logging of Stored Programs')
       */
      if (thd->query_name_consts && 
          mysql_bin_log.is_open() &&
          !mysql_bin_log.is_query_in_union(thd, thd->query_id))
      {
        List_iterator_fast<Item> it(select_lex->item_list);
        Item *item;
        uint splocal_refs= 0;
        /* Count SP local vars in the top-level SELECT list */
        while ((item= it++))
        {
          if (item->is_splocal())
            splocal_refs++;
        }
        /*
          If it differs from number of NAME_CONST substitution applied,
          we may have a SOME_FUNC(NAME_CONST()) in the SELECT list,
          that may cause a problem with binary log (see BUG#35383),
          raise a warning. 
        */
        if (splocal_refs != thd->query_name_consts)
          push_warning(thd, 
                       MYSQL_ERROR::WARN_LEVEL_WARN,
                       ER_UNKNOWN_ERROR,
"Invoked routine ran a statement that may cause problems with "
"binary log, see 'NAME_CONST issues' in 'Binary Logging of Stored Programs' "
"section of the manual.");
      }
      
      select_result *sel_result;

      select_lex->options|= SELECT_NO_UNLOCK;
      unit->set_limit(select_lex);

      if (!(lex->create_info.options & HA_LEX_CREATE_TMP_TABLE))
      {
        lex->link_first_table_back(create_table, link_to_local);
        create_table->create= TRUE;
      }

      if (!(res= open_and_lock_tables(thd, lex->query_tables)))
      {
        /*
          Is table which we are changing used somewhere in other parts
          of query
        */
        if (!(create_info.options & HA_LEX_CREATE_TMP_TABLE))
        {
          TABLE_LIST *duplicate;
          create_table= lex->unlink_first_table(&link_to_local);
          if ((duplicate= unique_table(thd, create_table, select_tables, 0)))
          {
            update_non_unique_table_error(create_table, "CREATE", duplicate);
            res= 1;
            goto end_with_restore_list;
          }
        }
        /* If we create merge table, we have to test tables in merge, too */
        if (create_info.used_fields & HA_CREATE_USED_UNION)
        {
          TABLE_LIST *tab;
          for (tab= (TABLE_LIST*) create_info.merge_list.first;
               tab;
               tab= tab->next_local)
          {
            TABLE_LIST *duplicate;
            if ((duplicate= unique_table(thd, tab, select_tables, 0)))
            {
              update_non_unique_table_error(tab, "CREATE", duplicate);
              res= 1;
              goto end_with_restore_list;
            }
          }
        }
        /*
          select_create is currently not re-execution friendly and
          needs to be created for every execution of a PS/SP.
        */
        if ((sel_result= new select_create(create_table,
                                           &create_info,
                                           &alter_info,
                                           select_lex->item_list,
                                           lex->duplicates,
                                           lex->ignore)))
        {
          /*
            CREATE from SELECT give its SELECT_LEX for SELECT,
            and item_list belong to SELECT
          */
          res= handle_select(thd, lex, sel_result, 0);
          delete sel_result;
        }
      }
      else if (!(lex->create_info.options & HA_LEX_CREATE_TMP_TABLE))
        create_table= lex->unlink_first_table(&link_to_local);

    }
    else
    {
      /* regular create */
      if (lex->create_info.options & HA_LEX_CREATE_TABLE_LIKE)
        res= mysql_create_like_table(thd, create_table, select_tables,
                                     &create_info);
      else
      {
        res= mysql_create_table(thd, create_table->db,
                                create_table->table_name, &create_info,
                                &alter_info, 0, 0);
      }
      if (!res)
	send_ok(thd);
    }

    /* put tables back for PS rexecuting */
end_with_restore_list:
    lex->link_first_table_back(create_table, link_to_local);
    break;
  }
  case SQLCOM_CREATE_INDEX:
    /* Fall through */
  case SQLCOM_DROP_INDEX:
  /*
    CREATE INDEX and DROP INDEX are implemented by calling ALTER
    TABLE with proper arguments. This isn't very fast but it
    should work for most cases.

    In the future ALTER TABLE will notice that only added
    indexes and create these one by one for the existing table
    without having to do a full rebuild.

    One should normally create all indexes with CREATE TABLE or
    ALTER TABLE.
  */
  {
    Alter_info alter_info(lex->alter_info, thd->mem_root);
    HA_CREATE_INFO create_info;

    if (thd->is_fatal_error) /* out of memory creating a copy of alter_info*/
      goto error;

    DBUG_ASSERT(first_table == all_tables && first_table != 0);
    if (check_one_table_access(thd, INDEX_ACL, first_table))
      goto error; /* purecov: inspected */
    if (end_active_trans(thd))
      goto error;
    /*
      Currently CREATE INDEX or DROP INDEX cause a full table rebuild
      and thus classify as slow administrative statements just like
      ALTER TABLE.
    */
    thd->enable_slow_log= opt_log_slow_admin_statements;

    bzero((char*) &create_info, sizeof(create_info));
    create_info.db_type= DB_TYPE_DEFAULT;
    create_info.row_type= ROW_TYPE_NOT_USED;
    create_info.default_table_charset= thd->variables.collation_database;

    res= mysql_alter_table(thd, first_table->db, first_table->table_name,
                           &create_info, first_table, &alter_info,
                           0, (ORDER*) 0, 0);
    break;
  }
#ifdef HAVE_REPLICATION
  case SQLCOM_SLAVE_START:
  {
    pthread_mutex_lock(&LOCK_active_mi);
    start_slave(thd,active_mi,1 /* net report*/);
    pthread_mutex_unlock(&LOCK_active_mi);
    break;
  }
  case SQLCOM_SLAVE_STOP:
  /*
    If the client thread has locked tables, a deadlock is possible.
    Assume that
    - the client thread does LOCK TABLE t READ.
    - then the master updates t.
    - then the SQL slave thread wants to update t,
      so it waits for the client thread because t is locked by it.
    - then the client thread does SLAVE STOP.
      SLAVE STOP waits for the SQL slave thread to terminate its
      update t, which waits for the client thread because t is locked by it.
    To prevent that, refuse SLAVE STOP if the
    client thread has locked tables
  */
  if (thd->locked_tables || thd->active_transaction() || thd->global_read_lock)
  {
    my_message(ER_LOCK_OR_ACTIVE_TRANSACTION,
               ER(ER_LOCK_OR_ACTIVE_TRANSACTION), MYF(0));
    goto error;
  }
  {
    pthread_mutex_lock(&LOCK_active_mi);
    stop_slave(thd,active_mi,1/* net report*/);
    pthread_mutex_unlock(&LOCK_active_mi);
    break;
  }
#endif /* HAVE_REPLICATION */

  case SQLCOM_ALTER_TABLE:
    DBUG_ASSERT(first_table == all_tables && first_table != 0);
    {
      ulong priv=0;
      /*
        Code in mysql_alter_table() may modify its HA_CREATE_INFO argument,
        so we have to use a copy of this structure to make execution
        prepared statement- safe. A shallow copy is enough as no memory
        referenced from this structure will be modified.
      */
      HA_CREATE_INFO create_info(lex->create_info);
      Alter_info alter_info(lex->alter_info, thd->mem_root);

      if (thd->is_fatal_error) /* out of memory creating a copy of alter_info */
        goto error;
      if (lex->name && (!lex->name[0] || strlen(lex->name) > NAME_LEN))
      {
	my_error(ER_WRONG_TABLE_NAME, MYF(0), lex->name);
        goto error;
      }
      /* Must be set in the parser */
      DBUG_ASSERT(select_lex->db);
      if (check_access(thd, ALTER_ACL, first_table->db,
		       &first_table->grant.privilege, 0, 0,
                       test(first_table->schema_table)) ||
	  check_access(thd,INSERT_ACL | CREATE_ACL,select_lex->db,&priv,0,0,
                       is_schema_db(select_lex->db))||
	  check_merge_table_access(thd, first_table->db,
				   (TABLE_LIST *)
				   create_info.merge_list.first))
	goto error;				/* purecov: inspected */
      if (grant_option)
      {
	if (check_grant(thd, ALTER_ACL, all_tables, 0, UINT_MAX, 0))
	  goto error;
	if (lex->name && !test_all_bits(priv,INSERT_ACL | CREATE_ACL))
	{					// Rename of table
	  TABLE_LIST tmp_table;
	  bzero((char*) &tmp_table,sizeof(tmp_table));
	  tmp_table.table_name=lex->name;
	  tmp_table.db=select_lex->db;
	  tmp_table.grant.privilege=priv;
	  if (check_grant(thd, INSERT_ACL | CREATE_ACL, &tmp_table, 0,
			  UINT_MAX, 0))
	    goto error;
	}
      }
      /* Don't yet allow changing of symlinks with ALTER TABLE */
      if (create_info.data_file_name)
        push_warning(thd, MYSQL_ERROR::WARN_LEVEL_WARN, 0,
                     "DATA DIRECTORY option ignored");
      if (create_info.index_file_name)
        push_warning(thd, MYSQL_ERROR::WARN_LEVEL_WARN, 0,
                     "INDEX DIRECTORY option ignored");
      create_info.data_file_name= create_info.index_file_name= NULL;
      /* ALTER TABLE ends previous transaction */
      if (end_active_trans(thd))
	goto error;
      else
      {
        if (!thd->locked_tables &&
            !(need_start_waiting= !wait_if_global_read_lock(thd, 0, 1)))
        {
          res= 1;
          break;
        }

        thd->enable_slow_log= opt_log_slow_admin_statements;
        res= mysql_alter_table(thd, select_lex->db, lex->name,
                               &create_info,
                               first_table,
                               &alter_info,
                               select_lex->order_list.elements,
                               (ORDER *) select_lex->order_list.first,
                               lex->ignore);
      }
      break;
    }
  case SQLCOM_RENAME_TABLE:
  {
    DBUG_ASSERT(first_table == all_tables && first_table != 0);
    TABLE_LIST *table;
    if (check_db_used(thd, all_tables))
      goto error;
    for (table= first_table; table; table= table->next_local->next_local)
    {
      if (check_access(thd, ALTER_ACL | DROP_ACL, table->db,
		       &table->grant.privilege,0,0, test(table->schema_table)) ||
	  check_access(thd, INSERT_ACL | CREATE_ACL, table->next_local->db,
		       &table->next_local->grant.privilege, 0, 0,
                       test(table->next_local->schema_table)))
	goto error;
      if (grant_option)
      {
	TABLE_LIST old_list, new_list;
	/*
	  we do not need initialize old_list and new_list because we will
	  come table[0] and table->next[0] there
	*/
	old_list= table[0];
	new_list= table->next_local[0];
	if (check_grant(thd, ALTER_ACL | DROP_ACL, &old_list, 0, 1, 0) ||
	    (!test_all_bits(table->next_local->grant.privilege,
			    INSERT_ACL | CREATE_ACL) &&
	     check_grant(thd, INSERT_ACL | CREATE_ACL, &new_list, 0, 1, 0)))
	  goto error;
      }
    }
    query_cache_invalidate3(thd, first_table, 0);
    if (end_active_trans(thd) || mysql_rename_tables(thd, first_table))
      goto error;
    break;
  }
#ifndef EMBEDDED_LIBRARY
  case SQLCOM_SHOW_BINLOGS:
#ifdef DONT_ALLOW_SHOW_COMMANDS
    my_message(ER_NOT_ALLOWED_COMMAND, ER(ER_NOT_ALLOWED_COMMAND),
               MYF(0)); /* purecov: inspected */
    goto error;
#else
    {
      if (check_global_access(thd, SUPER_ACL))
	goto error;
      res = show_binlogs(thd);
      break;
    }
#endif
#endif /* EMBEDDED_LIBRARY */
  case SQLCOM_SHOW_CREATE:
    DBUG_ASSERT(first_table == all_tables && first_table != 0);
#ifdef DONT_ALLOW_SHOW_COMMANDS
    my_message(ER_NOT_ALLOWED_COMMAND, ER(ER_NOT_ALLOWED_COMMAND),
               MYF(0)); /* purecov: inspected */
    goto error;
#else
    {
      /* Ignore temporary tables if this is "SHOW CREATE VIEW" */
      if (lex->only_view)
        first_table->skip_temporary= 1;

      if (check_db_used(thd, all_tables) ||
          check_show_create_table_access(thd, first_table))
	goto error;
      res= mysqld_show_create(thd, first_table);
      break;
    }
#endif
  case SQLCOM_CHECKSUM:
  {
    DBUG_ASSERT(first_table == all_tables && first_table != 0);
    if (check_db_used(thd, all_tables) ||
	check_table_access(thd, SELECT_ACL | EXTRA_ACL, all_tables, 0))
      goto error; /* purecov: inspected */
    res = mysql_checksum_table(thd, first_table, &lex->check_opt);
    break;
  }
  case SQLCOM_REPAIR:
  {
    DBUG_ASSERT(first_table == all_tables && first_table != 0);
    if (check_db_used(thd, all_tables) ||
	check_table_access(thd, SELECT_ACL | INSERT_ACL, all_tables, 0))
      goto error; /* purecov: inspected */
    thd->enable_slow_log= opt_log_slow_admin_statements;
    res= mysql_repair_table(thd, first_table, &lex->check_opt);
    /* ! we write after unlocking the table */
    if (!res && !lex->no_write_to_binlog)
    {
      /* Presumably, REPAIR and binlog writing doesn't require synchronization */
      if (mysql_bin_log.is_open())
      {
	thd->clear_error(); // No binlog error generated
        Query_log_event qinfo(thd, thd->query, thd->query_length,
                              0, FALSE, THD::NOT_KILLED);
        mysql_bin_log.write(&qinfo);
      }
    }
    select_lex->table_list.first= (byte*) first_table;
    lex->query_tables=all_tables;
    break;
  }
  case SQLCOM_CHECK:
  {
    DBUG_ASSERT(first_table == all_tables && first_table != 0);
    if (check_db_used(thd, all_tables) ||
	check_table_access(thd, SELECT_ACL | EXTRA_ACL , all_tables, 0))
      goto error; /* purecov: inspected */
    thd->enable_slow_log= opt_log_slow_admin_statements;
    res = mysql_check_table(thd, first_table, &lex->check_opt);
    select_lex->table_list.first= (byte*) first_table;
    lex->query_tables=all_tables;
    break;
  }
  case SQLCOM_ANALYZE:
  {
    DBUG_ASSERT(first_table == all_tables && first_table != 0);
    if (check_db_used(thd, all_tables) ||
	check_table_access(thd, SELECT_ACL | INSERT_ACL, all_tables, 0))
      goto error; /* purecov: inspected */
    thd->enable_slow_log= opt_log_slow_admin_statements;
    res = mysql_analyze_table(thd, first_table, &lex->check_opt);
    /* ! we write after unlocking the table */
    if (!res && !lex->no_write_to_binlog)
    {
      /* Presumably, ANALYZE and binlog writing doesn't require synchronization */
      if (mysql_bin_log.is_open())
      {
	thd->clear_error(); // No binlog error generated
        Query_log_event qinfo(thd, thd->query, thd->query_length,
                              0, FALSE, THD::NOT_KILLED);
        mysql_bin_log.write(&qinfo);
      }
    }
    select_lex->table_list.first= (byte*) first_table;
    lex->query_tables=all_tables;
    break;
  }

  case SQLCOM_OPTIMIZE:
  {
    DBUG_ASSERT(first_table == all_tables && first_table != 0);
    if (check_db_used(thd, all_tables) ||
	check_table_access(thd, SELECT_ACL | INSERT_ACL, all_tables, 0))
      goto error; /* purecov: inspected */
    thd->enable_slow_log= opt_log_slow_admin_statements;
    res= (specialflag & (SPECIAL_SAFE_MODE | SPECIAL_NO_NEW_FUNC)) ?
      mysql_recreate_table(thd, first_table) :
      mysql_optimize_table(thd, first_table, &lex->check_opt);
    /* ! we write after unlocking the table */
    if (!res && !lex->no_write_to_binlog)
    {
      /* Presumably, OPTIMIZE and binlog writing doesn't require synchronization */
      if (mysql_bin_log.is_open())
      {
	thd->clear_error(); // No binlog error generated
        Query_log_event qinfo(thd, thd->query, thd->query_length,
                              0, FALSE, THD::NOT_KILLED);
        mysql_bin_log.write(&qinfo);
      }
    }
    select_lex->table_list.first= (byte*) first_table;
    lex->query_tables=all_tables;
    break;
  }
  case SQLCOM_UPDATE:
    DBUG_ASSERT(first_table == all_tables && first_table != 0);
    if (update_precheck(thd, all_tables))
      break;
    if (!thd->locked_tables &&
        !(need_start_waiting= !wait_if_global_read_lock(thd, 0, 1)))
      goto error;
    DBUG_ASSERT(select_lex->offset_limit == 0);
    unit->set_limit(select_lex);
    res= (up_result= mysql_update(thd, all_tables,
                                  select_lex->item_list,
                                  lex->value_list,
                                  select_lex->where,
                                  select_lex->order_list.elements,
                                  (ORDER *) select_lex->order_list.first,
                                  unit->select_limit_cnt,
                                  lex->duplicates, lex->ignore));
    /* mysql_update return 2 if we need to switch to multi-update */
    if (up_result != 2)
      break;
    /* Fall through */
  case SQLCOM_UPDATE_MULTI:
  {
    DBUG_ASSERT(first_table == all_tables && first_table != 0);
    /* if we switched from normal update, rights are checked */
    if (up_result != 2)
    {
      if ((res= multi_update_precheck(thd, all_tables)))
        break;
    }
    else
      res= 0;

    /*
      Protection might have already been risen if its a fall through
      from the SQLCOM_UPDATE case above.
    */
    if (!thd->locked_tables &&
        lex->sql_command == SQLCOM_UPDATE_MULTI &&
        !(need_start_waiting= !wait_if_global_read_lock(thd, 0, 1)))
      goto error;

    res= mysql_multi_update_prepare(thd);

#ifdef HAVE_REPLICATION
    /* Check slave filtering rules */
    if (unlikely(thd->slave_thread && !have_table_map_for_update))
    {
      if (all_tables_not_ok(thd, all_tables))
      {
        if (res!= 0)
        {
          res= 0;             /* don't care of prev failure  */
          thd->clear_error(); /* filters are of highest prior */
        }
        /* we warn the slave SQL thread */
        my_error(ER_SLAVE_IGNORED_TABLE, MYF(0));
        break;
      }
      if (res)
        break;
    }
    else
    {
#endif /* HAVE_REPLICATION */
      if (res)
        break;
      if (opt_readonly &&
	  !(thd->security_ctx->master_access & SUPER_ACL) &&
	  some_non_temp_table_to_be_updated(thd, all_tables))
      {
	my_error(ER_OPTION_PREVENTS_STATEMENT, MYF(0), "--read-only");
	break;
      }
#ifdef HAVE_REPLICATION
    }  /* unlikely */
#endif

    res= mysql_multi_update(thd, all_tables,
                            &select_lex->item_list,
                            &lex->value_list,
                            select_lex->where,
                            select_lex->options,
                            lex->duplicates, lex->ignore, unit, select_lex);
    break;
  }
  case SQLCOM_REPLACE:
  case SQLCOM_INSERT:
  {
    DBUG_ASSERT(first_table == all_tables && first_table != 0);
    if ((res= insert_precheck(thd, all_tables)))
      break;

    if (!thd->locked_tables &&
        !(need_start_waiting= !wait_if_global_read_lock(thd, 0, 1)))
    {
      res= 1;
      break;
    }

    res= mysql_insert(thd, all_tables, lex->field_list, lex->many_values,
		      lex->update_list, lex->value_list,
                      lex->duplicates, lex->ignore);

    /*
      If we have inserted into a VIEW, and the base table has
      AUTO_INCREMENT column, but this column is not accessible through
      a view, then we should restore LAST_INSERT_ID to the value it
      had before the statement.
    */
    if (first_table->view && !first_table->contain_auto_increment)
      thd->last_insert_id= thd->current_insert_id;

    break;
  }
  case SQLCOM_REPLACE_SELECT:
  case SQLCOM_INSERT_SELECT:
  {
    select_result *sel_result;
    DBUG_ASSERT(first_table == all_tables && first_table != 0);
    if ((res= insert_precheck(thd, all_tables)))
      break;

    /* Fix lock for first table */
    if (first_table->lock_type == TL_WRITE_DELAYED)
      first_table->lock_type= TL_WRITE;

    /* Don't unlock tables until command is written to binary log */
    select_lex->options|= SELECT_NO_UNLOCK;

    unit->set_limit(select_lex);

    if (! thd->locked_tables &&
        ! (need_start_waiting= ! wait_if_global_read_lock(thd, 0, 1)))
    {
      res= 1;
      break;
    }

    if (!(res= open_and_lock_tables(thd, all_tables)))
    {
      /* Skip first table, which is the table we are inserting in */
      TABLE_LIST *second_table= first_table->next_local;
      select_lex->table_list.first= (byte*) second_table;
      select_lex->context.table_list= 
        select_lex->context.first_name_resolution_table= second_table;
      res= mysql_insert_select_prepare(thd);
      if (!res && (sel_result= new select_insert(first_table,
                                                 first_table->table,
                                                 &lex->field_list,
                                                 &lex->update_list,
                                                 &lex->value_list,
                                                 lex->duplicates,
                                                 lex->ignore)))
      {
	res= handle_select(thd, lex, sel_result, OPTION_SETUP_TABLES_DONE);
        /*
          Invalidate the table in the query cache if something changed
          after unlocking when changes become visible.
          TODO: this is workaround. right way will be move invalidating in
          the unlock procedure.
        */
        if (first_table->lock_type ==  TL_WRITE_CONCURRENT_INSERT &&
            thd->lock)
        {
          /* INSERT ... SELECT should invalidate only the very first table */
          TABLE_LIST *save_table= first_table->next_local;
          first_table->next_local= 0;
          mysql_unlock_tables(thd, thd->lock);
          query_cache_invalidate3(thd, first_table, 1);
          first_table->next_local= save_table;
          thd->lock=0;
        }
        delete sel_result;
      }
      /* revert changes for SP */
      select_lex->table_list.first= (byte*) first_table;
    }

    /*
      If we have inserted into a VIEW, and the base table has
      AUTO_INCREMENT column, but this column is not accessible through
      a view, then we should restore LAST_INSERT_ID to the value it
      had before the statement.
    */
    if (first_table->view && !first_table->contain_auto_increment)
      thd->last_insert_id= thd->current_insert_id;

    break;
  }
  case SQLCOM_TRUNCATE:
    if (end_active_trans(thd))
    {
      res= -1;
      break;
    }
    DBUG_ASSERT(first_table == all_tables && first_table != 0);
    if (check_one_table_access(thd, DELETE_ACL, all_tables))
      goto error;
    /*
      Don't allow this within a transaction because we want to use
      re-generate table
    */
    if (thd->locked_tables || thd->active_transaction())
    {
      my_message(ER_LOCK_OR_ACTIVE_TRANSACTION,
                 ER(ER_LOCK_OR_ACTIVE_TRANSACTION), MYF(0));
      goto error;
    }
    if (!(need_start_waiting= !wait_if_global_read_lock(thd, 0, 1)))
      goto error;
    res= mysql_truncate(thd, first_table, 0);
    break;
  case SQLCOM_DELETE:
  {
    DBUG_ASSERT(first_table == all_tables && first_table != 0);
    if ((res= delete_precheck(thd, all_tables)))
      break;
    DBUG_ASSERT(select_lex->offset_limit == 0);
    unit->set_limit(select_lex);

    if (!thd->locked_tables &&
        !(need_start_waiting= !wait_if_global_read_lock(thd, 0, 1)))
    {
      res= 1;
      break;
    }

    res = mysql_delete(thd, all_tables, select_lex->where,
                       &select_lex->order_list,
                       unit->select_limit_cnt, select_lex->options,
                       FALSE);
    break;
  }
  case SQLCOM_DELETE_MULTI:
  {
    DBUG_ASSERT(first_table == all_tables && first_table != 0);
    TABLE_LIST *aux_tables=
      (TABLE_LIST *)thd->lex->auxiliary_table_list.first;
    multi_delete *del_result;

    if (!thd->locked_tables &&
        !(need_start_waiting= !wait_if_global_read_lock(thd, 0, 1)))
    {
      res= 1;
      break;
    }

    if ((res= multi_delete_precheck(thd, all_tables)))
      break;

    /* condition will be TRUE on SP re-excuting */
    if (select_lex->item_list.elements != 0)
      select_lex->item_list.empty();
    if (add_item_to_list(thd, new Item_null()))
      goto error;

    thd_proc_info(thd, "init");
    if ((res= open_and_lock_tables(thd, all_tables)))
      break;

    if ((res= mysql_multi_delete_prepare(thd)))
      goto error;

    if (!thd->is_fatal_error &&
        (del_result= new multi_delete(aux_tables, lex->table_count)))
    {
      res= mysql_select(thd, &select_lex->ref_pointer_array,
			select_lex->get_table_list(),
			select_lex->with_wild,
			select_lex->item_list,
			select_lex->where,
			0, (ORDER *)NULL, (ORDER *)NULL, (Item *)NULL,
			(ORDER *)NULL,
			select_lex->options | thd->options |
			SELECT_NO_JOIN_CACHE | SELECT_NO_UNLOCK |
                        OPTION_SETUP_TABLES_DONE,
			del_result, unit, select_lex);
      res|= thd->net.report_error;
      if (unlikely(res))
      {
        /* If we had a another error reported earlier then this will be ignored */
        del_result->send_error(ER_UNKNOWN_ERROR, "Execution of the query failed");
        del_result->abort();
      }
      delete del_result;
    }
    else
      res= TRUE;                                // Error
    break;
  }
  case SQLCOM_DROP_TABLE:
  {
    DBUG_ASSERT(first_table == all_tables && first_table != 0);
    if (!lex->drop_temporary)
    {
      if (check_table_access(thd, DROP_ACL, all_tables, 0))
	goto error;				/* purecov: inspected */
      if (end_active_trans(thd))
        goto error;
    }
    else
    {
      /*
	If this is a slave thread, we may sometimes execute some 
	DROP / * 40005 TEMPORARY * / TABLE
	that come from parts of binlogs (likely if we use RESET SLAVE or CHANGE
	MASTER TO), while the temporary table has already been dropped.
	To not generate such irrelevant "table does not exist errors",
	we silently add IF EXISTS if TEMPORARY was used.
      */
      if (thd->slave_thread)
        lex->drop_if_exists= 1;

      /* So that DROP TEMPORARY TABLE gets to binlog at commit/rollback */
      thd->transaction.all.modified_non_trans_table= TRUE;
    }
    /* DDL and binlog write order protected by LOCK_open */
    res= mysql_rm_table(thd, first_table, lex->drop_if_exists,
			lex->drop_temporary);
  }
  break;
  case SQLCOM_SHOW_PROCESSLIST:
    if (!thd->security_ctx->priv_user[0] &&
        check_global_access(thd,PROCESS_ACL))
      break;
    mysqld_list_processes(thd,
			  (thd->security_ctx->master_access & PROCESS_ACL ?
                           NullS :
                           thd->security_ctx->priv_user),
                          lex->verbose);
    break;
  case SQLCOM_SHOW_STORAGE_ENGINES:
    res= mysqld_show_storage_engines(thd);
    break;
  case SQLCOM_SHOW_PRIVILEGES:
    res= mysqld_show_privileges(thd);
    break;
  case SQLCOM_SHOW_COLUMN_TYPES:
    res= mysqld_show_column_types(thd);
    break;
  case SQLCOM_SHOW_LOGS:
#ifdef DONT_ALLOW_SHOW_COMMANDS
    my_message(ER_NOT_ALLOWED_COMMAND, ER(ER_NOT_ALLOWED_COMMAND),
               MYF(0));	/* purecov: inspected */
    goto error;
#else
    {
      if (grant_option && check_access(thd, FILE_ACL, any_db,0,0,0,0))
	goto error;
      res= mysqld_show_logs(thd);
      break;
    }
#endif
  case SQLCOM_CHANGE_DB:
  {
    LEX_STRING db_str= { (char *) select_lex->db, (uint) strlen(select_lex->db) };

    if (!mysql_change_db(thd, &db_str, FALSE))
      send_ok(thd);

    break;
  }

  case SQLCOM_LOAD:
  {
    DBUG_ASSERT(first_table == all_tables && first_table != 0);
    uint privilege= (lex->duplicates == DUP_REPLACE ?
		     INSERT_ACL | DELETE_ACL : INSERT_ACL) |
                    (lex->local_file ? 0 : FILE_ACL);

    if (lex->local_file)
    {
      if (!(thd->client_capabilities & CLIENT_LOCAL_FILES) ||
          !opt_local_infile)
      {
	my_message(ER_NOT_ALLOWED_COMMAND, ER(ER_NOT_ALLOWED_COMMAND), MYF(0));
	goto error;
      }
    }

    if (check_one_table_access(thd, privilege, all_tables))
      goto error;

    if (!thd->locked_tables &&
        !(need_start_waiting= !wait_if_global_read_lock(thd, 0, 1)))
      goto error;

    res= mysql_load(thd, lex->exchange, first_table, lex->field_list,
                    lex->update_list, lex->value_list, lex->duplicates,
                    lex->ignore, (bool) lex->local_file);
    break;
  }

  case SQLCOM_SET_OPTION:
  {
    List<set_var_base> *lex_var_list= &lex->var_list;
    if ((check_table_access(thd, SELECT_ACL, all_tables, 0) ||
	 open_and_lock_tables(thd, all_tables)))
      goto error;
    if (lex->one_shot_set && not_all_support_one_shot(lex_var_list))
    {
      my_error(ER_RESERVED_SYNTAX, MYF(0), "SET ONE_SHOT");
      goto error;
    }
    if (!(res= sql_set_variables(thd, lex_var_list)))
    {
      /*
        If the previous command was a SET ONE_SHOT, we don't want to forget
        about the ONE_SHOT property of that SET. So we use a |= instead of = .
      */
      thd->one_shot_set|= lex->one_shot_set;
      send_ok(thd);
    }
    break;
  }

  case SQLCOM_UNLOCK_TABLES:
    /*
      It is critical for mysqldump --single-transaction --master-data that
      UNLOCK TABLES does not implicitely commit a connection which has only
      done FLUSH TABLES WITH READ LOCK + BEGIN. If this assumption becomes
      false, mysqldump will not work.
    */
    unlock_locked_tables(thd);
    if (thd->options & OPTION_TABLE_LOCK)
    {
      end_active_trans(thd);
      thd->options&= ~(OPTION_TABLE_LOCK);
    }
    if (thd->global_read_lock)
      unlock_global_read_lock(thd);
    send_ok(thd);
    break;
  case SQLCOM_LOCK_TABLES:
    unlock_locked_tables(thd);
    /* we must end the trasaction first, regardless of anything */
    if (end_active_trans(thd))
      goto error;
    if (check_db_used(thd, all_tables))
      goto error;
    if (check_table_access(thd, LOCK_TABLES_ACL | SELECT_ACL, all_tables, 0))
      goto error;
    if (lex->protect_against_global_read_lock &&
        !(need_start_waiting= !wait_if_global_read_lock(thd, 0, 1)))
      goto error;
    thd->in_lock_tables=1;
    thd->options|= OPTION_TABLE_LOCK;

    if (!(res= simple_open_n_lock_tables(thd, all_tables)))
    {
#ifdef HAVE_QUERY_CACHE
      if (thd->variables.query_cache_wlock_invalidate)
	query_cache.invalidate_locked_for_write(first_table);
#endif /*HAVE_QUERY_CACHE*/
      thd->locked_tables=thd->lock;
      thd->lock=0;
      send_ok(thd);
    }
    else
    {
      /* 
        Need to end the current transaction, so the storage engine (InnoDB)
        can free its locks if LOCK TABLES locked some tables before finding
        that it can't lock a table in its list
      */
      end_active_trans(thd);
      thd->options&= ~(OPTION_TABLE_LOCK);
    }
    thd->in_lock_tables=0;
    break;
  case SQLCOM_CREATE_DB:
  {
    /*
      As mysql_create_db() may modify HA_CREATE_INFO structure passed to
      it, we need to use a copy of LEX::create_info to make execution
      prepared statement- safe.
    */
    HA_CREATE_INFO create_info(lex->create_info);
    if (end_active_trans(thd))
    {
      res= -1;
      break;
    }
    char *alias;
    if (!(alias=thd->strdup(lex->name)) || check_db_name(lex->name))
    {
      my_error(ER_WRONG_DB_NAME, MYF(0), lex->name);
      break;
    }
    /*
      If in a slave thread :
      CREATE DATABASE DB was certainly not preceded by USE DB.
      For that reason, db_ok() in sql/slave.cc did not check the
      do_db/ignore_db. And as this query involves no tables, tables_ok()
      above was not called. So we have to check rules again here.
    */
#ifdef HAVE_REPLICATION
    if (thd->slave_thread &&
	(!db_ok(lex->name, replicate_do_db, replicate_ignore_db) ||
	 !db_ok_with_wild_table(lex->name)))
    {
      my_message(ER_SLAVE_IGNORED_TABLE, ER(ER_SLAVE_IGNORED_TABLE), MYF(0));
      break;
    }
#endif

    if (check_access(thd,CREATE_ACL,lex->name,0,1,0,is_schema_db(lex->name)))
      break;
    res= mysql_create_db(thd,(lower_case_table_names == 2 ? alias : lex->name),
			 &create_info, 0);
    break;
  }
  case SQLCOM_DROP_DB:
  {
    if (end_active_trans(thd))
    {
      res= -1;
      break;
    }
    if (check_db_name(lex->name))
    {
      my_error(ER_WRONG_DB_NAME, MYF(0), lex->name);
      break;
    }
    /*
      If in a slave thread :
      DROP DATABASE DB may not be preceded by USE DB.
      For that reason, maybe db_ok() in sql/slave.cc did not check the 
      do_db/ignore_db. And as this query involves no tables, tables_ok()
      above was not called. So we have to check rules again here.
    */
#ifdef HAVE_REPLICATION
    if (thd->slave_thread && 
	(!db_ok(lex->name, replicate_do_db, replicate_ignore_db) ||
	 !db_ok_with_wild_table(lex->name)))
    {
      my_message(ER_SLAVE_IGNORED_TABLE, ER(ER_SLAVE_IGNORED_TABLE), MYF(0));
      break;
    }
#endif
    if (check_access(thd,DROP_ACL,lex->name,0,1,0,is_schema_db(lex->name)))
      break;
    if (thd->locked_tables || thd->active_transaction())
    {
      my_message(ER_LOCK_OR_ACTIVE_TRANSACTION,
                 ER(ER_LOCK_OR_ACTIVE_TRANSACTION), MYF(0));
      goto error;
    }
    res= mysql_rm_db(thd, lex->name, lex->drop_if_exists, 0);
    break;
  }
  case SQLCOM_ALTER_DB:
  {
    char *db= lex->name;
    DBUG_ASSERT(db); /* Must be set in the parser */
    if (!strip_sp(db) || check_db_name(db))
    {
      my_error(ER_WRONG_DB_NAME, MYF(0), lex->name);
      break;
    }
    /*
      If in a slave thread :
      ALTER DATABASE DB may not be preceded by USE DB.
      For that reason, maybe db_ok() in sql/slave.cc did not check the
      do_db/ignore_db. And as this query involves no tables, tables_ok()
      above was not called. So we have to check rules again here.
    */
#ifdef HAVE_REPLICATION
    if (thd->slave_thread &&
	(!db_ok(db, replicate_do_db, replicate_ignore_db) ||
	 !db_ok_with_wild_table(db)))
    {
      my_message(ER_SLAVE_IGNORED_TABLE, ER(ER_SLAVE_IGNORED_TABLE), MYF(0));
      break;
    }
#endif
    if (check_access(thd, ALTER_ACL, db, 0, 1, 0, is_schema_db(db)))
      break;
    if (thd->locked_tables || thd->active_transaction())
    {
      my_message(ER_LOCK_OR_ACTIVE_TRANSACTION,
                 ER(ER_LOCK_OR_ACTIVE_TRANSACTION), MYF(0));
      goto error;
    }
    res= mysql_alter_db(thd, db, &lex->create_info);
    break;
  }
  case SQLCOM_SHOW_CREATE_DB:
  {
    DBUG_EXECUTE_IF("4x_server_emul",
                    my_error(ER_UNKNOWN_ERROR, MYF(0)); goto error;);
    if (!strip_sp(lex->name) || check_db_name(lex->name))
    {
      my_error(ER_WRONG_DB_NAME, MYF(0), lex->name);
      break;
    }
    if (check_access(thd,SELECT_ACL,lex->name,0,1,0,is_schema_db(lex->name)))
      break;
    res=mysqld_show_create_db(thd,lex->name,&lex->create_info);
    break;
  }
  case SQLCOM_CREATE_FUNCTION:                  // UDF function
  {
    if (check_access(thd,INSERT_ACL,"mysql",0,1,0,0))
      break;
#ifdef HAVE_DLOPEN
    if (!(res = mysql_create_function(thd, &lex->udf)))
      send_ok(thd);
#else
    my_error(ER_CANT_OPEN_LIBRARY, MYF(0), lex->udf.dl, 0, "feature disabled");
    res= TRUE;
#endif
    break;
  }
#ifndef NO_EMBEDDED_ACCESS_CHECKS
  case SQLCOM_CREATE_USER:
  {
    if (check_access(thd, INSERT_ACL, "mysql", 0, 1, 1, 0) &&
        check_global_access(thd,CREATE_USER_ACL))
      break;
    if (end_active_trans(thd))
      goto error;
    /* Conditionally writes to binlog */
    if (!(res= mysql_create_user(thd, lex->users_list)))
      send_ok(thd);
    break;
  }
  case SQLCOM_DROP_USER:
  {
    if (check_access(thd, DELETE_ACL, "mysql", 0, 1, 1, 0) &&
        check_global_access(thd,CREATE_USER_ACL))
      break;
    if (end_active_trans(thd))
      goto error;
    /* Conditionally writes to binlog */
    if (!(res= mysql_drop_user(thd, lex->users_list)))
      send_ok(thd);
    break;
  }
  case SQLCOM_RENAME_USER:
  {
    if (check_access(thd, UPDATE_ACL, "mysql", 0, 1, 1, 0) &&
        check_global_access(thd,CREATE_USER_ACL))
      break;
    if (end_active_trans(thd))
      goto error;
    /* Conditionally writes to binlog */
    if (!(res= mysql_rename_user(thd, lex->users_list)))
      send_ok(thd);
    break;
  }
  case SQLCOM_REVOKE_ALL:
  {
    if (check_access(thd, UPDATE_ACL, "mysql", 0, 1, 1, 0) &&
        check_global_access(thd,CREATE_USER_ACL))
      break;
    /* Conditionally writes to binlog */
    if (!(res = mysql_revoke_all(thd, lex->users_list)))
      send_ok(thd);
    break;
  }
  case SQLCOM_REVOKE:
  case SQLCOM_GRANT:
  {
    if (check_access(thd, lex->grant | lex->grant_tot_col | GRANT_ACL,
		     first_table ?  first_table->db : select_lex->db,
		     first_table ? &first_table->grant.privilege : 0,
		     first_table ? 0 : 1, 0,
                     first_table ? (bool) first_table->schema_table :
                     select_lex->db ? is_schema_db(select_lex->db) : 0))
      goto error;

    if (thd->security_ctx->user)              // If not replication
    {
      LEX_USER *user, *tmp_user;

      List_iterator <LEX_USER> user_list(lex->users_list);
      while ((tmp_user= user_list++))
      {
        if (!(user= get_current_user(thd, tmp_user)))
          goto error;
        if (specialflag & SPECIAL_NO_RESOLVE &&
            hostname_requires_resolving(user->host.str))
          push_warning_printf(thd, MYSQL_ERROR::WARN_LEVEL_WARN,
                              ER_WARN_HOSTNAME_WONT_WORK,
                              ER(ER_WARN_HOSTNAME_WONT_WORK),
                              user->host.str);
        // Are we trying to change a password of another user
        DBUG_ASSERT(user->host.str != 0);
        if (strcmp(thd->security_ctx->user, user->user.str) ||
            my_strcasecmp(system_charset_info,
                          user->host.str, thd->security_ctx->host_or_ip))
        {
          // TODO: use check_change_password()
          if (is_acl_user(user->host.str, user->user.str) &&
              user->password.str &&
              check_access(thd, UPDATE_ACL,"mysql",0,1,1,0))
          {
            my_message(ER_PASSWORD_NOT_ALLOWED,
                       ER(ER_PASSWORD_NOT_ALLOWED), MYF(0));
            goto error;
          }
        }
      }
    }
    if (first_table)
    {
      if (lex->type == TYPE_ENUM_PROCEDURE ||
          lex->type == TYPE_ENUM_FUNCTION)
      {
        uint grants= lex->all_privileges 
		   ? (PROC_ACLS & ~GRANT_ACL) | (lex->grant & GRANT_ACL)
		   : lex->grant;
        if (grant_option && 
	    check_grant_routine(thd, grants | GRANT_ACL, all_tables,
                                lex->type == TYPE_ENUM_PROCEDURE, 0))
	  goto error;
        /* Conditionally writes to binlog */
        res= mysql_routine_grant(thd, all_tables,
                                 lex->type == TYPE_ENUM_PROCEDURE, 
                                 lex->users_list, grants,
                                 lex->sql_command == SQLCOM_REVOKE, 0);
      }
      else
      {
	if (grant_option && check_grant(thd,
					(lex->grant | lex->grant_tot_col |
					 GRANT_ACL),
					all_tables, 0, UINT_MAX, 0))
	  goto error;
        /* Conditionally writes to binlog */
        res= mysql_table_grant(thd, all_tables, lex->users_list,
			       lex->columns, lex->grant,
			       lex->sql_command == SQLCOM_REVOKE);
      }
    }
    else
    {
      if (lex->columns.elements || lex->type)
      {
	my_message(ER_ILLEGAL_GRANT_FOR_TABLE, ER(ER_ILLEGAL_GRANT_FOR_TABLE),
                   MYF(0));
        goto error;
      }
      else
	/* Conditionally writes to binlog */
	res = mysql_grant(thd, select_lex->db, lex->users_list, lex->grant,
			  lex->sql_command == SQLCOM_REVOKE);
      if (!res)
      {
	if (lex->sql_command == SQLCOM_GRANT)
	{
	  List_iterator <LEX_USER> str_list(lex->users_list);
	  LEX_USER *user, *tmp_user;
	  while ((tmp_user=str_list++))
          {
            if (!(user= get_current_user(thd, tmp_user)))
              goto error;
	    reset_mqh(user);
          }
	}
      }
    }
    break;
  }
#endif /*!NO_EMBEDDED_ACCESS_CHECKS*/
  case SQLCOM_RESET:
    /*
      RESET commands are never written to the binary log, so we have to
      initialize this variable because RESET shares the same code as FLUSH
    */
    lex->no_write_to_binlog= 1;
  case SQLCOM_FLUSH:
  {
    bool write_to_binlog;
    if (check_global_access(thd,RELOAD_ACL))
      goto error;

    /*
      reload_acl_and_cache() will tell us if we are allowed to write to the
      binlog or not.
    */
    if (!reload_acl_and_cache(thd, lex->type, first_table, &write_to_binlog))
    {
      /*
        We WANT to write and we CAN write.
        ! we write after unlocking the table.
      */
      /* Presumably, RESET and binlog writing doesn't require synchronization */
      if (!lex->no_write_to_binlog && write_to_binlog)
      {
        if (mysql_bin_log.is_open())
        {
          Query_log_event qinfo(thd, thd->query, thd->query_length,
                                0, FALSE, THD::NOT_KILLED);
          mysql_bin_log.write(&qinfo);
        }
      }
      send_ok(thd);
    } 
    
    break;
  }
  case SQLCOM_KILL:
  {
    Item *it= (Item *)lex->value_list.head();

    if ((!it->fixed && it->fix_fields(lex->thd, &it)) || it->check_cols(1))
    {
      my_message(ER_SET_CONSTANTS_ONLY, ER(ER_SET_CONSTANTS_ONLY),
		 MYF(0));
      goto error;
    }
    kill_one_thread(thd, (ulong)it->val_int(), lex->type & ONLY_KILL_QUERY);
    break;
  }
#ifndef NO_EMBEDDED_ACCESS_CHECKS
  case SQLCOM_SHOW_GRANTS:
  {
    LEX_USER *grant_user= get_current_user(thd, lex->grant_user);
    if (!grant_user)
      goto error;
    if ((thd->security_ctx->priv_user &&
	 !strcmp(thd->security_ctx->priv_user, grant_user->user.str)) ||
	!check_access(thd, SELECT_ACL, "mysql",0,1,0,0))
    {
      res = mysql_show_grants(thd, grant_user);
    }
    break;
  }
#endif
  case SQLCOM_HA_OPEN:
    DBUG_ASSERT(first_table == all_tables && first_table != 0);
    if (check_db_used(thd, all_tables) ||
	check_table_access(thd, SELECT_ACL, all_tables, 0))
      goto error;
    res= mysql_ha_open(thd, first_table, 0);
    break;
  case SQLCOM_HA_CLOSE:
    DBUG_ASSERT(first_table == all_tables && first_table != 0);
    if (check_db_used(thd, all_tables))
      goto error;
    res= mysql_ha_close(thd, first_table);
    break;
  case SQLCOM_HA_READ:
    DBUG_ASSERT(first_table == all_tables && first_table != 0);
    /*
      There is no need to check for table permissions here, because
      if a user has no permissions to read a table, he won't be
      able to open it (with SQLCOM_HA_OPEN) in the first place.
    */
    if (check_db_used(thd, all_tables))
      goto error;
    unit->set_limit(select_lex);
    res= mysql_ha_read(thd, first_table, lex->ha_read_mode, lex->ident.str,
                       lex->insert_list, lex->ha_rkey_mode, select_lex->where,
                       unit->select_limit_cnt, unit->offset_limit_cnt);
    break;

  case SQLCOM_BEGIN:
    if (thd->transaction.xid_state.xa_state != XA_NOTR)
    {
      my_error(ER_XAER_RMFAIL, MYF(0),
               xa_state_names[thd->transaction.xid_state.xa_state]);
      break;
    }
    if (begin_trans(thd))
      goto error;
    send_ok(thd);
    break;
  case SQLCOM_COMMIT:
    if (end_trans(thd, lex->tx_release ? COMMIT_RELEASE :
                              lex->tx_chain ? COMMIT_AND_CHAIN : COMMIT))
      goto error;
    send_ok(thd);
    break;
  case SQLCOM_ROLLBACK:
    if (end_trans(thd, lex->tx_release ? ROLLBACK_RELEASE :
                              lex->tx_chain ? ROLLBACK_AND_CHAIN : ROLLBACK))
      goto error;
    send_ok(thd);
    break;
  case SQLCOM_RELEASE_SAVEPOINT:
  {
    SAVEPOINT *sv;
    for (sv=thd->transaction.savepoints; sv; sv=sv->prev)
    {
      if (my_strnncoll(system_charset_info,
                       (uchar *)lex->ident.str, lex->ident.length,
                       (uchar *)sv->name, sv->length) == 0)
        break;
    }
    if (sv)
    {
      if (ha_release_savepoint(thd, sv))
        res= TRUE; // cannot happen
      else
        send_ok(thd);
      thd->transaction.savepoints=sv->prev;
    }
    else
      my_error(ER_SP_DOES_NOT_EXIST, MYF(0), "SAVEPOINT", lex->ident.str);
    break;
  }
  case SQLCOM_ROLLBACK_TO_SAVEPOINT:
  {
    SAVEPOINT *sv;
    for (sv=thd->transaction.savepoints; sv; sv=sv->prev)
    {
      if (my_strnncoll(system_charset_info,
                       (uchar *)lex->ident.str, lex->ident.length,
                       (uchar *)sv->name, sv->length) == 0)
        break;
    }
    if (sv)
    {
      if (ha_rollback_to_savepoint(thd, sv))
        res= TRUE; // cannot happen
      else
      {
        if (thd->transaction.all.modified_non_trans_table &&
            !thd->slave_thread)
          push_warning(thd, MYSQL_ERROR::WARN_LEVEL_WARN,
                       ER_WARNING_NOT_COMPLETE_ROLLBACK,
                       ER(ER_WARNING_NOT_COMPLETE_ROLLBACK));
        send_ok(thd);
      }
      thd->transaction.savepoints=sv;
    }
    else
      my_error(ER_SP_DOES_NOT_EXIST, MYF(0), "SAVEPOINT", lex->ident.str);
    break;
  }
  case SQLCOM_SAVEPOINT:
    if (!(thd->options & (OPTION_NOT_AUTOCOMMIT | OPTION_BEGIN) ||
          thd->in_sub_stmt) || !opt_using_transactions)
      send_ok(thd);
    else
    {
      SAVEPOINT **sv, *newsv;
      for (sv=&thd->transaction.savepoints; *sv; sv=&(*sv)->prev)
      {
        if (my_strnncoll(system_charset_info,
                         (uchar *)lex->ident.str, lex->ident.length,
                         (uchar *)(*sv)->name, (*sv)->length) == 0)
          break;
      }
      if (*sv) /* old savepoint of the same name exists */
      {
        newsv=*sv;
        ha_release_savepoint(thd, *sv); // it cannot fail
        *sv=(*sv)->prev;
      }
      else if ((newsv=(SAVEPOINT *) alloc_root(&thd->transaction.mem_root,
                                               savepoint_alloc_size)) == 0)
      {
        my_error(ER_OUT_OF_RESOURCES, MYF(0));
        break;
      }
      newsv->name=strmake_root(&thd->transaction.mem_root,
                               lex->ident.str, lex->ident.length);
      newsv->length=lex->ident.length;
      /*
        if we'll get an error here, don't add new savepoint to the list.
        we'll lose a little bit of memory in transaction mem_root, but it'll
        be free'd when transaction ends anyway
      */
      if (ha_savepoint(thd, newsv))
        res= TRUE;
      else
      {
        newsv->prev=thd->transaction.savepoints;
        thd->transaction.savepoints=newsv;
        send_ok(thd);
      }
    }
    break;
  case SQLCOM_CREATE_PROCEDURE:
  case SQLCOM_CREATE_SPFUNCTION:
  {
    uint namelen;
    char *name;
    int sp_result= SP_INTERNAL_ERROR;

    DBUG_ASSERT(lex->sphead != 0);
    DBUG_ASSERT(lex->sphead->m_db.str); /* Must be initialized in the parser */
    /*
      Verify that the database name is allowed, optionally
      lowercase it.
    */
    if (check_db_name(lex->sphead->m_db.str))
    {
      my_error(ER_WRONG_DB_NAME, MYF(0), lex->sphead->m_db.str);
      goto create_sp_error;
    }

    /*
      Check that a database directory with this name
      exists. Design note: This won't work on virtual databases
      like information_schema.
    */
    if (check_db_dir_existence(lex->sphead->m_db.str))
    {
      my_error(ER_BAD_DB_ERROR, MYF(0), lex->sphead->m_db.str);
      goto create_sp_error;
    }

    if (check_access(thd, CREATE_PROC_ACL, lex->sphead->m_db.str, 0, 0, 0,
                     is_schema_db(lex->sphead->m_db.str)))
      goto create_sp_error;

    if (end_active_trans(thd))
      goto create_sp_error;

    name= lex->sphead->name(&namelen);
#ifdef HAVE_DLOPEN
    if (lex->sphead->m_type == TYPE_ENUM_FUNCTION)
    {
      udf_func *udf = find_udf(name, namelen);

      if (udf)
      {
        my_error(ER_UDF_EXISTS, MYF(0), name);
        goto create_sp_error;
      }
    }
#endif

    /*
      If the definer is not specified, this means that CREATE-statement missed
      DEFINER-clause. DEFINER-clause can be missed in two cases:

        - The user submitted a statement w/o the clause. This is a normal
          case, we should assign CURRENT_USER as definer.

        - Our slave received an updated from the master, that does not
          replicate definer for stored rountines. We should also assign
          CURRENT_USER as definer here, but also we should mark this routine
          as NON-SUID. This is essential for the sake of backward
          compatibility.

          The problem is the slave thread is running under "special" user (@),
          that actually does not exist. In the older versions we do not fail
          execution of a stored routine if its definer does not exist and
          continue the execution under the authorization of the invoker
          (BUG#13198). And now if we try to switch to slave-current-user (@),
          we will fail.

          Actually, this leads to the inconsistent state of master and
          slave (different definers, different SUID behaviour), but it seems,
          this is the best we can do.
    */

    if (!lex->definer)
    {
      bool local_res= FALSE;
      Query_arena original_arena;
      Query_arena *ps_arena = thd->activate_stmt_arena_if_needed(&original_arena);

      if (!(lex->definer= create_default_definer(thd)))
        local_res= TRUE;

      if (ps_arena)
        thd->restore_active_arena(ps_arena, &original_arena);

      /* Error has been already reported. */
      if (local_res)
        goto create_sp_error;

      if (thd->slave_thread)
        lex->sphead->m_chistics->suid= SP_IS_NOT_SUID;
    }

    /*
      If the specified definer differs from the current user, we should check
      that the current user has SUPER privilege (in order to create a stored
      routine under another user one must have SUPER privilege).
    */

    else if (strcmp(lex->definer->user.str, thd->security_ctx->priv_user) ||
        my_strcasecmp(system_charset_info,
                      lex->definer->host.str,
                      thd->security_ctx->priv_host))
    {
      if (check_global_access(thd, SUPER_ACL))
      {
        my_error(ER_SPECIFIC_ACCESS_DENIED_ERROR, MYF(0), "SUPER");
        goto create_sp_error;
      }
    }

    /* Check that the specified definer exists. Emit a warning if not. */

#ifndef NO_EMBEDDED_ACCESS_CHECKS
    if (!is_acl_user(lex->definer->host.str,
                     lex->definer->user.str))
    {
      push_warning_printf(thd,
                          MYSQL_ERROR::WARN_LEVEL_NOTE,
                          ER_NO_SUCH_USER,
                          ER(ER_NO_SUCH_USER),
                          lex->definer->user.str,
                          lex->definer->host.str);
    }
#endif /* NO_EMBEDDED_ACCESS_CHECKS */

    res= (sp_result= lex->sphead->create(thd));
    switch (sp_result) {
    case SP_OK:
#ifndef NO_EMBEDDED_ACCESS_CHECKS
      /* only add privileges if really neccessary */
      if (sp_automatic_privileges && !opt_noacl &&
          check_routine_access(thd, DEFAULT_CREATE_PROC_ACLS,
                               lex->sphead->m_db.str, name,
                               lex->sql_command == SQLCOM_CREATE_PROCEDURE, 1))
      {
        if (sp_grant_privileges(thd, lex->sphead->m_db.str, name,
                                lex->sql_command == SQLCOM_CREATE_PROCEDURE))
          push_warning(thd, MYSQL_ERROR::WARN_LEVEL_WARN,
                       ER_PROC_AUTO_GRANT_FAIL,
                       ER(ER_PROC_AUTO_GRANT_FAIL));
        close_thread_tables(thd);
      }
#endif
    break;
    case SP_WRITE_ROW_FAILED:
      my_error(ER_SP_ALREADY_EXISTS, MYF(0), SP_TYPE_STRING(lex), name);
    break;
    case SP_BAD_IDENTIFIER:
      my_error(ER_TOO_LONG_IDENT, MYF(0), name);
    break;
    case SP_BODY_TOO_LONG:
      my_error(ER_TOO_LONG_BODY, MYF(0), name);
    break;
    default:
      my_error(ER_SP_STORE_FAILED, MYF(0), SP_TYPE_STRING(lex), name);
    break;
    } /* end switch */

    /*
      Capture all errors within this CASE and
      clean up the environment.
    */
create_sp_error:
    if (sp_result != SP_OK )
      goto error;
    send_ok(thd);
    break; /* break super switch */
  } /* end case group bracket */
  case SQLCOM_CALL:
    {
      sp_head *sp;

      /*
        This will cache all SP and SF and open and lock all tables
        required for execution.
      */
      if (check_table_access(thd, SELECT_ACL, all_tables, 0) ||
	  open_and_lock_tables(thd, all_tables))
       goto error;

      /*
        By this moment all needed SPs should be in cache so no need to look 
        into DB. 
      */
      if (!(sp= sp_find_routine(thd, TYPE_ENUM_PROCEDURE, lex->spname,
                                &thd->sp_proc_cache, TRUE)))
      {
	my_error(ER_SP_DOES_NOT_EXIST, MYF(0), "PROCEDURE",
                 lex->spname->m_qname.str);
	goto error;
      }
      else
      {
	ha_rows select_limit;
        /* bits that should be cleared in thd->server_status */
	uint bits_to_be_cleared= 0;
        /*
          Check that the stored procedure doesn't contain Dynamic SQL
          and doesn't return result sets: such stored procedures can't
          be called from a function or trigger.
        */
        if (thd->in_sub_stmt)
        {
          const char *where= (thd->in_sub_stmt & SUB_STMT_TRIGGER ?
                              "trigger" : "function");
          if (sp->is_not_allowed_in_function(where))
            goto error;
        }

	my_bool save_no_send_ok= thd->net.no_send_ok;
	thd->net.no_send_ok= TRUE;
	if (sp->m_flags & sp_head::MULTI_RESULTS)
	{
	  if (! (thd->client_capabilities & CLIENT_MULTI_RESULTS))
	  {
            /*
              The client does not support multiple result sets being sent
              back
            */
	    my_error(ER_SP_BADSELECT, MYF(0), sp->m_qname.str);
	    thd->net.no_send_ok= save_no_send_ok;
	    goto error;
	  }
          /*
            If SERVER_MORE_RESULTS_EXISTS is not set,
            then remember that it should be cleared
          */
	  bits_to_be_cleared= (~thd->server_status &
                               SERVER_MORE_RESULTS_EXISTS);
	  thd->server_status|= SERVER_MORE_RESULTS_EXISTS;
	}

#ifndef NO_EMBEDDED_ACCESS_CHECKS
	if (check_routine_access(thd, EXECUTE_ACL,
				 sp->m_db.str, sp->m_name.str, TRUE, FALSE))
	{
	  thd->net.no_send_ok= save_no_send_ok;
	  goto error;
	}
#endif
	select_limit= thd->variables.select_limit;
	thd->variables.select_limit= HA_POS_ERROR;

        /* 
          We never write CALL statements into binlog:
           - If the mode is non-prelocked, each statement will be logged
             separately.
           - If the mode is prelocked, the invoking statement will care
             about writing into binlog.
          So just execute the statement.
        */
	res= sp->execute_procedure(thd, &lex->value_list);
	/*
          If warnings have been cleared, we have to clear total_warn_count
          too, otherwise the clients get confused.
	 */
	if (thd->warn_list.is_empty())
	  thd->total_warn_count= 0;

	thd->variables.select_limit= select_limit;

	thd->net.no_send_ok= save_no_send_ok;
        thd->server_status&= ~bits_to_be_cleared;

	if (!res)
	  send_ok(thd, (ulong) (thd->row_count_func < 0 ? 0 :
                                thd->row_count_func));
	else
	  goto error;		// Substatement should already have sent error
      }
      break;
    }
  case SQLCOM_ALTER_PROCEDURE:
  case SQLCOM_ALTER_FUNCTION:
    {
      int sp_result;
      sp_head *sp;
      st_sp_chistics chistics;

      memcpy(&chistics, &lex->sp_chistics, sizeof(chistics));
      if (lex->sql_command == SQLCOM_ALTER_PROCEDURE)
        sp= sp_find_routine(thd, TYPE_ENUM_PROCEDURE, lex->spname,
                            &thd->sp_proc_cache, FALSE);
      else
        sp= sp_find_routine(thd, TYPE_ENUM_FUNCTION, lex->spname,
                            &thd->sp_func_cache, FALSE);
      mysql_reset_errors(thd, 0);
      if (! sp)
      {
	if (lex->spname->m_db.str)
	  sp_result= SP_KEY_NOT_FOUND;
	else
	{
	  my_message(ER_NO_DB_ERROR, ER(ER_NO_DB_ERROR), MYF(0));
	  goto error;
	}
      }
      else
      {
        if (check_routine_access(thd, ALTER_PROC_ACL, sp->m_db.str, 
				 sp->m_name.str,
                                 lex->sql_command == SQLCOM_ALTER_PROCEDURE, 0))
	  goto error;

        if (end_active_trans(thd)) 
          goto error;
	memcpy(&lex->sp_chistics, &chistics, sizeof(lex->sp_chistics));
        if ((sp->m_type == TYPE_ENUM_FUNCTION) &&
            !trust_function_creators &&  mysql_bin_log.is_open() &&
            !sp->m_chistics->detistic &&
            (chistics.daccess == SP_CONTAINS_SQL ||
             chistics.daccess == SP_MODIFIES_SQL_DATA))
        {
          my_message(ER_BINLOG_UNSAFE_ROUTINE,
		     ER(ER_BINLOG_UNSAFE_ROUTINE), MYF(0));
          sp_result= SP_INTERNAL_ERROR;
        }
        else
        {
          /*
            Note that if you implement the capability of ALTER FUNCTION to
            alter the body of the function, this command should be made to
            follow the restrictions that log-bin-trust-function-creators=0
            already puts on CREATE FUNCTION.
          */
          /* Conditionally writes to binlog */
          if (lex->sql_command == SQLCOM_ALTER_PROCEDURE)
            sp_result= sp_update_procedure(thd, lex->spname,
                                           &lex->sp_chistics);
          else
            sp_result= sp_update_function(thd, lex->spname, &lex->sp_chistics);
        }
      }
      switch (sp_result)
      {
      case SP_OK:
	send_ok(thd);
	break;
      case SP_KEY_NOT_FOUND:
	my_error(ER_SP_DOES_NOT_EXIST, MYF(0),
                 SP_COM_STRING(lex), lex->spname->m_qname.str);
	goto error;
      default:
	my_error(ER_SP_CANT_ALTER, MYF(0),
                 SP_COM_STRING(lex), lex->spname->m_qname.str);
	goto error;
      }
      break;
    }
  case SQLCOM_DROP_PROCEDURE:
  case SQLCOM_DROP_FUNCTION:
    {
      int sp_result;
      int type= (lex->sql_command == SQLCOM_DROP_PROCEDURE ?
                 TYPE_ENUM_PROCEDURE : TYPE_ENUM_FUNCTION);

      sp_result= sp_routine_exists_in_table(thd, type, lex->spname);
      mysql_reset_errors(thd, 0);
      if (sp_result == SP_OK)
      {
        char *db= lex->spname->m_db.str;
	char *name= lex->spname->m_name.str;

	if (check_routine_access(thd, ALTER_PROC_ACL, db, name,
                                 lex->sql_command == SQLCOM_DROP_PROCEDURE, 0))
          goto error;

        if (end_active_trans(thd)) 
          goto error;
#ifndef NO_EMBEDDED_ACCESS_CHECKS
	if (sp_automatic_privileges && !opt_noacl &&
	    sp_revoke_privileges(thd, db, name, 
                                 lex->sql_command == SQLCOM_DROP_PROCEDURE))
	{
	  push_warning(thd, MYSQL_ERROR::WARN_LEVEL_WARN, 
		       ER_PROC_AUTO_REVOKE_FAIL,
		       ER(ER_PROC_AUTO_REVOKE_FAIL));
	}
#endif
          /* Conditionally writes to binlog */
	if (lex->sql_command == SQLCOM_DROP_PROCEDURE)
	  sp_result= sp_drop_procedure(thd, lex->spname);
	else
	  sp_result= sp_drop_function(thd, lex->spname);
      }
      else
      {
#ifdef HAVE_DLOPEN
	if (lex->sql_command == SQLCOM_DROP_FUNCTION)
	{
          udf_func *udf = find_udf(lex->spname->m_name.str,
                                   lex->spname->m_name.length);
          if (udf)
          {
	    if (check_access(thd, DELETE_ACL, "mysql", 0, 1, 0, 0))
	      goto error;

	    /* Does NOT write to binlog */
	    if (!(res = mysql_drop_function(thd, &lex->spname->m_name)))
	    {
	      send_ok(thd);
	      break;
	    }
	  }
	}
#endif
	if (lex->spname->m_db.str)
	  sp_result= SP_KEY_NOT_FOUND;
	else
	{
	  my_message(ER_NO_DB_ERROR, ER(ER_NO_DB_ERROR), MYF(0));
	  goto error;
	}
      }
      res= sp_result;
      switch (sp_result) {
      case SP_OK:
	send_ok(thd);
	break;
      case SP_KEY_NOT_FOUND:
	if (lex->drop_if_exists)
	{
          if (mysql_bin_log.is_open())
          {    
            Query_log_event qinfo(thd, thd->query, thd->query_length, 
                                  /* using_trans */ 0, 
                                  /* suppress use */ FALSE,
                                  THD::NOT_KILLED);
            mysql_bin_log.write(&qinfo);
          }    
	  push_warning_printf(thd, MYSQL_ERROR::WARN_LEVEL_NOTE,
			      ER_SP_DOES_NOT_EXIST, ER(ER_SP_DOES_NOT_EXIST),
			      SP_COM_STRING(lex), lex->spname->m_name.str);
	  res= FALSE;
	  send_ok(thd);
	  break;
	}
	my_error(ER_SP_DOES_NOT_EXIST, MYF(0),
                 SP_COM_STRING(lex), lex->spname->m_qname.str);
	goto error;
      default:
	my_error(ER_SP_DROP_FAILED, MYF(0),
                 SP_COM_STRING(lex), lex->spname->m_qname.str);
	goto error;
      }
      break;
    }
  case SQLCOM_SHOW_CREATE_PROC:
    {
      if (lex->spname->m_name.length > NAME_LEN)
      {
	my_error(ER_TOO_LONG_IDENT, MYF(0), lex->spname->m_name.str);
	goto error;
      }
      if (sp_show_create_procedure(thd, lex->spname) != SP_OK)
      {			/* We don't distinguish between errors for now */
	my_error(ER_SP_DOES_NOT_EXIST, MYF(0),
                 SP_COM_STRING(lex), lex->spname->m_name.str);
	goto error;
      }
      break;
    }
  case SQLCOM_SHOW_CREATE_FUNC:
    {
      if (lex->spname->m_name.length > NAME_LEN)
      {
	my_error(ER_TOO_LONG_IDENT, MYF(0), lex->spname->m_name.str);
	goto error;
      }
      if (sp_show_create_function(thd, lex->spname) != SP_OK)
      {			/* We don't distinguish between errors for now */
	my_error(ER_SP_DOES_NOT_EXIST, MYF(0),
                 SP_COM_STRING(lex), lex->spname->m_name.str);
	goto error;
      }
      break;
    }
  case SQLCOM_SHOW_STATUS_PROC:
    {
      res= sp_show_status_procedure(thd, (lex->wild ?
					  lex->wild->ptr() : NullS));
      break;
    }
  case SQLCOM_SHOW_STATUS_FUNC:
    {
      res= sp_show_status_function(thd, (lex->wild ? 
					 lex->wild->ptr() : NullS));
      break;
    }
#ifndef DBUG_OFF
  case SQLCOM_SHOW_PROC_CODE:
  case SQLCOM_SHOW_FUNC_CODE:
    {
      sp_head *sp;

      if (lex->spname->m_name.length > NAME_LEN)
      {
	my_error(ER_TOO_LONG_IDENT, MYF(0), lex->spname->m_name.str);
	goto error;
      }
      if (lex->sql_command == SQLCOM_SHOW_PROC_CODE)
        sp= sp_find_routine(thd, TYPE_ENUM_PROCEDURE, lex->spname,
                            &thd->sp_proc_cache, FALSE);
      else
        sp= sp_find_routine(thd, TYPE_ENUM_FUNCTION, lex->spname,
                            &thd->sp_func_cache, FALSE);
      if (!sp || sp->show_routine_code(thd))
      {
        /* We don't distinguish between errors for now */
        my_error(ER_SP_DOES_NOT_EXIST, MYF(0),
                 SP_COM_STRING(lex), lex->spname->m_name.str);
        goto error;
      }
      break;
    }
#endif // ifndef DBUG_OFF
  case SQLCOM_CREATE_VIEW:
    {
      /*
        Note: SQLCOM_CREATE_VIEW also handles 'ALTER VIEW' commands
        as specified through the thd->lex->create_view_mode flag.
      */
      if (end_active_trans(thd))
        goto error;

      res= mysql_create_view(thd, first_table, thd->lex->create_view_mode);
      break;
    }
  case SQLCOM_DROP_VIEW:
    {
      if (check_table_access(thd, DROP_ACL, all_tables, 0) ||
          end_active_trans(thd))
        goto error;
      /* Conditionally writes to binlog. */
      res= mysql_drop_view(thd, first_table, thd->lex->drop_mode);
      break;
    }
  case SQLCOM_CREATE_TRIGGER:
  {
    if (end_active_trans(thd))
      goto error;

    /* Conditionally writes to binlog. */
    res= mysql_create_or_drop_trigger(thd, all_tables, 1);

    break;
  }
  case SQLCOM_DROP_TRIGGER:
  {
    if (end_active_trans(thd))
      goto error;

    /* Conditionally writes to binlog. */
    res= mysql_create_or_drop_trigger(thd, all_tables, 0);
    break;
  }
  case SQLCOM_XA_START:
    if (thd->transaction.xid_state.xa_state == XA_IDLE &&
        thd->lex->xa_opt == XA_RESUME)
    {
      if (! thd->transaction.xid_state.xid.eq(thd->lex->xid))
      {
        my_error(ER_XAER_NOTA, MYF(0));
        break;
      }
      thd->transaction.xid_state.xa_state=XA_ACTIVE;
      send_ok(thd);
      break;
    }
    if (thd->lex->xa_opt != XA_NONE)
    { // JOIN is not supported yet. TODO
      my_error(ER_XAER_INVAL, MYF(0));
      break;
    }
    if (thd->transaction.xid_state.xa_state != XA_NOTR)
    {
      my_error(ER_XAER_RMFAIL, MYF(0),
               xa_state_names[thd->transaction.xid_state.xa_state]);
      break;
    }
    if (thd->active_transaction() || thd->locked_tables)
    {
      my_error(ER_XAER_OUTSIDE, MYF(0));
      break;
    }
    if (xid_cache_search(thd->lex->xid))
    {
      my_error(ER_XAER_DUPID, MYF(0));
      break;
    }
    DBUG_ASSERT(thd->transaction.xid_state.xid.is_null());
    thd->transaction.xid_state.xa_state=XA_ACTIVE;
    thd->transaction.xid_state.rm_error= 0;
    thd->transaction.xid_state.xid.set(thd->lex->xid);
    xid_cache_insert(&thd->transaction.xid_state);
    thd->transaction.all.modified_non_trans_table= FALSE;
    thd->options|= OPTION_BEGIN;
    thd->server_status|= SERVER_STATUS_IN_TRANS;
    send_ok(thd);
    break;
  case SQLCOM_XA_END:
    /* fake it */
    if (thd->lex->xa_opt != XA_NONE)
    { // SUSPEND and FOR MIGRATE are not supported yet. TODO
      my_error(ER_XAER_INVAL, MYF(0));
      break;
    }
    if (thd->transaction.xid_state.xa_state != XA_ACTIVE)
    {
      my_error(ER_XAER_RMFAIL, MYF(0),
               xa_state_names[thd->transaction.xid_state.xa_state]);
      break;
    }
    if (!thd->transaction.xid_state.xid.eq(thd->lex->xid))
    {
      my_error(ER_XAER_NOTA, MYF(0));
      break;
    }
    if (xa_trans_rolled_back(&thd->transaction.xid_state))
      break;
    thd->transaction.xid_state.xa_state=XA_IDLE;
    send_ok(thd);
    break;
  case SQLCOM_XA_PREPARE:
    if (thd->transaction.xid_state.xa_state != XA_IDLE)
    {
      my_error(ER_XAER_RMFAIL, MYF(0),
               xa_state_names[thd->transaction.xid_state.xa_state]);
      break;
    }
    if (!thd->transaction.xid_state.xid.eq(thd->lex->xid))
    {
      my_error(ER_XAER_NOTA, MYF(0));
      break;
    }
    if (ha_prepare(thd))
    {
      my_error(ER_XA_RBROLLBACK, MYF(0));
      xid_cache_delete(&thd->transaction.xid_state);
      thd->transaction.xid_state.xa_state=XA_NOTR;
      break;
    }
    thd->transaction.xid_state.xa_state=XA_PREPARED;
    send_ok(thd);
    break;
  case SQLCOM_XA_COMMIT:
    if (!thd->transaction.xid_state.xid.eq(thd->lex->xid))
    {
      XID_STATE *xs=xid_cache_search(thd->lex->xid);
      if (!xs || xs->in_thd)
        my_error(ER_XAER_NOTA, MYF(0));
      else if (xa_trans_rolled_back(xs))
      {
        ha_commit_or_rollback_by_xid(thd->lex->xid, 0);
        xid_cache_delete(xs);
        break;
      }
      else
      {
        ha_commit_or_rollback_by_xid(thd->lex->xid, 1);
        xid_cache_delete(xs);
        send_ok(thd);
      }
      break;
    }
    if (xa_trans_rolled_back(&thd->transaction.xid_state))
    {
      xa_trans_rollback(thd);
      break;
    }
    if (thd->transaction.xid_state.xa_state == XA_IDLE &&
        thd->lex->xa_opt == XA_ONE_PHASE)
    {
      int r;
      if ((r= ha_commit(thd)))
        my_error(r == 1 ? ER_XA_RBROLLBACK : ER_XAER_RMERR, MYF(0));
      else
        send_ok(thd);
    }
    else if (thd->transaction.xid_state.xa_state == XA_PREPARED &&
             thd->lex->xa_opt == XA_NONE)
    {
      if (wait_if_global_read_lock(thd, 0, 0))
      {
        ha_rollback(thd);
        my_error(ER_XAER_RMERR, MYF(0));
      }
      else
      {
        if (ha_commit_one_phase(thd, 1))
          my_error(ER_XAER_RMERR, MYF(0));
        else
          send_ok(thd);
        start_waiting_global_read_lock(thd);
      }
    }
    else
    {
      my_error(ER_XAER_RMFAIL, MYF(0),
               xa_state_names[thd->transaction.xid_state.xa_state]);
      break;
    }
    thd->options&= ~OPTION_BEGIN;
    thd->transaction.all.modified_non_trans_table= FALSE;
    thd->server_status&= ~SERVER_STATUS_IN_TRANS;
    xid_cache_delete(&thd->transaction.xid_state);
    thd->transaction.xid_state.xa_state=XA_NOTR;
    break;
  case SQLCOM_XA_ROLLBACK:
    if (!thd->transaction.xid_state.xid.eq(thd->lex->xid))
    {
      XID_STATE *xs=xid_cache_search(thd->lex->xid);
      if (!xs || xs->in_thd)
        my_error(ER_XAER_NOTA, MYF(0));
      else
      {
        bool ok= !xa_trans_rolled_back(xs);
        ha_commit_or_rollback_by_xid(thd->lex->xid, 0);
        xid_cache_delete(xs);
        if (ok)
          send_ok(thd);
      }
      break;
    }
    if (thd->transaction.xid_state.xa_state != XA_IDLE &&
        thd->transaction.xid_state.xa_state != XA_PREPARED &&
        thd->transaction.xid_state.xa_state != XA_ROLLBACK_ONLY)
    {
      my_error(ER_XAER_RMFAIL, MYF(0),
               xa_state_names[thd->transaction.xid_state.xa_state]);
      break;
    }
    if (xa_trans_rollback(thd))
      my_error(ER_XAER_RMERR, MYF(0));
    else
      send_ok(thd);
    break;
  case SQLCOM_XA_RECOVER:
    res= mysql_xa_recover(thd);
    break;
  default:
#ifndef EMBEDDED_LIBRARY
    DBUG_ASSERT(0);                             /* Impossible */
#endif
    send_ok(thd);
    break;
  }
  thd_proc_info(thd, "query end");
  /* Two binlog-related cleanups: */

  /*
    Reset system variables temporarily modified by SET ONE SHOT.

    Exception: If this is a SET, do nothing. This is to allow
    mysqlbinlog to print many SET commands (in this case we want the
    charset temp setting to live until the real query). This is also
    needed so that SET CHARACTER_SET_CLIENT... does not cancel itself
    immediately.
  */
  if (thd->one_shot_set && lex->sql_command != SQLCOM_SET_OPTION)
    reset_one_shot_variables(thd);

  /*
    The return value for ROW_COUNT() is "implementation dependent" if the
    statement is not DELETE, INSERT or UPDATE, but -1 is what JDBC and ODBC
    wants.

    We do not change the value for a CALL or EXECUTE statement, so the value
    generated by the last called (or executed) statement is preserved.
   */
  if (lex->sql_command != SQLCOM_CALL && lex->sql_command != SQLCOM_EXECUTE &&
      uc_update_queries[lex->sql_command]<2)
    thd->row_count_func= -1;

  goto end;

error:
  res= TRUE;

end:
  if (need_start_waiting)
  {
    /*
      Release the protection against the global read lock and wake
      everyone, who might want to set a global read lock.
    */
    start_waiting_global_read_lock(thd);
  }
  DBUG_RETURN(res || thd->net.report_error);
}


/*
  Check grants for commands which work only with one table.

  SYNOPSIS
    check_single_table_access()
    thd			Thread handler
    privilege		requested privilege
    all_tables		global table list of query

  RETURN
    0 - OK
    1 - access denied, error is sent to client
*/

bool check_single_table_access(THD *thd, ulong privilege, 
                               TABLE_LIST *all_tables)
{
  Security_context * backup_ctx= thd->security_ctx;

  /* we need to switch to the saved context (if any) */
  if (all_tables->security_ctx)
    thd->security_ctx= all_tables->security_ctx;

  const char *db_name;
  if ((all_tables->view || all_tables->field_translation) &&
      !all_tables->schema_table)
    db_name= all_tables->view_db.str;
  else
    db_name= all_tables->db;

  if (check_access(thd, privilege, db_name,
		   &all_tables->grant.privilege, 0, 0,
                   test(all_tables->schema_table)))
    goto deny;

  /* Show only 1 table for check_grant */
  if (grant_option &&
      !(all_tables->belong_to_view &&
        (thd->lex->sql_command == SQLCOM_SHOW_FIELDS)) &&
      check_grant(thd, privilege, all_tables, 0, 1, 0))
    goto deny;

  thd->security_ctx= backup_ctx;
  return 0;

deny:
  thd->security_ctx= backup_ctx;
  return 1;
}

/*
  Check grants for commands which work only with one table and all other
  tables belonging to subselects or implicitly opened tables.

  SYNOPSIS
    check_one_table_access()
    thd			Thread handler
    privilege		requested privilege
    all_tables		global table list of query

  RETURN
    0 - OK
    1 - access denied, error is sent to client
*/

bool check_one_table_access(THD *thd, ulong privilege, TABLE_LIST *all_tables)
{
  if (check_single_table_access (thd,privilege,all_tables))
    return 1;

  /* Check rights on tables of subselects and implictly opened tables */
  TABLE_LIST *subselects_tables, *view= all_tables->view ? all_tables : 0;
  if ((subselects_tables= all_tables->next_global))
  {
    /*
      Access rights asked for the first table of a view should be the same
      as for the view
    */
    if (view && subselects_tables->belong_to_view == view)
    {
      if (check_single_table_access (thd, privilege, subselects_tables))
        return 1;
      subselects_tables= subselects_tables->next_global;
    }
    if (subselects_tables &&
        (check_table_access(thd, SELECT_ACL, subselects_tables, 0)))
      return 1;
  }
  return 0;
}


/****************************************************************************
  Get the user (global) and database privileges for all used tables

  NOTES
    The idea of EXTRA_ACL is that one will be granted access to the table if
    one has the asked privilege on any column combination of the table; For
    example to be able to check a table one needs to have SELECT privilege on
    any column of the table.

  RETURN
    0  ok
    1  If we can't get the privileges and we don't use table/column grants.

    save_priv	In this we store global and db level grants for the table
		Note that we don't store db level grants if the global grants
                is enough to satisfy the request and the global grants contains
                a SELECT grant.
****************************************************************************/

bool
check_access(THD *thd, ulong want_access, const char *db, ulong *save_priv,
	     bool dont_check_global_grants, bool no_errors, bool schema_db)
{
  Security_context *sctx= thd->security_ctx;
#ifndef NO_EMBEDDED_ACCESS_CHECKS
  ulong db_access;
  /*
    GRANT command:
    In case of database level grant the database name may be a pattern,
    in case of table|column level grant the database name can not be a pattern.
    We use 'dont_check_global_grants' as a flag to determine
    if it's database level grant command 
    (see SQLCOM_GRANT case, mysql_execute_command() function) and
    set db_is_pattern according to 'dont_check_global_grants' value.
  */
  bool  db_is_pattern= (test(want_access & GRANT_ACL) &&
                        dont_check_global_grants);
#endif
  ulong dummy;
  DBUG_ENTER("check_access");
  DBUG_PRINT("enter",("db: %s  want_access: %lu  master_access: %lu",
                      db ? db : "", want_access, sctx->master_access));
  if (save_priv)
    *save_priv=0;
  else
    save_priv= &dummy;

  thd_proc_info(thd, "checking permissions");
  if ((!db || !db[0]) && !thd->db && !dont_check_global_grants)
  {
    DBUG_PRINT("error",("No database"));
    if (!no_errors)
      my_message(ER_NO_DB_ERROR, ER(ER_NO_DB_ERROR),
                 MYF(0));                       /* purecov: tested */
    DBUG_RETURN(TRUE);				/* purecov: tested */
  }

  if (schema_db)
  {
    if (!(sctx->master_access & FILE_ACL) && (want_access & FILE_ACL) ||
        (want_access & ~(SELECT_ACL | EXTRA_ACL | FILE_ACL)))
    {
      if (!no_errors)
      {
        const char *db_name= db ? db : thd->db;
        my_error(ER_DBACCESS_DENIED_ERROR, MYF(0),
                 sctx->priv_user, sctx->priv_host, db_name);
      }
      DBUG_RETURN(TRUE);
    }
    else
    {
      *save_priv= SELECT_ACL;
      DBUG_RETURN(FALSE);
    }
  }

#ifdef NO_EMBEDDED_ACCESS_CHECKS
  DBUG_RETURN(0);
#else
  if ((sctx->master_access & want_access) == want_access)
  {
    /*
      If we don't have a global SELECT privilege, we have to get the database
      specific access rights to be able to handle queries of type
      UPDATE t1 SET a=1 WHERE b > 0
    */
    db_access= sctx->db_access;
    if (!(sctx->master_access & SELECT_ACL) &&
	(db && (!thd->db || db_is_pattern || strcmp(db,thd->db))))
      db_access=acl_get(sctx->host, sctx->ip, sctx->priv_user, db,
                        db_is_pattern);
    *save_priv=sctx->master_access | db_access;
    DBUG_RETURN(FALSE);
  }
  if (((want_access & ~sctx->master_access) & ~(DB_ACLS | EXTRA_ACL)) ||
      ! db && dont_check_global_grants)
  {						// We can never grant this
    DBUG_PRINT("error",("No possible access"));
    if (!no_errors)
      my_error(ER_ACCESS_DENIED_ERROR, MYF(0),
               sctx->priv_user,
               sctx->priv_host,
               (thd->password ?
                ER(ER_YES) :
                ER(ER_NO)));                    /* purecov: tested */
    DBUG_RETURN(TRUE);				/* purecov: tested */
  }

  if (db == any_db)
    DBUG_RETURN(FALSE);				// Allow select on anything

  if (db && (!thd->db || db_is_pattern || strcmp(db,thd->db)))
    db_access= acl_get(sctx->host, sctx->ip, sctx->priv_user, db,
                       db_is_pattern);
  else
    db_access= sctx->db_access;
  DBUG_PRINT("info",("db_access: %lu", db_access));
  /* Remove SHOW attribute and access rights we already have */
  want_access &= ~(sctx->master_access | EXTRA_ACL);
  DBUG_PRINT("info",("db_access: %lu  want_access: %lu",
                     db_access, want_access));
  db_access= ((*save_priv=(db_access | sctx->master_access)) & want_access);

  /* grant_option is set if there exists a single table or column grant */
  if (db_access == want_access ||
      (grant_option && !dont_check_global_grants &&
       !(want_access & ~(db_access | TABLE_ACLS | PROC_ACLS))))
    DBUG_RETURN(FALSE);				/* Ok */

  DBUG_PRINT("error",("Access denied"));
  if (!no_errors)
    my_error(ER_DBACCESS_DENIED_ERROR, MYF(0),
             sctx->priv_user, sctx->priv_host,
             (db ? db : (thd->db ?
                         thd->db :
                         "unknown")));          /* purecov: tested */
  DBUG_RETURN(TRUE);				/* purecov: tested */
#endif /* NO_EMBEDDED_ACCESS_CHECKS */
}


/*
  check for global access and give descriptive error message if it fails

  SYNOPSIS
    check_global_access()
    thd			Thread handler
    want_access		Use should have any of these global rights

  WARNING
    One gets access right if one has ANY of the rights in want_access
    This is useful as one in most cases only need one global right,
    but in some case we want to check if the user has SUPER or
    REPL_CLIENT_ACL rights.

  RETURN
    0	ok
    1	Access denied.  In this case an error is sent to the client
*/

bool check_global_access(THD *thd, ulong want_access)
{
#ifdef NO_EMBEDDED_ACCESS_CHECKS
  return 0;
#else
  char command[128];
  if ((thd->security_ctx->master_access & want_access))
    return 0;
  get_privilege_desc(command, sizeof(command), want_access);
  my_error(ER_SPECIFIC_ACCESS_DENIED_ERROR, MYF(0), command);
  return 1;
#endif /* NO_EMBEDDED_ACCESS_CHECKS */
}


static bool check_show_access(THD *thd, TABLE_LIST *table)
{
  switch (get_schema_table_idx(table->schema_table))
  {
  case SCH_SCHEMATA:
    return (specialflag & SPECIAL_SKIP_SHOW_DB) &&
           check_global_access(thd, SHOW_DB_ACL);

  case SCH_TABLE_NAMES:
  case SCH_TABLES:
  case SCH_VIEWS:
  case SCH_TRIGGERS:
    {
      const char *dst_db_name= table->schema_select_lex->db;

      DBUG_ASSERT(dst_db_name);

      if (check_access(thd, SELECT_ACL, dst_db_name,
                       &thd->col_access, FALSE, FALSE,
                       is_schema_db(dst_db_name)))
      {
        return TRUE;
      }

      if (!thd->col_access && check_grant_db(thd, dst_db_name))
      {
        my_error(ER_DBACCESS_DENIED_ERROR, MYF(0),
                 thd->security_ctx->priv_user,
                 thd->security_ctx->priv_host,
                 dst_db_name);
        return TRUE;
      }

      return FALSE;
    }

  case SCH_COLUMNS:
  case SCH_STATISTICS:
    {
      TABLE_LIST *dst_table=
        (TABLE_LIST *) table->schema_select_lex->table_list.first;

      DBUG_ASSERT(dst_table);

      if (check_access(thd, SELECT_ACL | EXTRA_ACL,
                       dst_table->db,
                       &dst_table->grant.privilege,
                       FALSE, FALSE,
                       test(dst_table->schema_table)))
      {
        return FALSE;
      }

      return grant_option &&
             check_grant(thd, SELECT_ACL, dst_table, 2, UINT_MAX, FALSE);
    }

  case SCH_OPEN_TABLES:
  case SCH_VARIABLES:
  case SCH_STATUS:
  case SCH_PROCEDURES:
  case SCH_CHARSETS:
  case SCH_COLLATIONS:
  case SCH_COLLATION_CHARACTER_SET_APPLICABILITY:
  case SCH_USER_PRIVILEGES:
  case SCH_SCHEMA_PRIVILEGES:
  case SCH_TABLE_PRIVILEGES:
  case SCH_COLUMN_PRIVILEGES:
  case SCH_TABLE_CONSTRAINTS:
  case SCH_KEY_COLUMN_USAGE:
  case SCH_PROFILES:
    break;
  }

  return FALSE;
}


/*
  Check the privilege for all used tables.

  SYNOPSYS
    check_table_access()
      thd          Thread context
      want_access  Privileges requested
      tables       List of tables to be checked
      no_errors    FALSE/TRUE - report/don't report error to
                   the client (using my_error() call).

  NOTES
    Table privileges are cached in the table list for GRANT checking.
    This functions assumes that table list used and
    thd->lex->query_tables_own_last value correspond to each other
    (the latter should be either 0 or point to next_global member
    of one of elements of this table list).

  RETURN VALUE
    FALSE - OK
    TRUE  - Access denied
*/

bool
check_table_access(THD *thd, ulong want_access,TABLE_LIST *tables,
		   bool no_errors)
{
  uint found=0;
  ulong found_access=0;
#ifndef NO_EMBEDDED_ACCESS_CHECKS
  TABLE_LIST *org_tables= tables;
#endif
  TABLE_LIST *first_not_own_table= thd->lex->first_not_own_table();
  Security_context *sctx= thd->security_ctx, *backup_ctx= thd->security_ctx;
  /*
    The check that first_not_own_table is not reached is for the case when
    the given table list refers to the list for prelocking (contains tables
    of other queries). For simple queries first_not_own_table is 0.
  */
  for (; tables != first_not_own_table; tables= tables->next_global)
  {
    if (tables->security_ctx)
      sctx= tables->security_ctx;
    else
      sctx= backup_ctx;

    if (tables->schema_table && 
        (want_access & ~(SELECT_ACL | EXTRA_ACL | FILE_ACL)))
    {
      if (!no_errors)
        my_error(ER_DBACCESS_DENIED_ERROR, MYF(0),
                 sctx->priv_user, sctx->priv_host,
                 INFORMATION_SCHEMA_NAME.str);
      return TRUE;
    }
    /*
       Register access for view underlying table.
       Remove SHOW_VIEW_ACL, because it will be checked during making view
     */
    tables->grant.orig_want_privilege= (want_access & ~SHOW_VIEW_ACL);

    if (tables->schema_table_reformed)
    {
      if (check_show_access(thd, tables))
        goto deny;

      continue;
    }

    if (tables->derived ||
        (tables->table && (int)tables->table->s->tmp_table) ||
        my_tz_check_n_skip_implicit_tables(&tables,
                                           thd->lex->time_zone_tables_used))
      continue;
    thd->security_ctx= sctx;
    if ((sctx->master_access & want_access) ==
        (want_access & ~EXTRA_ACL) &&
	thd->db)
      tables->grant.privilege= want_access;
    else if (tables->db && thd->db && strcmp(tables->db, thd->db) == 0)
    {
      if (found && !grant_option)		// db already checked
	tables->grant.privilege=found_access;
      else
      {
	if (check_access(thd,want_access,tables->db,&tables->grant.privilege,
			 0, no_errors, test(tables->schema_table)))
	  goto deny;                            // Access denied
	found_access=tables->grant.privilege;
	found=1;
      }
    }
    else if (check_access(thd,want_access,tables->db,&tables->grant.privilege,
			  0, no_errors, test(tables->schema_table)))
      goto deny;
  }
  thd->security_ctx= backup_ctx;
  if (grant_option)
    return check_grant(thd,want_access & ~EXTRA_ACL,org_tables,
		       test(want_access & EXTRA_ACL), UINT_MAX, no_errors);
  return FALSE;
deny:
  thd->security_ctx= backup_ctx;
  return TRUE;
}


bool
check_routine_access(THD *thd, ulong want_access,char *db, char *name,
		     bool is_proc, bool no_errors)
{
  TABLE_LIST tables[1];
  
  bzero((char *)tables, sizeof(TABLE_LIST));
  tables->db= db;
  tables->table_name= tables->alias= name;
  
  /*
    The following test is just a shortcut for check_access() (to avoid
    calculating db_access) under the assumption that it's common to
    give persons global right to execute all stored SP (but not
    necessary to create them).
  */
  if ((thd->security_ctx->master_access & want_access) == want_access)
    tables->grant.privilege= want_access;
  else if (check_access(thd,want_access,db,&tables->grant.privilege,
			0, no_errors, 0))
    return TRUE;
  
#ifndef NO_EMBEDDED_ACCESS_CHECKS
  if (grant_option)
    return check_grant_routine(thd, want_access, tables, is_proc, no_errors);
#endif

  return FALSE;
}


/*
  Check if the routine has any of the routine privileges

  SYNOPSIS
    check_some_routine_access()
    thd		 Thread handler
    db           Database name
    name         Routine name

  RETURN
    0            ok
    1            error
*/

bool check_some_routine_access(THD *thd, const char *db, const char *name,
                               bool is_proc)
{
  ulong save_priv;
  if (thd->security_ctx->master_access & SHOW_PROC_ACLS)
    return FALSE;
  /*
    There are no routines in information_schema db. So we can safely
    pass zero to last paramter of check_access function
  */
  if (!check_access(thd, SHOW_PROC_ACLS, db, &save_priv, 0, 1, 0) ||
      (save_priv & SHOW_PROC_ACLS))
    return FALSE;
  return check_routine_level_acl(thd, db, name, is_proc);
}


/*
  Check if the given table has any of the asked privileges

  SYNOPSIS
    check_some_access()
    thd		 Thread handler
    want_access	 Bitmap of possible privileges to check for

  RETURN
    0  ok
    1  error
*/


bool check_some_access(THD *thd, ulong want_access, TABLE_LIST *table)
{
  ulong access;
  DBUG_ENTER("check_some_access");

  /* This loop will work as long as we have less than 32 privileges */
  for (access= 1; access < want_access ; access<<= 1)
  {
    if (access & want_access)
    {
      if (!check_access(thd, access, table->db,
                        &table->grant.privilege, 0, 1,
                        test(table->schema_table)) &&
          !grant_option || !check_grant(thd, access, table, 0, 1, 1))
        DBUG_RETURN(0);
    }
  }
  DBUG_PRINT("exit",("no matching access rights"));
  DBUG_RETURN(1);
}


bool check_merge_table_access(THD *thd, char *db,
			      TABLE_LIST *table_list)
{
  int error=0;
  if (table_list)
  {
    /* Check that all tables use the current database */
    TABLE_LIST *tmp;
    for (tmp= table_list; tmp; tmp= tmp->next_local)
    {
      if (!tmp->db || !tmp->db[0])
	tmp->db=db;
    }
    error=check_table_access(thd, SELECT_ACL | UPDATE_ACL | DELETE_ACL,
			     table_list,0);
  }
  return error;
}


static bool check_db_used(THD *thd,TABLE_LIST *tables)
{
  char *current_db= NULL;
  for (; tables; tables= tables->next_global)
  {
    if (tables->db == NULL)
    {
      /*
        This code never works and should be removed in 5.1.  All tables
        that are added to the list of tables should already have its
        database field initialized properly (see st_lex::add_table_to_list).
      */
      DBUG_ASSERT(0);
      if (thd->copy_db_to(&current_db, 0))
        return TRUE;
      tables->db= current_db;
    }
  }
  return FALSE;
}

/****************************************************************************
	Check stack size; Send error if there isn't enough stack to continue
****************************************************************************/

#if STACK_DIRECTION < 0
#define used_stack(A,B) (long) (A - B)
#else
#define used_stack(A,B) (long) (B - A)
#endif

#ifndef DBUG_OFF
long max_stack_used;
#endif

#ifndef EMBEDDED_LIBRARY
/*
  Note: The 'buf' parameter is necessary, even if it is unused here.
  - fix_fields functions has a "dummy" buffer large enough for the
    corresponding exec. (Thus we only have to check in fix_fields.)
  - Passing to check_stack_overrun() prevents the compiler from removing it.
 */
bool check_stack_overrun(THD *thd, long margin,
			 char *buf __attribute__((unused)))
{
  long stack_used;
  DBUG_ASSERT(thd == current_thd);
  if ((stack_used=used_stack(thd->thread_stack,(char*) &stack_used)) >=
      (long) (thread_stack - margin))
  {
    sprintf(errbuff[0],ER(ER_STACK_OVERRUN_NEED_MORE),
            stack_used,thread_stack,margin);
    my_message(ER_STACK_OVERRUN_NEED_MORE,errbuff[0],MYF(0));
    thd->fatal_error();
    return 1;
  }
#ifndef DBUG_OFF
  max_stack_used= max(max_stack_used, stack_used);
#endif
  return 0;
}
#endif /* EMBEDDED_LIBRARY */

#define MY_YACC_INIT 1000			// Start with big alloc
#define MY_YACC_MAX  32000			// Because of 'short'

bool my_yyoverflow(short **yyss, YYSTYPE **yyvs, ulong *yystacksize)
{
  Yacc_state *state= & current_thd->m_parser_state->m_yacc;
  ulong old_info=0;
  DBUG_ASSERT(state);
  if ((uint) *yystacksize >= MY_YACC_MAX)
    return 1;
  if (!state->yacc_yyvs)
    old_info= *yystacksize;
  *yystacksize= set_zone((*yystacksize)*2,MY_YACC_INIT,MY_YACC_MAX);
  if (!(state->yacc_yyvs= (char*)
        my_realloc(state->yacc_yyvs,
		   *yystacksize*sizeof(**yyvs),
		   MYF(MY_ALLOW_ZERO_PTR | MY_FREE_ON_ERROR))) ||
      !(state->yacc_yyss= (char*)
        my_realloc(state->yacc_yyss,
		   *yystacksize*sizeof(**yyss),
		   MYF(MY_ALLOW_ZERO_PTR | MY_FREE_ON_ERROR))))
    return 1;
  if (old_info)
  {
    /*
      Only copy the old stack on the first call to my_yyoverflow(),
      when replacing a static stack (YYINITDEPTH) by a dynamic stack.
      For subsequent calls, my_realloc already did preserve the old stack.
    */
    memcpy(state->yacc_yyss, *yyss, old_info*sizeof(**yyss));
    memcpy(state->yacc_yyvs, *yyvs, old_info*sizeof(**yyvs));
  }
  *yyss= (short*) state->yacc_yyss;
  *yyvs= (YYSTYPE*) state->yacc_yyvs;
  return 0;
}


/*
 Reset THD part responsible for command processing state.

 DESCRIPTION
   This needs to be called before execution of every statement
   (prepared or conventional).

 TODO
   Make it a method of THD and align its name with the rest of
   reset/end/start/init methods.
   Call it after we use THD for queries, not before.
*/

void mysql_reset_thd_for_next_command(THD *thd)
{
  DBUG_ENTER("mysql_reset_thd_for_next_command");
  thd->free_list= 0;
  thd->select_number= 1;
  thd->query_start_used= thd->insert_id_used=0;
  thd->last_insert_id_used_bin_log= FALSE;
  thd->is_fatal_error= thd->time_zone_used= 0;
  thd->server_status&= ~ (SERVER_MORE_RESULTS_EXISTS | 
                          SERVER_QUERY_NO_INDEX_USED |
                          SERVER_QUERY_NO_GOOD_INDEX_USED);
  DBUG_ASSERT(thd->security_ctx== &thd->main_security_ctx);
  thd->tmp_table_used= 0;
  thd->thread_specific_used= FALSE;
  if (!thd->in_sub_stmt)
  {
    if (opt_bin_log)
    {
      reset_dynamic(&thd->user_var_events);
      thd->user_var_events_alloc= thd->mem_root;
    }
    thd->clear_error();
    thd->total_warn_count=0;			// Warnings for this query
    thd->rand_used= 0;
    thd->sent_row_count= thd->examined_row_count= 0;
  }
  DBUG_VOID_RETURN;
}


void
mysql_init_select(LEX *lex)
{
  SELECT_LEX *select_lex= lex->current_select;
  select_lex->init_select();
  lex->wild= 0;
  if (select_lex == &lex->select_lex)
  {
    DBUG_ASSERT(lex->result == 0);
    lex->exchange= 0;
  }
}


bool
mysql_new_select(LEX *lex, bool move_down)
{
  SELECT_LEX *select_lex;
  THD *thd= lex->thd;
  DBUG_ENTER("mysql_new_select");

  if (!(select_lex= new (thd->mem_root) SELECT_LEX()))
    DBUG_RETURN(1);
  select_lex->select_number= ++thd->select_number;
  select_lex->parent_lex= lex; /* Used in init_query. */
  select_lex->init_query();
  select_lex->init_select();
  lex->nest_level++;
  if (lex->nest_level > (int) MAX_SELECT_NESTING)
  {
    my_error(ER_TOO_HIGH_LEVEL_OF_NESTING_FOR_SELECT,MYF(0),MAX_SELECT_NESTING);
    DBUG_RETURN(1);
  }
  select_lex->nest_level= lex->nest_level;
  /*
    Don't evaluate this subquery during statement prepare even if
    it's a constant one. The flag is switched off in the end of
    mysql_stmt_prepare.
  */
  if (thd->stmt_arena->is_stmt_prepare())
    select_lex->uncacheable|= UNCACHEABLE_PREPARE;
  if (move_down)
  {
    SELECT_LEX_UNIT *unit;
    lex->subqueries= TRUE;
    /* first select_lex of subselect or derived table */
    if (!(unit= new (thd->mem_root) SELECT_LEX_UNIT()))
      DBUG_RETURN(1);

    unit->init_query();
    unit->init_select();
    unit->thd= thd;
    unit->include_down(lex->current_select);
    unit->link_next= 0;
    unit->link_prev= 0;
    unit->return_to= lex->current_select;
    select_lex->include_down(unit);
    /*
      By default we assume that it is usual subselect and we have outer name
      resolution context, if no we will assign it to 0 later
    */
    select_lex->context.outer_context= &select_lex->outer_select()->context;
  }
  else
  {
    if (lex->current_select->order_list.first && !lex->current_select->braces)
    {
      my_error(ER_WRONG_USAGE, MYF(0), "UNION", "ORDER BY");
      DBUG_RETURN(1);
    }
    select_lex->include_neighbour(lex->current_select);
    SELECT_LEX_UNIT *unit= select_lex->master_unit();                              
    if (!unit->fake_select_lex && unit->add_fake_select_lex(lex->thd))
      DBUG_RETURN(1);
    select_lex->context.outer_context= 
                unit->first_select()->context.outer_context;
  }

  select_lex->master_unit()->global_parameters= select_lex;
  select_lex->include_global((st_select_lex_node**)&lex->all_selects_list);
  lex->current_select= select_lex;
  /*
    in subquery is SELECT query and we allow resolution of names in SELECT
    list
  */
  select_lex->context.resolve_in_select_list= TRUE;
  DBUG_RETURN(0);
}

/*
  Create a select to return the same output as 'SELECT @@var_name'.

  SYNOPSIS
    create_select_for_variable()
    var_name		Variable name

  DESCRIPTION
    Used for SHOW COUNT(*) [ WARNINGS | ERROR]

    This will crash with a core dump if the variable doesn't exists
*/

void create_select_for_variable(const char *var_name)
{
  THD *thd;
  LEX *lex;
  LEX_STRING tmp, null_lex_string;
  Item *var;
  char buff[MAX_SYS_VAR_LENGTH*2+4+8], *end;
  DBUG_ENTER("create_select_for_variable");

  thd= current_thd;
  lex= thd->lex;
  mysql_init_select(lex);
  lex->sql_command= SQLCOM_SELECT;
  tmp.str= (char*) var_name;
  tmp.length=(uint) strlen(var_name);
  bzero((char*) &null_lex_string.str, sizeof(null_lex_string));
  /*
    We set the name of Item to @@session.var_name because that then is used
    as the column name in the output.
  */
  if ((var= get_system_var(thd, OPT_SESSION, tmp, null_lex_string)))
  {
    end= strxmov(buff, "@@session.", var_name, NullS);
    var->set_name(buff, (uint) (end - buff), system_charset_info);
    add_item_to_list(thd, var);
  }
  DBUG_VOID_RETURN;
}


void mysql_init_multi_delete(LEX *lex)
{
  lex->sql_command=  SQLCOM_DELETE_MULTI;
  mysql_init_select(lex);
  lex->select_lex.select_limit= 0;
  lex->unit.select_limit_cnt= HA_POS_ERROR;
  lex->select_lex.table_list.save_and_clear(&lex->auxiliary_table_list);
  lex->lock_option= using_update_log ? TL_READ_NO_INSERT : TL_READ;
  lex->query_tables= 0;
  lex->query_tables_last= &lex->query_tables;
}

/*
  When you modify mysql_parse(), you may need to mofify
  mysql_test_parse_for_slave() in this same file.
*/

/**
  Parse a query.
  @param thd Current thread
  @param inBuf Begining of the query text
  @param length Length of the query text
  @param [out] semicolon For multi queries, position of the character of
  the next query in the query text.
*/

void mysql_parse(THD *thd, const char *inBuf, uint length,
                 const char ** found_semicolon)
{
  DBUG_ENTER("mysql_parse");

  DBUG_EXECUTE_IF("parser_debug", turn_parser_debug_on(););

  /*
    Warning.
    The purpose of query_cache_send_result_to_client() is to lookup the
    query in the query cache first, to avoid parsing and executing it.
    So, the natural implementation would be to:
    - first, call query_cache_send_result_to_client,
    - second, if caching failed, initialise the lexical and syntactic parser.
    The problem is that the query cache depends on a clean initialization
    of (among others) lex->safe_to_cache_query and thd->server_status,
    which are reset respectively in
    - lex_start()
    - mysql_reset_thd_for_next_command()
    So, initializing the lexical analyser *before* using the query cache
    is required for the cache to work properly.
    FIXME: cleanup the dependencies in the code to simplify this.
  */
  lex_start(thd);
  mysql_reset_thd_for_next_command(thd);

  if (query_cache_send_result_to_client(thd, (char*) inBuf, length) <= 0)
  {
    LEX *lex= thd->lex;

    sp_cache_flush_obsolete(&thd->sp_proc_cache);
    sp_cache_flush_obsolete(&thd->sp_func_cache);

    Parser_state parser_state(thd, inBuf, length);
    thd->m_parser_state= &parser_state;

    int err= MYSQLparse(thd);
    *found_semicolon= parser_state.m_lip.found_semicolon;
    thd->m_parser_state= NULL;

    if (!err && ! thd->is_fatal_error)
    {
#ifndef NO_EMBEDDED_ACCESS_CHECKS
      if (mqh_used && thd->user_connect &&
	  check_mqh(thd, lex->sql_command))
      {
	thd->net.error = 0;
      }
      else
#endif
      {
	if (! thd->net.report_error)
	{
          /*
            Binlog logs a string starting from thd->query and having length
            thd->query_length; so we set thd->query_length correctly (to not
            log several statements in one event, when we executed only first).
            We set it to not see the ';' (otherwise it would get into binlog
            and Query_log_event::print() would give ';;' output).
            This also helps display only the current query in SHOW
            PROCESSLIST.
            Note that we don't need LOCK_thread_count to modify query_length.
          */
          if (parser_state.m_lip.found_semicolon &&
              (thd->query_length= (ulong)(parser_state.m_lip.found_semicolon
                                          - thd->query)))
            thd->query_length--;
          /* Actually execute the query */
          if (*found_semicolon)
          {
            lex->safe_to_cache_query= 0;
            thd->server_status|= SERVER_MORE_RESULTS_EXISTS;
          }
          lex->set_trg_event_type_for_tables();
          mysql_execute_command(thd);
          query_cache_end_of_result(thd);
	}
      }
    }
    else
    {
      DBUG_ASSERT(thd->net.report_error);
      DBUG_PRINT("info",("Command aborted. Fatal_error: %d",
			 thd->is_fatal_error));

      query_cache_abort(&thd->net);
    }
    if (thd->lex->sphead)
    {
      delete thd->lex->sphead;
      thd->lex->sphead= 0;
    }
    lex->unit.cleanup();
    thd_proc_info(thd, "freeing items");
    thd->end_statement();
    thd->cleanup_after_query();
    DBUG_ASSERT(thd->change_list.is_empty());
  }
  else
  {
    /* There are no multi queries in the cache. */
    *found_semicolon= NULL;
  }

  DBUG_VOID_RETURN;
}


#ifdef HAVE_REPLICATION
/*
  Usable by the replication SQL thread only: just parse a query to know if it
  can be ignored because of replicate-*-table rules.

  RETURN VALUES
    0	cannot be ignored
    1	can be ignored
*/

bool mysql_test_parse_for_slave(THD *thd, char *inBuf, uint length)
{
  LEX *lex= thd->lex;
  bool error= 0;
  DBUG_ENTER("mysql_test_parse_for_slave");

  Parser_state parser_state(thd, inBuf, length);
  thd->m_parser_state= &parser_state;

  lex_start(thd);
  mysql_reset_thd_for_next_command(thd);
  int err= MYSQLparse((void*) thd);
  thd->m_parser_state= NULL;

  if (!err && ! thd->is_fatal_error &&
      all_tables_not_ok(thd,(TABLE_LIST*) lex->select_lex.table_list.first))
    error= 1;                  /* Ignore question */
  thd->end_statement();
  thd->cleanup_after_query();
  DBUG_RETURN(error);
}
#endif



/*****************************************************************************
** Store field definition for create
** Return 0 if ok
******************************************************************************/

bool add_field_to_list(THD *thd, char *field_name, enum_field_types type,
		       char *length, char *decimals,
		       uint type_modifier,
		       Item *default_value, Item *on_update_value,
                       LEX_STRING *comment,
		       char *change,
                       List<String> *interval_list, CHARSET_INFO *cs,
		       uint uint_geom_type)
{
  register create_field *new_field;
  LEX  *lex= thd->lex;
  DBUG_ENTER("add_field_to_list");

  if (strlen(field_name) > NAME_LEN)
  {
    my_error(ER_TOO_LONG_IDENT, MYF(0), field_name); /* purecov: inspected */
    DBUG_RETURN(1);				/* purecov: inspected */
  }
  if (type_modifier & PRI_KEY_FLAG)
  {
    lex->col_list.push_back(new key_part_spec(field_name,0));
    lex->alter_info.key_list.push_back(new Key(Key::PRIMARY, NullS,
                                               HA_KEY_ALG_UNDEF, 0,
                                               lex->col_list));
    lex->col_list.empty();
  }
  if (type_modifier & (UNIQUE_FLAG | UNIQUE_KEY_FLAG))
  {
    lex->col_list.push_back(new key_part_spec(field_name,0));
    lex->alter_info.key_list.push_back(new Key(Key::UNIQUE, NullS,
                                               HA_KEY_ALG_UNDEF, 0,
                                               lex->col_list));
    lex->col_list.empty();
  }

  if (default_value)
  {
    /* 
      Default value should be literal => basic constants =>
      no need fix_fields()
      
      We allow only one function as part of default value - 
      NOW() as default for TIMESTAMP type.
    */
    if (default_value->type() == Item::FUNC_ITEM && 
        !(((Item_func*)default_value)->functype() == Item_func::NOW_FUNC &&
         type == FIELD_TYPE_TIMESTAMP))
    {
      my_error(ER_INVALID_DEFAULT, MYF(0), field_name);
      DBUG_RETURN(1);
    }
    else if (default_value->type() == Item::NULL_ITEM)
    {
      default_value= 0;
      if ((type_modifier & (NOT_NULL_FLAG | AUTO_INCREMENT_FLAG)) ==
	  NOT_NULL_FLAG)
      {
	my_error(ER_INVALID_DEFAULT, MYF(0), field_name);
	DBUG_RETURN(1);
      }
    }
    else if (type_modifier & AUTO_INCREMENT_FLAG)
    {
      my_error(ER_INVALID_DEFAULT, MYF(0), field_name);
      DBUG_RETURN(1);
    }
  }

  if (on_update_value && type != FIELD_TYPE_TIMESTAMP)
  {
    my_error(ER_INVALID_ON_UPDATE, MYF(0), field_name);
    DBUG_RETURN(1);
  }

  if (type == FIELD_TYPE_TIMESTAMP && length)
  {
    /* Display widths are no longer supported for TIMSTAMP as of MySQL 4.1.
       In other words, for declarations such as TIMESTAMP(2), TIMESTAMP(4),
       and so on, the display width is ignored.
    */
    char buf[32];
    my_snprintf(buf, sizeof(buf), "TIMESTAMP(%s)", length);
    push_warning_printf(thd,MYSQL_ERROR::WARN_LEVEL_WARN,
                        ER_WARN_DEPRECATED_SYNTAX,
                        ER(ER_WARN_DEPRECATED_SYNTAX),
                        buf, "TIMESTAMP");
  }

  if (!(new_field= new create_field()) ||
      new_field->init(thd, field_name, type, length, decimals, type_modifier,
                      default_value, on_update_value, comment, change,
                      interval_list, cs, uint_geom_type))
    DBUG_RETURN(1);

  lex->alter_info.create_list.push_back(new_field);
  lex->last_field=new_field;
  DBUG_RETURN(0);
}


/* Store position for column in ALTER TABLE .. ADD column */

void store_position_for_column(const char *name)
{
  current_thd->lex->last_field->after=my_const_cast(char*) (name);
}

bool
add_proc_to_list(THD* thd, Item *item)
{
  ORDER *order;
  Item	**item_ptr;

  if (!(order = (ORDER *) thd->alloc(sizeof(ORDER)+sizeof(Item*))))
    return 1;
  item_ptr = (Item**) (order+1);
  *item_ptr= item;
  order->item=item_ptr;
  order->free_me=0;
  thd->lex->proc_list.link_in_list((byte*) order,(byte**) &order->next);
  return 0;
}


/* Fix escaping of _, % and \ in database and table names (for ODBC) */

static void remove_escape(char *name)
{
  if (!*name)					// For empty DB names
    return;
  char *to;
#ifdef USE_MB
  char *strend=name+(uint) strlen(name);
#endif
  for (to=name; *name ; name++)
  {
#ifdef USE_MB
    int l;
    if (use_mb(system_charset_info) &&
        (l = my_ismbchar(system_charset_info, name, strend)))
    {
	while (l--)
	    *to++ = *name++;
	name--;
	continue;
    }
#endif
    if (*name == '\\' && name[1])
      name++;					// Skip '\\'
    *to++= *name;
  }
  *to=0;
}

/****************************************************************************
** save order by and tables in own lists
****************************************************************************/


bool add_to_list(THD *thd, SQL_LIST &list,Item *item,bool asc)
{
  ORDER *order;
  DBUG_ENTER("add_to_list");
  if (!(order = (ORDER *) thd->alloc(sizeof(ORDER))))
    DBUG_RETURN(1);
  order->item_ptr= item;
  order->item= &order->item_ptr;
  order->asc = asc;
  order->free_me=0;
  order->used=0;
  order->counter_used= 0;
  list.link_in_list((byte*) order,(byte**) &order->next);
  DBUG_RETURN(0);
}


/*
  Add a table to list of used tables

  SYNOPSIS
    add_table_to_list()
    table		Table to add
    alias		alias for table (or null if no alias)
    table_options	A set of the following bits:
			TL_OPTION_UPDATING	Table will be updated
			TL_OPTION_FORCE_INDEX	Force usage of index
			TL_OPTION_ALIAS	        an alias in multi table DELETE
    lock_type		How table should be locked
    use_index		List of indexed used in USE INDEX
    ignore_index	List of indexed used in IGNORE INDEX

    RETURN
      0		Error
      #		Pointer to TABLE_LIST element added to the total table list
*/

TABLE_LIST *st_select_lex::add_table_to_list(THD *thd,
					     Table_ident *table,
					     LEX_STRING *alias,
					     ulong table_options,
					     thr_lock_type lock_type,
					     List<String> *use_index_arg,
					     List<String> *ignore_index_arg,
                                             LEX_STRING *option)
{
  register TABLE_LIST *ptr;
  TABLE_LIST *previous_table_ref; /* The table preceding the current one. */
  char *alias_str;
  LEX *lex= thd->lex;
  DBUG_ENTER("add_table_to_list");
  LINT_INIT(previous_table_ref);

  if (!table)
    DBUG_RETURN(0);				// End of memory
  alias_str= alias ? alias->str : table->table.str;
  if (!test(table_options & TL_OPTION_ALIAS) && 
      check_table_name(table->table.str, table->table.length))
  {
    my_error(ER_WRONG_TABLE_NAME, MYF(0), table->table.str);
    DBUG_RETURN(0);
  }

  if (!alias)					/* Alias is case sensitive */
  {
    if (table->sel)
    {
      my_message(ER_DERIVED_MUST_HAVE_ALIAS,
                 ER(ER_DERIVED_MUST_HAVE_ALIAS), MYF(0));
      DBUG_RETURN(0);
    }
    if (!(alias_str=thd->memdup(alias_str,table->table.length+1)))
      DBUG_RETURN(0);
  }
  if (!(ptr = (TABLE_LIST *) thd->calloc(sizeof(TABLE_LIST))))
    DBUG_RETURN(0);				/* purecov: inspected */
  if (table->db.str)
  {
    if (table->is_derived_table() == FALSE && check_db_name(table->db.str))
    {
      my_error(ER_WRONG_DB_NAME, MYF(0), table->db.str);
      DBUG_RETURN(0);
    }
    ptr->db= table->db.str;
    ptr->db_length= table->db.length;
  }
  else if (lex->copy_db_to(&ptr->db, &ptr->db_length))
    DBUG_RETURN(0);

  ptr->alias= alias_str;
  if (lower_case_table_names && table->table.length)
    table->table.length= my_casedn_str(files_charset_info, table->table.str);
  ptr->table_name=table->table.str;
  ptr->table_name_length=table->table.length;
  ptr->lock_type=   lock_type;
  ptr->updating=    test(table_options & TL_OPTION_UPDATING);
  ptr->force_index= test(table_options & TL_OPTION_FORCE_INDEX);
  ptr->ignore_leaves= test(table_options & TL_OPTION_IGNORE_LEAVES);
  ptr->derived=	    table->sel;
  if (!ptr->derived && !my_strcasecmp(system_charset_info, ptr->db,
                                      INFORMATION_SCHEMA_NAME.str))
  {
    ST_SCHEMA_TABLE *schema_table= find_schema_table(thd, ptr->table_name);
    if (!schema_table ||
        (schema_table->hidden && 
         (lex->orig_sql_command == SQLCOM_END ||         // not a 'show' command
          /*
            this check is used for show columns|keys from I_S hidden table
          */
          lex->orig_sql_command == SQLCOM_SHOW_FIELDS ||
          lex->orig_sql_command == SQLCOM_SHOW_KEYS)))
    {
      my_error(ER_UNKNOWN_TABLE, MYF(0),
               ptr->table_name, INFORMATION_SCHEMA_NAME.str);
      DBUG_RETURN(0);
    }
    ptr->schema_table_name= ptr->table_name;
    ptr->schema_table= schema_table;
  }
  ptr->select_lex=  lex->current_select;
  ptr->cacheable_table= 1;
  if (use_index_arg)
    ptr->use_index=(List<String> *) thd->memdup((gptr) use_index_arg,
						sizeof(*use_index_arg));
  if (ignore_index_arg)
    ptr->ignore_index=(List<String> *) thd->memdup((gptr) ignore_index_arg,
						   sizeof(*ignore_index_arg));
  ptr->option= option ? option->str : 0;
  /* check that used name is unique */
  if (lock_type != TL_IGNORE)
  {
    TABLE_LIST *first_table= (TABLE_LIST*) table_list.first;
    if (lex->sql_command == SQLCOM_CREATE_VIEW)
      first_table= first_table ? first_table->next_local : NULL;
    for (TABLE_LIST *tables= first_table ;
	 tables ;
	 tables=tables->next_local)
    {
      if (!my_strcasecmp(table_alias_charset, alias_str, tables->alias) &&
	  !strcmp(ptr->db, tables->db))
      {
	my_error(ER_NONUNIQ_TABLE, MYF(0), alias_str); /* purecov: tested */
	DBUG_RETURN(0);				/* purecov: tested */
      }
    }
  }
  /* Store the table reference preceding the current one. */
  if (table_list.elements > 0)
  {
    /*
      table_list.next points to the last inserted TABLE_LIST->next_local'
      element
      We don't use the offsetof() macro here to avoid warnings from gcc
    */
    previous_table_ref= (TABLE_LIST*) ((char*) table_list.next -
                                       ((char*) &(ptr->next_local) -
                                        (char*) ptr));
    /*
      Set next_name_resolution_table of the previous table reference to point
      to the current table reference. In effect the list
      TABLE_LIST::next_name_resolution_table coincides with
      TABLE_LIST::next_local. Later this may be changed in
      store_top_level_join_columns() for NATURAL/USING joins.
    */
    previous_table_ref->next_name_resolution_table= ptr;
  }

  /*
    Link the current table reference in a local list (list for current select).
    Notice that as a side effect here we set the next_local field of the
    previous table reference to 'ptr'. Here we also add one element to the
    list 'table_list'.
  */
  table_list.link_in_list((byte*) ptr, (byte**) &ptr->next_local);
  ptr->next_name_resolution_table= NULL;
  /* Link table in global list (all used tables) */
  lex->add_to_query_tables(ptr);
  DBUG_RETURN(ptr);
}


/*
  Initialize a new table list for a nested join

  SYNOPSIS
    init_nested_join()
    thd         current thread

  DESCRIPTION
    The function initializes a structure of the TABLE_LIST type
    for a nested join. It sets up its nested join list as empty.
    The created structure is added to the front of the current
    join list in the st_select_lex object. Then the function
    changes the current nest level for joins to refer to the newly
    created empty list after having saved the info on the old level
    in the initialized structure.

  RETURN VALUE
    0,  if success
    1,  otherwise
*/

bool st_select_lex::init_nested_join(THD *thd)
{
  TABLE_LIST *ptr;
  NESTED_JOIN *nested_join;
  DBUG_ENTER("init_nested_join");

  if (!(ptr= (TABLE_LIST*) thd->calloc(ALIGN_SIZE(sizeof(TABLE_LIST))+
                                       sizeof(NESTED_JOIN))))
    DBUG_RETURN(1);
  nested_join= ptr->nested_join=
    ((NESTED_JOIN*) ((byte*) ptr + ALIGN_SIZE(sizeof(TABLE_LIST))));

  join_list->push_front(ptr);
  ptr->embedding= embedding;
  ptr->join_list= join_list;
  embedding= ptr;
  join_list= &nested_join->join_list;
  join_list->empty();
  DBUG_RETURN(0);
}


/*
  End a nested join table list

  SYNOPSIS
    end_nested_join()
    thd         current thread

  DESCRIPTION
    The function returns to the previous join nest level.
    If the current level contains only one member, the function
    moves it one level up, eliminating the nest.

  RETURN VALUE
    Pointer to TABLE_LIST element added to the total table list, if success
    0, otherwise
*/

TABLE_LIST *st_select_lex::end_nested_join(THD *thd)
{
  TABLE_LIST *ptr;
  NESTED_JOIN *nested_join;
  DBUG_ENTER("end_nested_join");

  DBUG_ASSERT(embedding);
  ptr= embedding;
  join_list= ptr->join_list;
  embedding= ptr->embedding;
  nested_join= ptr->nested_join;
  if (nested_join->join_list.elements == 1)
  {
    TABLE_LIST *embedded= nested_join->join_list.head();
    join_list->pop();
    embedded->join_list= join_list;
    embedded->embedding= embedding;
    join_list->push_front(embedded);
    ptr= embedded;
  }
  else if (nested_join->join_list.elements == 0)
  {
    join_list->pop();
    ptr= 0;                                     // return value
  }
  DBUG_RETURN(ptr);
}


/*
  Nest last join operation

  SYNOPSIS
    nest_last_join()
    thd         current thread

  DESCRIPTION
    The function nest last join operation as if it was enclosed in braces.

  RETURN VALUE
    0  Error
    #  Pointer to TABLE_LIST element created for the new nested join

*/

TABLE_LIST *st_select_lex::nest_last_join(THD *thd)
{
  TABLE_LIST *ptr;
  NESTED_JOIN *nested_join;
  List<TABLE_LIST> *embedded_list;
  DBUG_ENTER("nest_last_join");

  if (!(ptr= (TABLE_LIST*) thd->calloc(ALIGN_SIZE(sizeof(TABLE_LIST))+
                                       sizeof(NESTED_JOIN))))
    DBUG_RETURN(0);
  nested_join= ptr->nested_join=
    ((NESTED_JOIN*) ((byte*) ptr + ALIGN_SIZE(sizeof(TABLE_LIST))));

  ptr->embedding= embedding;
  ptr->join_list= join_list;
  embedded_list= &nested_join->join_list;
  embedded_list->empty();

  for (uint i=0; i < 2; i++)
  {
    TABLE_LIST *table= join_list->pop();
    table->join_list= embedded_list;
    table->embedding= ptr;
    embedded_list->push_back(table);
    if (table->natural_join)
    {
      ptr->is_natural_join= TRUE;
      /*
        If this is a JOIN ... USING, move the list of joined fields to the
        table reference that describes the join.
      */
      if (prev_join_using)
        ptr->join_using_fields= prev_join_using;
    }
  }
  join_list->push_front(ptr);
  nested_join->used_tables= nested_join->not_null_tables= (table_map) 0;
  DBUG_RETURN(ptr);
}


/*
  Add a table to the current join list

  SYNOPSIS
    add_joined_table()
    table       the table to add

  DESCRIPTION
    The function puts a table in front of the current join list
    of st_select_lex object.
    Thus, joined tables are put into this list in the reverse order
    (the most outer join operation follows first).

  RETURN VALUE
    None
*/

void st_select_lex::add_joined_table(TABLE_LIST *table)
{
  DBUG_ENTER("add_joined_table");
  join_list->push_front(table);
  table->join_list= join_list;
  table->embedding= embedding;
  DBUG_VOID_RETURN;
}


/*
  Convert a right join into equivalent left join

  SYNOPSIS
    convert_right_join()
    thd         current thread

  DESCRIPTION
    The function takes the current join list t[0],t[1] ... and
    effectively converts it into the list t[1],t[0] ...
    Although the outer_join flag for the new nested table contains
    JOIN_TYPE_RIGHT, it will be handled as the inner table of a left join
    operation.

  EXAMPLES
    SELECT * FROM t1 RIGHT JOIN t2 ON on_expr =>
      SELECT * FROM t2 LEFT JOIN t1 ON on_expr

    SELECT * FROM t1,t2 RIGHT JOIN t3 ON on_expr =>
      SELECT * FROM t1,t3 LEFT JOIN t2 ON on_expr

    SELECT * FROM t1,t2 RIGHT JOIN (t3,t4) ON on_expr =>
      SELECT * FROM t1,(t3,t4) LEFT JOIN t2 ON on_expr

    SELECT * FROM t1 LEFT JOIN t2 ON on_expr1 RIGHT JOIN t3  ON on_expr2 =>
      SELECT * FROM t3 LEFT JOIN (t1 LEFT JOIN t2 ON on_expr2) ON on_expr1

  RETURN
    Pointer to the table representing the inner table, if success
    0, otherwise
*/

TABLE_LIST *st_select_lex::convert_right_join()
{
  TABLE_LIST *tab2= join_list->pop();
  TABLE_LIST *tab1= join_list->pop();
  DBUG_ENTER("convert_right_join");

  join_list->push_front(tab2);
  join_list->push_front(tab1);
  tab1->outer_join|= JOIN_TYPE_RIGHT;

  DBUG_RETURN(tab1);
}

/*
  Set lock for all tables in current select level

  SYNOPSIS:
    set_lock_for_tables()
    lock_type			Lock to set for tables

  NOTE:
    If lock is a write lock, then tables->updating is set 1
    This is to get tables_ok to know that the table is updated by the
    query
*/

void st_select_lex::set_lock_for_tables(thr_lock_type lock_type)
{
  bool for_update= lock_type >= TL_READ_NO_INSERT;
  DBUG_ENTER("set_lock_for_tables");
  DBUG_PRINT("enter", ("lock_type: %d  for_update: %d", lock_type,
		       for_update));

  for (TABLE_LIST *tables= (TABLE_LIST*) table_list.first;
       tables;
       tables= tables->next_local)
  {
    tables->lock_type= lock_type;
    tables->updating=  for_update;
  }
  DBUG_VOID_RETURN;
}


/*
  Create a fake SELECT_LEX for a unit

  SYNOPSIS:
    add_fake_select_lex()
    thd			   thread handle

  DESCRIPTION
    The method create a fake SELECT_LEX object for a unit.
    This object is created for any union construct containing a union
    operation and also for any single select union construct of the form
    (SELECT ... ORDER BY order_list [LIMIT n]) ORDER BY ... 
    or of the form
    (SELECT ... ORDER BY LIMIT n) ORDER BY ...
  
  NOTES
    The object is used to retrieve rows from the temporary table
    where the result on the union is obtained.

  RETURN VALUES
    1     on failure to create the object
    0     on success
*/

bool st_select_lex_unit::add_fake_select_lex(THD *thd_arg)
{
  SELECT_LEX *first_sl= first_select();
  DBUG_ENTER("add_fake_select_lex");
  DBUG_ASSERT(!fake_select_lex);

  if (!(fake_select_lex= new (thd_arg->mem_root) SELECT_LEX()))
      DBUG_RETURN(1);
  fake_select_lex->include_standalone(this, 
                                      (SELECT_LEX_NODE**)&fake_select_lex);
  fake_select_lex->select_number= INT_MAX;
  fake_select_lex->parent_lex= thd_arg->lex; /* Used in init_query. */
  fake_select_lex->make_empty_select();
  fake_select_lex->linkage= GLOBAL_OPTIONS_TYPE;
  fake_select_lex->select_limit= 0;

  fake_select_lex->context.outer_context=first_sl->context.outer_context;
  /* allow item list resolving in fake select for ORDER BY */
  fake_select_lex->context.resolve_in_select_list= TRUE;
  fake_select_lex->context.select_lex= fake_select_lex;

  if (!first_sl->next_select())
  {
    /* 
      This works only for 
      (SELECT ... ORDER BY list [LIMIT n]) ORDER BY order_list [LIMIT m],
      (SELECT ... LIMIT n) ORDER BY order_list [LIMIT m]
      just before the parser starts processing order_list
    */ 
    global_parameters= fake_select_lex;
    fake_select_lex->no_table_names_allowed= 1;
    thd_arg->lex->current_select= fake_select_lex;
  }
  thd_arg->lex->pop_context();
  DBUG_RETURN(0);
}


/*
  Push a new name resolution context for a JOIN ... ON clause to the
  context stack of a query block.

  SYNOPSIS
    push_new_name_resolution_context()
    thd       pointer to current thread
    left_op   left  operand of the JOIN
    right_op  rigth operand of the JOIN

  DESCRIPTION
    Create a new name resolution context for a JOIN ... ON clause,
    set the first and last leaves of the list of table references
    to be used for name resolution, and push the newly created
    context to the stack of contexts of the query.

  RETURN
    FALSE  if all is OK
    TRUE   if a memory allocation error occured
*/

bool
push_new_name_resolution_context(THD *thd,
                                 TABLE_LIST *left_op, TABLE_LIST *right_op)
{
  Name_resolution_context *on_context;
  if (!(on_context= new (thd->mem_root) Name_resolution_context))
    return TRUE;
  on_context->init();
  on_context->first_name_resolution_table=
    left_op->first_leaf_for_name_resolution();
  on_context->last_name_resolution_table=
    right_op->last_leaf_for_name_resolution();
  return thd->lex->push_context(on_context);
}


/*
  Add an ON condition to the second operand of a JOIN ... ON.

  SYNOPSIS
    add_join_on
    b     the second operand of a JOIN ... ON
    expr  the condition to be added to the ON clause

  DESCRIPTION
    Add an ON condition to the right operand of a JOIN ... ON clause.

  RETURN
    FALSE  if there was some error
    TRUE   if all is OK
*/

void add_join_on(TABLE_LIST *b, Item *expr)
{
  if (expr)
  {
    if (!b->on_expr)
      b->on_expr= expr;
    else
    {
      /*
        If called from the parser, this happens if you have both a
        right and left join. If called later, it happens if we add more
        than one condition to the ON clause.
      */
      b->on_expr= new Item_cond_and(b->on_expr,expr);
    }
    b->on_expr->top_level_item();
  }
}


/*
  Mark that there is a NATURAL JOIN or JOIN ... USING between two
  tables.

  SYNOPSIS
    add_join_natural()
    a			Left join argument
    b			Right join argument
    using_fields        Field names from USING clause
    lex                 The current st_select_lex
  
  IMPLEMENTATION
    This function marks that table b should be joined with a either via
    a NATURAL JOIN or via JOIN ... USING. Both join types are special
    cases of each other, so we treat them together. The function
    setup_conds() creates a list of equal condition between all fields
    of the same name for NATURAL JOIN or the fields in 'using_fields'
    for JOIN ... USING. The list of equality conditions is stored
    either in b->on_expr, or in JOIN::conds, depending on whether there
    was an outer join.

  EXAMPLE
    SELECT * FROM t1 NATURAL LEFT JOIN t2
     <=>
    SELECT * FROM t1 LEFT JOIN t2 ON (t1.i=t2.i and t1.j=t2.j ... )

    SELECT * FROM t1 NATURAL JOIN t2 WHERE <some_cond>
     <=>
    SELECT * FROM t1, t2 WHERE (t1.i=t2.i and t1.j=t2.j and <some_cond>)

    SELECT * FROM t1 JOIN t2 USING(j) WHERE <some_cond>
     <=>
    SELECT * FROM t1, t2 WHERE (t1.j=t2.j and <some_cond>)

  RETURN
    None
*/

void add_join_natural(TABLE_LIST *a, TABLE_LIST *b, List<String> *using_fields,
                      SELECT_LEX *lex)
{
  b->natural_join= a;
  lex->prev_join_using= using_fields;
}


/*
  Reload/resets privileges and the different caches.

  SYNOPSIS
    reload_acl_and_cache()
    thd			Thread handler (can be NULL!)
    options             What should be reset/reloaded (tables, privileges,
    slave...)
    tables              Tables to flush (if any)
    write_to_binlog     Depending on 'options', it may be very bad to write the
                        query to the binlog (e.g. FLUSH SLAVE); this is a
                        pointer where reload_acl_and_cache() will put 0 if
                        it thinks we really should not write to the binlog.
                        Otherwise it will put 1.

  RETURN
    0	 ok
    !=0  error.  thd->killed or thd->net.report_error is set
*/

bool reload_acl_and_cache(THD *thd, ulong options, TABLE_LIST *tables,
                          bool *write_to_binlog)
{
  bool result=0;
  select_errors=0;				/* Write if more errors */
  bool tmp_write_to_binlog= 1;

  DBUG_ASSERT(!thd || !thd->in_sub_stmt);

#ifndef NO_EMBEDDED_ACCESS_CHECKS
  if (options & REFRESH_GRANT)
  {
    THD *tmp_thd= 0;
    /*
      If reload_acl_and_cache() is called from SIGHUP handler we have to
      allocate temporary THD for execution of acl_reload()/grant_reload().
    */
    if (!thd && (thd= (tmp_thd= new THD)))
    {
      thd->thread_stack= (char*) &tmp_thd;
      thd->store_globals();
    }
    
    if (thd)
    {
      bool reload_acl_failed= acl_reload(thd);
      bool reload_grants_failed= grant_reload(thd);

      if (reload_acl_failed || reload_grants_failed)
      {
        result= 1;
        /*
          When an error is returned, my_message may have not been called and
          the client will hang waiting for a response.
        */
        my_error(ER_UNKNOWN_ERROR, MYF(0), "FLUSH PRIVILEGES failed");
      }
    }

    if (tmp_thd)
    {
      delete tmp_thd;
      /* Remember that we don't have a THD */
      my_pthread_setspecific_ptr(THR_THD,  0);
      thd= 0;
    }
    reset_mqh((LEX_USER *)NULL, TRUE);
  }
#endif
  if (options & REFRESH_LOG)
  {
    /*
      Flush the normal query log, the update log, the binary log,
      the slow query log, and the relay log (if it exists).
    */

    /*
      Writing this command to the binlog may result in infinite loops
      when doing mysqlbinlog|mysql, and anyway it does not really make
      sense to log it automatically (would cause more trouble to users
      than it would help them)
    */
    tmp_write_to_binlog= 0;
    mysql_log.new_file(1);
    mysql_slow_log.new_file(1);
    if( mysql_bin_log.is_open() )
    {
      mysql_bin_log.rotate_and_purge(RP_FORCE_ROTATE);
    }
#ifdef HAVE_REPLICATION
    pthread_mutex_lock(&LOCK_active_mi);
    rotate_relay_log(active_mi);
    pthread_mutex_unlock(&LOCK_active_mi);
#endif
    if (ha_flush_logs())
      result=1;
    if (flush_error_log())
      result=1;
  }
#ifdef HAVE_QUERY_CACHE
  if (options & REFRESH_QUERY_CACHE_FREE)
  {
    query_cache.pack();				// FLUSH QUERY CACHE
    options &= ~REFRESH_QUERY_CACHE;    // Don't flush cache, just free memory
  }
  if (options & (REFRESH_TABLES | REFRESH_QUERY_CACHE))
  {
    query_cache.flush();			// RESET QUERY CACHE
  }
#endif /*HAVE_QUERY_CACHE*/
  /*
    Note that if REFRESH_READ_LOCK bit is set then REFRESH_TABLES is set too
    (see sql_yacc.yy)
  */
  if (options & (REFRESH_TABLES | REFRESH_READ_LOCK)) 
  {
    if ((options & REFRESH_READ_LOCK) && thd)
    {
      /*
        We must not try to aspire a global read lock if we have a write
        locked table. This would lead to a deadlock when trying to
        reopen (and re-lock) the table after the flush.
      */
      if (thd->locked_tables)
      {
        THR_LOCK_DATA **lock_p= thd->locked_tables->locks;
        THR_LOCK_DATA **end_p= lock_p + thd->locked_tables->lock_count;

        for (; lock_p < end_p; lock_p++)
        {
          if ((*lock_p)->type >= TL_WRITE_ALLOW_WRITE)
          {
            my_error(ER_LOCK_OR_ACTIVE_TRANSACTION, MYF(0));
            return 1;
          }
        }
      }
      /*
	Writing to the binlog could cause deadlocks, as we don't log
	UNLOCK TABLES
      */
      tmp_write_to_binlog= 0;
      if (lock_global_read_lock(thd))
	return 1;                               // Killed
      if (close_cached_tables(thd,(options & REFRESH_FAST) ? 0 : 1,
                                 tables))
          result= 1;
      
      if (make_global_read_lock_block_commit(thd)) // Killed
      {
        /* Don't leave things in a half-locked state */
        unlock_global_read_lock(thd);
        return 1;
      }
    }
    else
    {
      if (close_cached_tables(thd,(options & REFRESH_FAST) ? 0 : 1, tables))
        result= 1;
    }
    my_dbopt_cleanup();
  }
  if (options & REFRESH_HOSTS)
    hostname_cache_refresh();
  if (thd && (options & REFRESH_STATUS))
    refresh_status(thd);
  if (options & REFRESH_THREADS)
    flush_thread_cache();
#ifdef HAVE_REPLICATION
  if (options & REFRESH_MASTER)
  {
    DBUG_ASSERT(thd);
    tmp_write_to_binlog= 0;
    if (reset_master(thd))
    {
      result=1;
      thd->fatal_error();                       // Ensure client get error
    }
  }
#endif
#ifdef OPENSSL
   if (options & REFRESH_DES_KEY_FILE)
   {
     if (des_key_file && load_des_key_file(des_key_file))
         result= 1;
   }
#endif
#ifdef HAVE_REPLICATION
 if (options & REFRESH_SLAVE)
 {
   tmp_write_to_binlog= 0;
   pthread_mutex_lock(&LOCK_active_mi);
   if (reset_slave(thd, active_mi))
     result=1;
   pthread_mutex_unlock(&LOCK_active_mi);
 }
#endif
 if (options & REFRESH_USER_RESOURCES)
   reset_mqh((LEX_USER *) NULL);
 *write_to_binlog= tmp_write_to_binlog;
 return result;
}

/*
  kill on thread

  SYNOPSIS
    kill_one_thread()
    thd			Thread class
    id			Thread id

  NOTES
    This is written such that we have a short lock on LOCK_thread_count
*/

void kill_one_thread(THD *thd, ulong id, bool only_kill_query)
{
  THD *tmp;
  uint error=ER_NO_SUCH_THREAD;
  VOID(pthread_mutex_lock(&LOCK_thread_count)); // For unlink from list
  I_List_iterator<THD> it(threads);
  while ((tmp=it++))
  {
    if (tmp->thread_id == id)
    {
      pthread_mutex_lock(&tmp->LOCK_delete);	// Lock from delete
      break;
    }
  }
  VOID(pthread_mutex_unlock(&LOCK_thread_count));
  if (tmp)
  {

    /*
      If we're SUPER, we can KILL anything, including system-threads.
      No further checks.

      KILLer: thd->security_ctx->user could in theory be NULL while
      we're still in "unauthenticated" state. This is a theoretical
      case (the code suggests this could happen, so we play it safe).

      KILLee: tmp->security_ctx->user will be NULL for system threads.
      We need to check so Jane Random User doesn't crash the server
      when trying to kill a) system threads or b) unauthenticated users'
      threads (Bug#43748).

      If user of both killer and killee are non-NULL, proceed with
      slayage if both are string-equal.
    */

    if ((thd->security_ctx->master_access & SUPER_ACL) ||
        thd->security_ctx->user_matches(tmp->security_ctx))
    {
      tmp->awake(only_kill_query ? THD::KILL_QUERY : THD::KILL_CONNECTION);
      error=0;
    }
    else
      error=ER_KILL_DENIED_ERROR;
    pthread_mutex_unlock(&tmp->LOCK_delete);
  }

  if (!error)
    send_ok(thd);
  else
    my_error(error, MYF(0), id);
}


	/* If pointer is not a null pointer, append filename to it */

static bool append_file_to_dir(THD *thd, const char **filename_ptr,
			       const char *table_name)
{
  char buff[FN_REFLEN],*ptr, *end;
  if (!*filename_ptr)
    return 0;					// nothing to do

  /* Check that the filename is not too long and it's a hard path */
  if (strlen(*filename_ptr)+strlen(table_name) >= FN_REFLEN-1 ||
      !test_if_hard_path(*filename_ptr))
  {
    my_error(ER_WRONG_TABLE_NAME, MYF(0), *filename_ptr);
    return 1;
  }
  /* Fix is using unix filename format on dos */
  strmov(buff,*filename_ptr);
  end=convert_dirname(buff, *filename_ptr, NullS);
  if (!(ptr=thd->alloc((uint) (end-buff)+(uint) strlen(table_name)+1)))
    return 1;					// End of memory
  *filename_ptr=ptr;
  strxmov(ptr,buff,table_name,NullS);
  return 0;
}


/*
  Check if the select is a simple select (not an union)

  SYNOPSIS
    check_simple_select()

  RETURN VALUES
    0	ok
    1	error	; In this case the error messege is sent to the client
*/

bool check_simple_select()
{
  THD *thd= current_thd;
  LEX *lex= thd->lex;
  if (lex->current_select != &lex->select_lex)
  {
    char command[80];
    Lex_input_stream *lip= & thd->m_parser_state->m_lip;
    strmake(command, lip->yylval->symbol.str,
	    min(lip->yylval->symbol.length, sizeof(command)-1));
    my_error(ER_CANT_USE_OPTION_HERE, MYF(0), command);
    return 1;
  }
  return 0;
}


Comp_creator *comp_eq_creator(bool invert)
{
  return invert?(Comp_creator *)&ne_creator:(Comp_creator *)&eq_creator;
}


Comp_creator *comp_ge_creator(bool invert)
{
  return invert?(Comp_creator *)&lt_creator:(Comp_creator *)&ge_creator;
}


Comp_creator *comp_gt_creator(bool invert)
{
  return invert?(Comp_creator *)&le_creator:(Comp_creator *)&gt_creator;
}


Comp_creator *comp_le_creator(bool invert)
{
  return invert?(Comp_creator *)&gt_creator:(Comp_creator *)&le_creator;
}


Comp_creator *comp_lt_creator(bool invert)
{
  return invert?(Comp_creator *)&ge_creator:(Comp_creator *)&lt_creator;
}


Comp_creator *comp_ne_creator(bool invert)
{
  return invert?(Comp_creator *)&eq_creator:(Comp_creator *)&ne_creator;
}


/*
  Construct ALL/ANY/SOME subquery Item

  SYNOPSIS
    all_any_subquery_creator()
    left_expr - pointer to left expression
    cmp - compare function creator
    all - true if we create ALL subquery
    select_lex - pointer on parsed subquery structure

  RETURN VALUE
    constructed Item (or 0 if out of memory)
*/
Item * all_any_subquery_creator(Item *left_expr,
				chooser_compare_func_creator cmp,
				bool all,
				SELECT_LEX *select_lex)
{
  if ((cmp == &comp_eq_creator) && !all)       //  = ANY <=> IN
    return new Item_in_subselect(left_expr, select_lex);

  if ((cmp == &comp_ne_creator) && all)        // <> ALL <=> NOT IN
    return new Item_func_not(new Item_in_subselect(left_expr, select_lex));

  Item_allany_subselect *it=
    new Item_allany_subselect(left_expr, cmp, select_lex, all);
  if (all)
    return it->upper_item= new Item_func_not_all(it);	/* ALL */

  return it->upper_item= new Item_func_nop_all(it);      /* ANY/SOME */
}


/*
  Multi update query pre-check

  SYNOPSIS
    multi_update_precheck()
    thd		Thread handler
    tables	Global/local table list (have to be the same)

  RETURN VALUE
    FALSE OK
    TRUE  Error
*/

bool multi_update_precheck(THD *thd, TABLE_LIST *tables)
{
  const char *msg= 0;
  TABLE_LIST *table;
  LEX *lex= thd->lex;
  SELECT_LEX *select_lex= &lex->select_lex;
  DBUG_ENTER("multi_update_precheck");

  if (select_lex->item_list.elements != lex->value_list.elements)
  {
    my_message(ER_WRONG_VALUE_COUNT, ER(ER_WRONG_VALUE_COUNT), MYF(0));
    DBUG_RETURN(TRUE);
  }
  /*
    Ensure that we have UPDATE or SELECT privilege for each table
    The exact privilege is checked in mysql_multi_update()
  */
  for (table= tables; table; table= table->next_local)
  {
    if (table->derived)
      table->grant.privilege= SELECT_ACL;
    else if ((check_access(thd, UPDATE_ACL, table->db,
                           &table->grant.privilege, 0, 1,
                           test(table->schema_table)) ||
              grant_option &&
              check_grant(thd, UPDATE_ACL, table, 0, 1, 1)) &&
             (check_access(thd, SELECT_ACL, table->db,
                           &table->grant.privilege, 0, 0,
                           test(table->schema_table)) ||
              grant_option && check_grant(thd, SELECT_ACL, table, 0, 1, 0)))
      DBUG_RETURN(TRUE);

    table->table_in_first_from_clause= 1;
  }
  /*
    Is there tables of subqueries?
  */
  if (&lex->select_lex != lex->all_selects_list || lex->time_zone_tables_used)
  {
    DBUG_PRINT("info",("Checking sub query list"));
    for (table= tables; table; table= table->next_global)
    {
      if (!my_tz_check_n_skip_implicit_tables(&table,
                                              lex->time_zone_tables_used) &&
          !table->table_in_first_from_clause)
      {
	if (check_access(thd, SELECT_ACL, table->db,
			 &table->grant.privilege, 0, 0,
                         test(table->schema_table)) ||
	    grant_option && check_grant(thd, SELECT_ACL, table, 0, 1, 0))
	  DBUG_RETURN(TRUE);
      }
    }
  }

  if (select_lex->order_list.elements)
    msg= "ORDER BY";
  else if (select_lex->select_limit)
    msg= "LIMIT";
  if (msg)
  {
    my_error(ER_WRONG_USAGE, MYF(0), "UPDATE", msg);
    DBUG_RETURN(TRUE);
  }
  DBUG_RETURN(FALSE);
}

/*
  Multi delete query pre-check

  SYNOPSIS
    multi_delete_precheck()
    thd			Thread handler
    tables		Global/local table list

  RETURN VALUE
    FALSE OK
    TRUE  error
*/

bool multi_delete_precheck(THD *thd, TABLE_LIST *tables)
{
  SELECT_LEX *select_lex= &thd->lex->select_lex;
  TABLE_LIST *aux_tables=
    (TABLE_LIST *)thd->lex->auxiliary_table_list.first;
  TABLE_LIST **save_query_tables_own_last= thd->lex->query_tables_own_last;
  DBUG_ENTER("multi_delete_precheck");

  /* sql_yacc guarantees that tables and aux_tables are not zero */
  DBUG_ASSERT(aux_tables != 0);
  if (check_db_used(thd, tables) || check_db_used(thd,aux_tables) ||
      check_table_access(thd, SELECT_ACL, tables, 0))
    DBUG_RETURN(TRUE);

  /*
    Since aux_tables list is not part of LEX::query_tables list we
    have to juggle with LEX::query_tables_own_last value to be able
    call check_table_access() safely.
  */
  thd->lex->query_tables_own_last= 0;
  if (check_table_access(thd, DELETE_ACL, aux_tables, 0))
  {
    thd->lex->query_tables_own_last= save_query_tables_own_last;
    DBUG_RETURN(TRUE);
  }
  thd->lex->query_tables_own_last= save_query_tables_own_last;

  if ((thd->options & OPTION_SAFE_UPDATES) && !select_lex->where)
  {
    my_message(ER_UPDATE_WITHOUT_KEY_IN_SAFE_MODE,
               ER(ER_UPDATE_WITHOUT_KEY_IN_SAFE_MODE), MYF(0));
    DBUG_RETURN(TRUE);
  }
  DBUG_RETURN(FALSE);
}


/*
  Link tables in auxilary table list of multi-delete with corresponding
  elements in main table list, and set proper locks for them.

  SYNOPSIS
    multi_delete_set_locks_and_link_aux_tables()
      lex - pointer to LEX representing multi-delete

  RETURN VALUE
    FALSE - success
    TRUE  - error
*/

bool multi_delete_set_locks_and_link_aux_tables(LEX *lex)
{
  TABLE_LIST *tables= (TABLE_LIST*)lex->select_lex.table_list.first;
  TABLE_LIST *target_tbl;
  DBUG_ENTER("multi_delete_set_locks_and_link_aux_tables");

  lex->table_count= 0;

  for (target_tbl= (TABLE_LIST *)lex->auxiliary_table_list.first;
       target_tbl; target_tbl= target_tbl->next_local)
  {
    lex->table_count++;
    /* All tables in aux_tables must be found in FROM PART */
    TABLE_LIST *walk;
    for (walk= tables; walk; walk= walk->next_local)
    {
      if (!my_strcasecmp(table_alias_charset,
			 target_tbl->alias, walk->alias) &&
	  !strcmp(walk->db, target_tbl->db))
	break;
    }
    if (!walk)
    {
      my_error(ER_UNKNOWN_TABLE, MYF(0),
               target_tbl->table_name, "MULTI DELETE");
      DBUG_RETURN(TRUE);
    }
    if (!walk->derived)
    {
      target_tbl->table_name= walk->table_name;
      target_tbl->table_name_length= walk->table_name_length;
    }
    walk->updating= target_tbl->updating;
    walk->lock_type= target_tbl->lock_type;
    target_tbl->correspondent_table= walk;	// Remember corresponding table
  }
  DBUG_RETURN(FALSE);
}


/*
  simple UPDATE query pre-check

  SYNOPSIS
    update_precheck()
    thd		Thread handler
    tables	Global table list

  RETURN VALUE
    FALSE OK
    TRUE  Error
*/

bool update_precheck(THD *thd, TABLE_LIST *tables)
{
  DBUG_ENTER("update_precheck");
  if (thd->lex->select_lex.item_list.elements != thd->lex->value_list.elements)
  {
    my_message(ER_WRONG_VALUE_COUNT, ER(ER_WRONG_VALUE_COUNT), MYF(0));
    DBUG_RETURN(TRUE);
  }
  DBUG_RETURN(check_db_used(thd, tables) ||
	       check_one_table_access(thd, UPDATE_ACL, tables));
}


/*
  simple DELETE query pre-check

  SYNOPSIS
    delete_precheck()
    thd		Thread handler
    tables	Global table list

  RETURN VALUE
    FALSE  OK
    TRUE   error
*/

bool delete_precheck(THD *thd, TABLE_LIST *tables)
{
  DBUG_ENTER("delete_precheck");
  if (check_one_table_access(thd, DELETE_ACL, tables))
    DBUG_RETURN(TRUE);
  /* Set privilege for the WHERE clause */
  tables->grant.want_privilege=(SELECT_ACL & ~tables->grant.privilege);
  DBUG_RETURN(FALSE);
}


/*
  simple INSERT query pre-check

  SYNOPSIS
    insert_precheck()
    thd		Thread handler
    tables	Global table list

  RETURN VALUE
    FALSE  OK
    TRUE   error
*/

bool insert_precheck(THD *thd, TABLE_LIST *tables)
{
  LEX *lex= thd->lex;
  DBUG_ENTER("insert_precheck");

  /*
    Check that we have modify privileges for the first table and
    select privileges for the rest
  */
  ulong privilege= (INSERT_ACL |
                    (lex->duplicates == DUP_REPLACE ? DELETE_ACL : 0) |
                    (lex->value_list.elements ? UPDATE_ACL : 0));

  if (check_one_table_access(thd, privilege, tables))
    DBUG_RETURN(TRUE);

  if (lex->update_list.elements != lex->value_list.elements)
  {
    my_message(ER_WRONG_VALUE_COUNT, ER(ER_WRONG_VALUE_COUNT), MYF(0));
    DBUG_RETURN(TRUE);
  }
  if (check_db_used(thd, tables))
    DBUG_RETURN(TRUE);
  DBUG_RETURN(FALSE);
}


/**
   @brief  Check privileges for SHOW CREATE TABLE statement.

   @param  thd    Thread context
   @param  table  Target table

   @retval TRUE  Failure
   @retval FALSE Success
*/

static bool check_show_create_table_access(THD *thd, TABLE_LIST *table)
{
  return check_access(thd, SELECT_ACL | EXTRA_ACL, table->db,
                      &table->grant.privilege, 0, 0,
                      test(table->schema_table)) ||
         grant_option && check_grant(thd, SELECT_ACL, table, 2, UINT_MAX, 0);
}


/*
  CREATE TABLE query pre-check

  SYNOPSIS
    create_table_precheck()
    thd			Thread handler
    tables		Global table list
    create_table	Table which will be created

  RETURN VALUE
    FALSE   OK
    TRUE   Error
*/

bool create_table_precheck(THD *thd, TABLE_LIST *tables,
                           TABLE_LIST *create_table)
{
  LEX *lex= thd->lex;
  SELECT_LEX *select_lex= &lex->select_lex;
  ulong want_priv;
  bool error= TRUE;                                 // Error message is given
  DBUG_ENTER("create_table_precheck");

  want_priv= ((lex->create_info.options & HA_LEX_CREATE_TMP_TABLE) ?
              CREATE_TMP_ACL : CREATE_ACL);
  if (check_access(thd, want_priv, create_table->db,
		   &create_table->grant.privilege, 0, 0,
                   test(create_table->schema_table)) ||
      check_merge_table_access(thd, create_table->db,
			       (TABLE_LIST *)
			       lex->create_info.merge_list.first))
    goto err;
  if (grant_option && want_priv != CREATE_TMP_ACL &&
      check_grant(thd, want_priv, create_table, 0, 1, 0))
    goto err;

  if (select_lex->item_list.elements)
  {
    /* Check permissions for used tables in CREATE TABLE ... SELECT */

#ifdef NOT_NECESSARY_TO_CHECK_CREATE_TABLE_EXIST_WHEN_PREPARING_STATEMENT
    /* This code throws an ill error for CREATE TABLE t1 SELECT * FROM t1 */
    /*
      Only do the check for PS, becasue we on execute we have to check that
      against the opened tables to ensure we don't use a table that is part
      of the view (which can only be done after the table has been opened).
    */
    if (thd->stmt_arena->is_stmt_prepare_or_first_sp_execute())
    {
      /*
        For temporary tables we don't have to check if the created table exists
      */
      if (!(lex->create_info.options & HA_LEX_CREATE_TMP_TABLE) &&
          find_table_in_global_list(tables, create_table->db,
                                    create_table->table_name))
      {
	error= FALSE;
        goto err;
      }
    }
#endif
    if (tables && check_table_access(thd, SELECT_ACL, tables,0))
      goto err;
  }
  else if (lex->create_info.options & HA_LEX_CREATE_TABLE_LIKE)
  {
    if (check_show_create_table_access(thd, tables))
      goto err;
  }
  error= FALSE;

err:
  DBUG_RETURN(error);
}


/*
  negate given expression

  SYNOPSIS
    negate_expression()
    thd  thread handler
    expr expression for negation

  RETURN
    negated expression
*/

Item *negate_expression(THD *thd, Item *expr)
{
  Item *negated;
  if (expr->type() == Item::FUNC_ITEM &&
      ((Item_func *) expr)->functype() == Item_func::NOT_FUNC)
  {
    /* it is NOT(NOT( ... )) */
    Item *arg= ((Item_func *) expr)->arguments()[0];
    enum_parsing_place place= thd->lex->current_select->parsing_place;
    if (arg->is_bool_func() || place == IN_WHERE || place == IN_HAVING)
      return arg;
    /*
      if it is not boolean function then we have to emulate value of
      not(not(a)), it will be a != 0
    */
    return new Item_func_ne(arg, new Item_int((char*) "0", 0, 1));
  }

  if ((negated= expr->neg_transformer(thd)) != 0)
    return negated;
  return new Item_func_not(expr);
}

/*
  Set the specified definer to the default value, which is the current user in
  the thread.
 
  SYNOPSIS
    get_default_definer()
    thd       [in] thread handler
    definer   [out] definer
*/
 
void get_default_definer(THD *thd, LEX_USER *definer)
{
  const Security_context *sctx= thd->security_ctx;

  definer->user.str= (char *) sctx->priv_user;
  definer->user.length= (uint) strlen(definer->user.str);

  definer->host.str= (char *) sctx->priv_host;
  definer->host.length= (uint) strlen(definer->host.str);
}


/*
  Create default definer for the specified THD.

  SYNOPSIS
    create_default_definer()
    thd         [in] thread handler

  RETURN
    On success, return a valid pointer to the created and initialized
    LEX_USER, which contains definer information.
    On error, return 0.
*/

LEX_USER *create_default_definer(THD *thd)
{
  LEX_USER *definer;

  if (! (definer= (LEX_USER*) thd->alloc(sizeof(LEX_USER))))
    return 0;

  get_default_definer(thd, definer);

  return definer;
}


/*
  Create definer with the given user and host names.

  SYNOPSIS
    create_definer()
    thd         [in] thread handler
    user_name   [in] user name
    host_name   [in] host name

  RETURN
    On success, return a valid pointer to the created and initialized
    LEX_USER, which contains definer information.
    On error, return 0.
*/

LEX_USER *create_definer(THD *thd, LEX_STRING *user_name, LEX_STRING *host_name)
{
  LEX_USER *definer;

  /* Create and initialize. */

  if (! (definer= (LEX_USER*) thd->alloc(sizeof(LEX_USER))))
    return 0;

  definer->user= *user_name;
  definer->host= *host_name;

  return definer;
}


/*
  Retuns information about user or current user.

  SYNOPSIS
    get_current_user()
    thd         [in] thread handler
    user        [in] user

  RETURN
    On success, return a valid pointer to initialized
    LEX_USER, which contains user information.
    On error, return 0.
*/

LEX_USER *get_current_user(THD *thd, LEX_USER *user)
{
  if (!user->user.str)  // current_user
    return create_default_definer(thd);

  return user;
}


/*
  Check that length of a string does not exceed some limit.

  SYNOPSIS
    check_string_length()
      str         string to be checked
      err_msg     error message to be displayed if the string is too long
      max_length  max length

  RETURN
    FALSE   the passed string is not longer than max_length
    TRUE    the passed string is longer than max_length
*/

bool check_string_length(LEX_STRING *str, const char *err_msg,
                         uint max_length)
{
  if (str->length <= max_length)
    return FALSE;

  my_error(ER_WRONG_STRING_LENGTH, MYF(0), str->str, err_msg, max_length);

  return TRUE;
}


/*
  Check if path does not contain mysql data home directory

  SYNOPSIS
    test_if_data_home_dir()
    dir                     directory
    conv_home_dir           converted data home directory
    home_dir_len            converted data home directory length

  RETURN VALUES
    0	ok
    1	error  
*/

C_MODE_START

int test_if_data_home_dir(const char *dir)
{
  char path[FN_REFLEN];
  int dir_len;
  DBUG_ENTER("test_if_data_home_dir");

  if (!dir)
    DBUG_RETURN(0);

  (void) fn_format(path, dir, "", "",
                   (MY_RETURN_REAL_PATH|MY_RESOLVE_SYMLINKS));
  dir_len= strlen(path);
  if (mysql_unpacked_real_data_home_len<= dir_len)
  {
    if (dir_len > mysql_unpacked_real_data_home_len &&
        path[mysql_unpacked_real_data_home_len] != FN_LIBCHAR)
      DBUG_RETURN(0);

    if (lower_case_file_system)
    {
      if (!my_strnncoll(default_charset_info, (const uchar*) path,
                        mysql_unpacked_real_data_home_len,
                        (const uchar*) mysql_unpacked_real_data_home,
                        mysql_unpacked_real_data_home_len))
        DBUG_RETURN(1);
    }
    else if (!memcmp(path, mysql_unpacked_real_data_home,
                     mysql_unpacked_real_data_home_len))
      DBUG_RETURN(1);
  }
  DBUG_RETURN(0);
}

C_MODE_END


/**
  Check that host name string is valid.

  @param[in] str string to be checked

  @return             Operation status
    @retval  FALSE    host name is ok
    @retval  TRUE     host name string is longer than max_length or
                      has invalid symbols
*/

bool check_host_name(LEX_STRING *str)
{
  const char *name= str->str;
  const char *end= str->str + str->length;
  if (check_string_length(str, ER(ER_HOSTNAME), HOSTNAME_LENGTH))
    return TRUE;

  while (name != end)
  {
    if (*name == '@')
    {
      my_printf_error(ER_UNKNOWN_ERROR, 
                      "Malformed hostname (illegal symbol: '%c')", MYF(0),
                      *name);
      return TRUE;
    }
    name++;
  }
  return FALSE;
}<|MERGE_RESOLUTION|>--- conflicted
+++ resolved
@@ -1355,11 +1355,7 @@
 				  thd->db_length+1+QUERY_CACHE_FLAGS_SIZE);
     thd->query[length] = '\0';
     DBUG_PRINT("query",("%-.4096s",thd->query));
-<<<<<<< HEAD
-#if defined(ENABLED_PROFILING)
-=======
 #if defined(ENABLED_PROFILING) && defined(COMMUNITY_SERVER)
->>>>>>> face8135
     thd->profiling.set_query_source(thd->query, length);
 #endif
 
@@ -1598,11 +1594,7 @@
   net_new_transaction(net);
 
   packet_length= my_net_read(net);
-<<<<<<< HEAD
-#if defined(ENABLED_PROFILING)
-=======
 #if defined(ENABLED_PROFILING) && defined(COMMUNITY_SERVER)
->>>>>>> face8135
   thd->profiling.start_new_query();
 #endif
   if (packet_length == packet_error)
@@ -1650,11 +1642,7 @@
   return_value= dispatch_command(command, thd, packet+1, (uint) (packet_length));
 
 out:
-<<<<<<< HEAD
-#if defined(ENABLED_PROFILING)
-=======
 #if defined(ENABLED_PROFILING) && defined(COMMUNITY_SERVER)
->>>>>>> face8135
   thd->profiling.finish_current_query();
 #endif
   DBUG_RETURN(return_value);
@@ -1963,11 +1951,7 @@
 
     mysql_log.write(thd,command, format, thd->query_length, thd->query);
     DBUG_PRINT("query",("%-.4096s",thd->query));
-<<<<<<< HEAD
-#if defined(ENABLED_PROFILING)
-=======
 #if defined(ENABLED_PROFILING) && defined(COMMUNITY_SERVER)
->>>>>>> face8135
     thd->profiling.set_query_source(thd->query, thd->query_length);
 #endif
 
@@ -1997,11 +1981,7 @@
         length--;
       }
 
-<<<<<<< HEAD
-#if defined(ENABLED_PROFILING)
-=======
 #if defined(ENABLED_PROFILING) && defined(COMMUNITY_SERVER)
->>>>>>> face8135
       thd->profiling.finish_current_query();
       thd->profiling.start_new_query("continuing");
       thd->profiling.set_query_source(next_packet, length);
@@ -2505,11 +2485,7 @@
       Mark this current profiling record to be discarded.  We don't
       wish to have SHOW commands show up in profiling.
     */
-<<<<<<< HEAD
-#ifdef ENABLED_PROFILING
-=======
 #if defined(ENABLED_PROFILING) && defined(COMMUNITY_SERVER)
->>>>>>> face8135
     thd->profiling.discard_current_query();
 #endif
     break;
@@ -2989,11 +2965,7 @@
   }
   case SQLCOM_SHOW_PROFILES:
   {
-<<<<<<< HEAD
-#ifdef ENABLED_PROFILING
-=======
 #if defined(ENABLED_PROFILING) && defined(COMMUNITY_SERVER)
->>>>>>> face8135
     thd->profiling.discard_current_query();
     res= thd->profiling.show_profiles();
     if (res)
