--- conflicted
+++ resolved
@@ -4844,10 +4844,6 @@
     ha_maria::implicit_commit(thd, FALSE);
 #endif
   }
-<<<<<<< HEAD
-  lex->unit.cleanup();
-=======
->>>>>>> 6b6d40fa
 
   /* Free tables */
   thd_proc_info(thd, "closing tables");
