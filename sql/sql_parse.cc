/*
   Copyright (c) 2000, 2013, Oracle and/or its affiliates.
   Copyright (c) 2008, 2014, Monty Program Ab.

   This program is free software; you can redistribute it and/or modify
   it under the terms of the GNU General Public License as published by
   the Free Software Foundation; version 2 of the License.

   This program is distributed in the hope that it will be useful,
   but WITHOUT ANY WARRANTY; without even the implied warranty of
   MERCHANTABILITY or FITNESS FOR A PARTICULAR PURPOSE.  See the
   GNU General Public License for more details.

   You should have received a copy of the GNU General Public License
   along with this program; if not, write to the Free Software
   Foundation, Inc., 51 Franklin St, Fifth Floor, Boston, MA 02110-1301  USA
*/

#define MYSQL_LEX 1
#include "mysql_priv.h"
#include "sql_repl.h"
#include "rpl_filter.h"
#include "repl_failsafe.h"
#include <m_ctype.h>
#include <myisam.h>
#include <my_dir.h>

#include "sp_head.h"
#include "sp.h"
#include "sp_cache.h"
#include "events.h"
#include "sql_trigger.h"
#include "debug_sync.h"
#include <rpl_mi.h>

#ifdef WITH_ARIA_STORAGE_ENGINE
#include "../storage/maria/ha_maria.h"
#endif

/**
  @defgroup Runtime_Environment Runtime Environment
  @{
*/

/* Used in error handling only */
#define SP_TYPE_STRING(LP) \
  ((LP)->sphead->m_type == TYPE_ENUM_FUNCTION ? "FUNCTION" : "PROCEDURE")
#define SP_COM_STRING(LP) \
  ((LP)->sql_command == SQLCOM_CREATE_SPFUNCTION || \
   (LP)->sql_command == SQLCOM_ALTER_FUNCTION || \
   (LP)->sql_command == SQLCOM_SHOW_CREATE_FUNC || \
   (LP)->sql_command == SQLCOM_DROP_FUNCTION ? \
   "FUNCTION" : "PROCEDURE")

static bool execute_sqlcom_select(THD *thd, TABLE_LIST *all_tables);
static bool execute_show_status(THD *thd, TABLE_LIST *all_tables);
static bool execute_rename_table(THD *thd, TABLE_LIST *first_table,
                                 TABLE_LIST *all_tables);
static bool check_show_create_table_access(THD *thd, TABLE_LIST *table);

const char *any_db="*any*";	// Special symbol for check_access

const LEX_STRING command_name[]={
  { C_STRING_WITH_LEN("Sleep") },
  { C_STRING_WITH_LEN("Quit") },
  { C_STRING_WITH_LEN("Init DB") },
  { C_STRING_WITH_LEN("Query") },
  { C_STRING_WITH_LEN("Field List") },
  { C_STRING_WITH_LEN("Create DB") },
  { C_STRING_WITH_LEN("Drop DB") },
  { C_STRING_WITH_LEN("Refresh") },
  { C_STRING_WITH_LEN("Shutdown") },
  { C_STRING_WITH_LEN("Statistics") },
  { C_STRING_WITH_LEN("Processlist") },
  { C_STRING_WITH_LEN("Connect") },
  { C_STRING_WITH_LEN("Kill") },
  { C_STRING_WITH_LEN("Debug") },
  { C_STRING_WITH_LEN("Ping") },
  { C_STRING_WITH_LEN("Time") },
  { C_STRING_WITH_LEN("Delayed insert") },
  { C_STRING_WITH_LEN("Change user") },
  { C_STRING_WITH_LEN("Binlog Dump") },
  { C_STRING_WITH_LEN("Table Dump") },
  { C_STRING_WITH_LEN("Connect Out") },
  { C_STRING_WITH_LEN("Register Slave") },
  { C_STRING_WITH_LEN("Prepare") },
  { C_STRING_WITH_LEN("Execute") },
  { C_STRING_WITH_LEN("Long Data") },
  { C_STRING_WITH_LEN("Close stmt") },
  { C_STRING_WITH_LEN("Reset stmt") },
  { C_STRING_WITH_LEN("Set option") },
  { C_STRING_WITH_LEN("Fetch") },
  { C_STRING_WITH_LEN("Daemon") },
  { C_STRING_WITH_LEN("Error") }  // Last command number
};

const char *xa_state_names[]={
  "NON-EXISTING", "ACTIVE", "IDLE", "PREPARED", "ROLLBACK ONLY"
};

/**
  Mark a XA transaction as rollback-only if the RM unilaterally
  rolled back the transaction branch.

  @note If a rollback was requested by the RM, this function sets
        the appropriate rollback error code and transits the state
        to XA_ROLLBACK_ONLY.

  @return TRUE if transaction was rolled back or if the transaction
          state is XA_ROLLBACK_ONLY. FALSE otherwise.
*/
static bool xa_trans_rolled_back(XID_STATE *xid_state)
{
  if (xid_state->rm_error)
  {
    switch (xid_state->rm_error) {
    case ER_LOCK_WAIT_TIMEOUT:
      my_error(ER_XA_RBTIMEOUT, MYF(0));
      break;
    case ER_LOCK_DEADLOCK:
      my_error(ER_XA_RBDEADLOCK, MYF(0));
      break;
    default:
      my_error(ER_XA_RBROLLBACK, MYF(0));
    }
    xid_state->xa_state= XA_ROLLBACK_ONLY;
  }

  return (xid_state->xa_state == XA_ROLLBACK_ONLY);
}

/**
  Rollback work done on behalf of at ransaction branch.
*/
static bool xa_trans_rollback(THD *thd)
{
  /*
    Resource Manager error is meaningless at this point, as we perform
    explicit rollback request by user. We must reset rm_error before
    calling ha_rollback(), so thd->transaction.xid structure gets reset
    by ha_rollback()/THD::transaction::cleanup().
  */
  thd->transaction.xid_state.rm_error= 0;

  bool status= test(ha_rollback(thd));

  thd->options&= ~(ulong) OPTION_BEGIN;
  thd->transaction.all.modified_non_trans_table= FALSE;
  thd->server_status&= ~SERVER_STATUS_IN_TRANS;
  xid_cache_delete(&thd->transaction.xid_state);
  thd->transaction.xid_state.xa_state= XA_NOTR;

  return status;
}

static void unlock_locked_tables(THD *thd)
{
  if (thd->locked_tables)
  {
    thd->lock=thd->locked_tables;
    thd->locked_tables=0;			// Will be automatically closed
    close_thread_tables(thd);			// Free tables
  }
}


bool end_active_trans(THD *thd)
{
  int error=0;
  DBUG_ENTER("end_active_trans");
  if (unlikely(thd->in_sub_stmt))
  {
    my_error(ER_COMMIT_NOT_ALLOWED_IN_SF_OR_TRG, MYF(0));
    DBUG_RETURN(1);
  }
  if (thd->transaction.xid_state.xa_state != XA_NOTR)
  {
    my_error(ER_XAER_RMFAIL, MYF(0),
             xa_state_names[thd->transaction.xid_state.xa_state]);
    DBUG_RETURN(1);
  }
  if (thd->options & (OPTION_NOT_AUTOCOMMIT | OPTION_BEGIN |
		      OPTION_TABLE_LOCK))
  {
    DBUG_PRINT("info",("options: 0x%llx", thd->options));
    /* Safety if one did "drop table" on locked tables */
    if (!thd->locked_tables)
      thd->options&= ~OPTION_TABLE_LOCK;
    thd->server_status&= ~SERVER_STATUS_IN_TRANS;
    if (ha_commit(thd))
      error=1;
#ifdef WITH_ARIA_STORAGE_ENGINE
    if (ha_storage_engine_is_enabled(maria_hton))
      ha_maria::implicit_commit(thd, TRUE);
#endif
  }
  thd->options&= ~(OPTION_BEGIN | OPTION_KEEP_LOG);
  thd->transaction.all.modified_non_trans_table= FALSE;
  DBUG_RETURN(error);
}


bool begin_trans(THD *thd)
{
  int error=0;
  if (unlikely(thd->in_sub_stmt))
  {
    my_error(ER_COMMIT_NOT_ALLOWED_IN_SF_OR_TRG, MYF(0));
    return 1;
  }
  if (thd->locked_tables)
  {
    thd->lock=thd->locked_tables;
    thd->locked_tables=0;			// Will be automatically closed
    close_thread_tables(thd);			// Free tables
  }
  if (end_active_trans(thd))
    error= -1;
  else
  {
    thd->options|= OPTION_BEGIN;
    thd->server_status|= SERVER_STATUS_IN_TRANS;
  }
  return error;
}

#ifdef HAVE_REPLICATION
/**
  Returns true if all tables should be ignored.
*/
inline bool all_tables_not_ok(THD *thd, TABLE_LIST *tables)
{
  return rpl_filter->is_on() && tables && !thd->spcont &&
         !rpl_filter->tables_ok(thd->db, tables);
}
#endif


static bool some_non_temp_table_to_be_updated(THD *thd, TABLE_LIST *tables)
{
  for (TABLE_LIST *table= tables; table; table= table->next_global)
  {
    DBUG_ASSERT(table->db && table->table_name);
    if (table->updating &&
        !find_temporary_table(thd, table->db, table->table_name))
      return 1;
  }
  return 0;
}


/**
  Mark all commands that somehow changes a table.

  This is used to check number of updates / hour.

  sql_command is actually set to SQLCOM_END sometimes
  so we need the +1 to include it in the array.

  See COMMAND_FLAG_xxx for different type of commands
     2  - query that returns meaningful ROW_COUNT() -
          a number of modified rows
*/

uint sql_command_flags[SQLCOM_END+1];

void init_update_queries(void)
{
  bzero((uchar*) &sql_command_flags, sizeof(sql_command_flags));

  sql_command_flags[SQLCOM_CREATE_TABLE]=   CF_CHANGES_DATA | CF_REEXECUTION_FRAGILE;
  sql_command_flags[SQLCOM_CREATE_INDEX]=   CF_CHANGES_DATA;
  sql_command_flags[SQLCOM_ALTER_TABLE]=    CF_CHANGES_DATA | CF_WRITE_LOGS_COMMAND;
  sql_command_flags[SQLCOM_TRUNCATE]=       CF_CHANGES_DATA | CF_WRITE_LOGS_COMMAND;
  sql_command_flags[SQLCOM_DROP_TABLE]=     CF_CHANGES_DATA;
  sql_command_flags[SQLCOM_LOAD]=           CF_CHANGES_DATA | CF_REEXECUTION_FRAGILE;
  sql_command_flags[SQLCOM_CREATE_DB]=      CF_CHANGES_DATA;
  sql_command_flags[SQLCOM_DROP_DB]=        CF_CHANGES_DATA;
  sql_command_flags[SQLCOM_RENAME_TABLE]=   CF_CHANGES_DATA;
  sql_command_flags[SQLCOM_BACKUP_TABLE]=   CF_CHANGES_DATA;
  sql_command_flags[SQLCOM_RESTORE_TABLE]=  CF_CHANGES_DATA;
  sql_command_flags[SQLCOM_DROP_INDEX]=     CF_CHANGES_DATA;
  sql_command_flags[SQLCOM_CREATE_VIEW]=    CF_CHANGES_DATA | CF_REEXECUTION_FRAGILE;
  sql_command_flags[SQLCOM_DROP_VIEW]=      CF_CHANGES_DATA;
  sql_command_flags[SQLCOM_CREATE_EVENT]=   CF_CHANGES_DATA;
  sql_command_flags[SQLCOM_ALTER_EVENT]=    CF_CHANGES_DATA;
  sql_command_flags[SQLCOM_DROP_EVENT]=     CF_CHANGES_DATA;

  sql_command_flags[SQLCOM_UPDATE]=	    CF_CHANGES_DATA | CF_HAS_ROW_COUNT |
                                            CF_REEXECUTION_FRAGILE;
  sql_command_flags[SQLCOM_UPDATE_MULTI]=   CF_CHANGES_DATA | CF_HAS_ROW_COUNT |
                                            CF_REEXECUTION_FRAGILE;
  sql_command_flags[SQLCOM_INSERT]=	    CF_CHANGES_DATA | CF_HAS_ROW_COUNT |
                                            CF_REEXECUTION_FRAGILE;
  sql_command_flags[SQLCOM_INSERT_SELECT]=  CF_CHANGES_DATA | CF_HAS_ROW_COUNT |
                                            CF_REEXECUTION_FRAGILE;
  sql_command_flags[SQLCOM_DELETE]=         CF_CHANGES_DATA | CF_HAS_ROW_COUNT |
                                            CF_REEXECUTION_FRAGILE;
  sql_command_flags[SQLCOM_DELETE_MULTI]=   CF_CHANGES_DATA | CF_HAS_ROW_COUNT |
                                            CF_REEXECUTION_FRAGILE;
  sql_command_flags[SQLCOM_REPLACE]=        CF_CHANGES_DATA | CF_HAS_ROW_COUNT |
                                            CF_REEXECUTION_FRAGILE;
  sql_command_flags[SQLCOM_REPLACE_SELECT]= CF_CHANGES_DATA | CF_HAS_ROW_COUNT |
                                            CF_REEXECUTION_FRAGILE;
  sql_command_flags[SQLCOM_SELECT]=         CF_REEXECUTION_FRAGILE;
  sql_command_flags[SQLCOM_SET_OPTION]=     CF_REEXECUTION_FRAGILE;
  sql_command_flags[SQLCOM_DO]=             CF_REEXECUTION_FRAGILE;

  sql_command_flags[SQLCOM_SHOW_STATUS_PROC]= CF_STATUS_COMMAND | CF_REEXECUTION_FRAGILE;
  sql_command_flags[SQLCOM_SHOW_STATUS]=      CF_STATUS_COMMAND | CF_REEXECUTION_FRAGILE;
  sql_command_flags[SQLCOM_SHOW_DATABASES]=   CF_STATUS_COMMAND | CF_REEXECUTION_FRAGILE;
  sql_command_flags[SQLCOM_SHOW_TRIGGERS]=    CF_STATUS_COMMAND | CF_REEXECUTION_FRAGILE;
  sql_command_flags[SQLCOM_SHOW_EVENTS]=      CF_STATUS_COMMAND | CF_REEXECUTION_FRAGILE;
  sql_command_flags[SQLCOM_SHOW_OPEN_TABLES]= CF_STATUS_COMMAND | CF_REEXECUTION_FRAGILE;
  sql_command_flags[SQLCOM_SHOW_PLUGINS]=     CF_STATUS_COMMAND;
  sql_command_flags[SQLCOM_SHOW_FIELDS]=      CF_STATUS_COMMAND | CF_REEXECUTION_FRAGILE;
  sql_command_flags[SQLCOM_SHOW_KEYS]=        CF_STATUS_COMMAND | CF_REEXECUTION_FRAGILE;
  sql_command_flags[SQLCOM_SHOW_VARIABLES]=   CF_STATUS_COMMAND | CF_REEXECUTION_FRAGILE;
  sql_command_flags[SQLCOM_SHOW_CHARSETS]=    CF_STATUS_COMMAND | CF_REEXECUTION_FRAGILE;
  sql_command_flags[SQLCOM_SHOW_COLLATIONS]=  CF_STATUS_COMMAND | CF_REEXECUTION_FRAGILE;
  sql_command_flags[SQLCOM_SHOW_NEW_MASTER]= CF_STATUS_COMMAND;
  sql_command_flags[SQLCOM_SHOW_BINLOGS]= CF_STATUS_COMMAND;
  sql_command_flags[SQLCOM_SHOW_SLAVE_HOSTS]= CF_STATUS_COMMAND;
  sql_command_flags[SQLCOM_SHOW_BINLOG_EVENTS]= CF_STATUS_COMMAND;
  sql_command_flags[SQLCOM_SHOW_COLUMN_TYPES]= CF_STATUS_COMMAND;
  sql_command_flags[SQLCOM_SHOW_STORAGE_ENGINES]= CF_STATUS_COMMAND;
  sql_command_flags[SQLCOM_SHOW_AUTHORS]= CF_STATUS_COMMAND;
  sql_command_flags[SQLCOM_SHOW_CONTRIBUTORS]= CF_STATUS_COMMAND;
  sql_command_flags[SQLCOM_SHOW_PRIVILEGES]= CF_STATUS_COMMAND;
  sql_command_flags[SQLCOM_SHOW_WARNS]= CF_STATUS_COMMAND;
  sql_command_flags[SQLCOM_SHOW_ERRORS]= CF_STATUS_COMMAND;
  sql_command_flags[SQLCOM_SHOW_ENGINE_STATUS]= CF_STATUS_COMMAND;
  sql_command_flags[SQLCOM_SHOW_ENGINE_MUTEX]= CF_STATUS_COMMAND;
  sql_command_flags[SQLCOM_SHOW_ENGINE_LOGS]= CF_STATUS_COMMAND;
  sql_command_flags[SQLCOM_SHOW_PROCESSLIST]= CF_STATUS_COMMAND;
  sql_command_flags[SQLCOM_SHOW_GRANTS]=  CF_STATUS_COMMAND;
  sql_command_flags[SQLCOM_SHOW_CREATE_DB]=  CF_STATUS_COMMAND;
  sql_command_flags[SQLCOM_SHOW_CREATE]=  CF_STATUS_COMMAND;
  sql_command_flags[SQLCOM_SHOW_MASTER_STAT]=  CF_STATUS_COMMAND;
  sql_command_flags[SQLCOM_SHOW_SLAVE_STAT]=  CF_STATUS_COMMAND;
  sql_command_flags[SQLCOM_SHOW_CREATE_PROC]=  CF_STATUS_COMMAND;
  sql_command_flags[SQLCOM_SHOW_CREATE_FUNC]=  CF_STATUS_COMMAND;
  sql_command_flags[SQLCOM_SHOW_CREATE_TRIGGER]=  CF_STATUS_COMMAND;
  sql_command_flags[SQLCOM_SHOW_STATUS_FUNC]=  CF_STATUS_COMMAND | CF_REEXECUTION_FRAGILE;
  sql_command_flags[SQLCOM_SHOW_PROC_CODE]=  CF_STATUS_COMMAND;
  sql_command_flags[SQLCOM_SHOW_FUNC_CODE]=  CF_STATUS_COMMAND;
  sql_command_flags[SQLCOM_SHOW_CREATE_EVENT]=  CF_STATUS_COMMAND;
  sql_command_flags[SQLCOM_SHOW_PROFILES]= CF_STATUS_COMMAND;
  sql_command_flags[SQLCOM_SHOW_PROFILE]= CF_STATUS_COMMAND;
  sql_command_flags[SQLCOM_SHOW_CLIENT_STATS]= CF_STATUS_COMMAND;
  sql_command_flags[SQLCOM_SHOW_USER_STATS]=   CF_STATUS_COMMAND;
  sql_command_flags[SQLCOM_SHOW_TABLE_STATS]=  CF_STATUS_COMMAND;
  sql_command_flags[SQLCOM_SHOW_INDEX_STATS]=  CF_STATUS_COMMAND;

  sql_command_flags[SQLCOM_SHOW_TABLES]=       (CF_STATUS_COMMAND |
                                                CF_SHOW_TABLE_COMMAND |
                                                CF_REEXECUTION_FRAGILE);
  sql_command_flags[SQLCOM_SHOW_TABLE_STATUS]= (CF_STATUS_COMMAND |
                                                CF_SHOW_TABLE_COMMAND |
                                                CF_REEXECUTION_FRAGILE);

  /*
    The following is used to preserver CF_ROW_COUNT during the
    a CALL or EXECUTE statement, so the value generated by the
    last called (or executed) statement is preserved.
    See mysql_execute_command() for how CF_ROW_COUNT is used.
  */
  sql_command_flags[SQLCOM_CALL]= 		CF_HAS_ROW_COUNT | CF_REEXECUTION_FRAGILE;
  sql_command_flags[SQLCOM_EXECUTE]= 		CF_HAS_ROW_COUNT;

  /*
    The following admin table operations are allowed
    on log tables.
  */
  sql_command_flags[SQLCOM_REPAIR]=           CF_WRITE_LOGS_COMMAND;
  sql_command_flags[SQLCOM_OPTIMIZE]=         CF_WRITE_LOGS_COMMAND;
  sql_command_flags[SQLCOM_ANALYZE]=          CF_WRITE_LOGS_COMMAND;
}


bool is_update_query(enum enum_sql_command command)
{
  DBUG_ASSERT(command <= SQLCOM_END);
  return (sql_command_flags[command] & CF_CHANGES_DATA) != 0;
}

/**
  Check if a sql command is allowed to write to log tables.
  @param command The SQL command
  @return true if writing is allowed
*/
bool is_log_table_write_query(enum enum_sql_command command)
{
  DBUG_ASSERT(command <= SQLCOM_END);
  return (sql_command_flags[command] & CF_WRITE_LOGS_COMMAND) != 0;
}

void execute_init_command(THD *thd, sys_var_str *init_command_var,
			  rw_lock_t *var_mutex)
{
  Vio* save_vio;
  ulong save_client_capabilities;

#if defined(ENABLED_PROFILING) && defined(COMMUNITY_SERVER)
  thd->profiling.start_new_query();
  thd->profiling.set_query_source(init_command_var->value,
                                  init_command_var->value_length);
#endif

  thd_proc_info(thd, "Execution of init_command");
  /*
    We need to lock init_command_var because
    during execution of init_command_var query
    values of init_command_var can't be changed
  */
  rw_rdlock(var_mutex);
  save_client_capabilities= thd->client_capabilities;
  thd->client_capabilities|= CLIENT_MULTI_QUERIES;
  /*
    We don't need return result of execution to client side.
    To forbid this we should set thd->net.vio to 0.
  */
  save_vio= thd->net.vio;
  thd->net.vio= 0;
  dispatch_command(COM_QUERY, thd,
                   init_command_var->value,
                   init_command_var->value_length);
  rw_unlock(var_mutex);
  thd->client_capabilities= save_client_capabilities;
  thd->net.vio= save_vio;

#if defined(ENABLED_PROFILING) && defined(COMMUNITY_SERVER)
  thd->profiling.finish_current_query();
#endif
}


static void handle_bootstrap_impl(THD *thd)
{
  FILE *file=bootstrap_file;
  char *buff;
  const char* found_semicolon= NULL;

  DBUG_ENTER("handle_bootstrap");

#ifndef EMBEDDED_LIBRARY
  pthread_detach_this_thread();
  thd->thread_stack= (char*) &thd;
#endif /* EMBEDDED_LIBRARY */

  if (thd->variables.max_join_size == HA_POS_ERROR)
    thd->options |= OPTION_BIG_SELECTS;

  thd_proc_info(thd, 0);
  thd->version=refresh_version;
  thd->security_ctx->user= (char*) my_strdup("boot", MYF(MY_WME));
  thd->security_ctx->priv_user[0]= thd->security_ctx->priv_host[0]=0;
  /*
    Make the "client" handle multiple results. This is necessary
    to enable stored procedures with SELECTs and Dynamic SQL
    in init-file.
  */
  thd->client_capabilities|= CLIENT_MULTI_RESULTS;

  buff= (char*) thd->net.buff;
  thd->init_for_queries();
  while (fgets(buff, thd->net.max_packet, file))
  {
    char *query;
    /* strlen() can't be deleted because fgets() doesn't return length */
    ulong length= (ulong) strlen(buff);
    while (buff[length-1] != '\n' && !feof(file))
    {
      /*
        We got only a part of the current string. Will try to increase
        net buffer then read the rest of the current string.
      */
      /* purecov: begin tested */
      if (net_realloc(&(thd->net), 2 * thd->net.max_packet))
      {
        net_end_statement(thd);
        bootstrap_error= 1;
        break;
      }
      buff= (char*) thd->net.buff;
      if (!fgets(buff + length, thd->net.max_packet - length, file))
      {
        net_end_statement(thd);
        bootstrap_error= 1;
        break;
      }
      length+= (ulong) strlen(buff + length);
      /* purecov: end */
    }
    if (bootstrap_error)
      break;                                    /* purecov: inspected */

    while (length && (my_isspace(thd->charset(), buff[length-1]) ||
                      buff[length-1] == ';'))
      length--;
    buff[length]=0;

    /* Skip lines starting with delimiter */
    if (strncmp(buff, STRING_WITH_LEN("delimiter")) == 0)
      continue;

    query= (char *) thd->memdup_w_gap(buff, length + 1,
                                      thd->db_length + 1 +
                                      QUERY_CACHE_FLAGS_SIZE);
    size_t db_len= 0;
    memcpy(query + length + 1, (char *) &db_len, sizeof(size_t));
    thd->set_query(query, length);
    DBUG_PRINT("query",("%-.4096s", thd->query()));
#if defined(ENABLED_PROFILING) && defined(COMMUNITY_SERVER)
    thd->profiling.start_new_query();
    thd->profiling.set_query_source(thd->query(), length);
#endif

    /*
      We don't need to obtain LOCK_thread_count here because in bootstrap
      mode we have only one thread.
    */
    thd->query_id=next_query_id();
    thd->set_time();
    mysql_parse(thd, thd->query(), length, & found_semicolon);
    close_thread_tables(thd);			// Free tables

    bootstrap_error= thd->is_error();
    net_end_statement(thd);

#if defined(ENABLED_PROFILING) && defined(COMMUNITY_SERVER)
    thd->profiling.finish_current_query();
#endif

    if (bootstrap_error)
      break;

    free_root(thd->mem_root,MYF(MY_KEEP_PREALLOC));
#ifdef USING_TRANSACTIONS
    free_root(&thd->transaction.mem_root,MYF(MY_KEEP_PREALLOC));
#endif
  }

  DBUG_VOID_RETURN;
}


/**
  Execute commands from bootstrap_file.

  Used when creating the initial grant tables.
*/

pthread_handler_t handle_bootstrap(void *arg)
{
  THD *thd=(THD*) arg;

  /* The following must be called before DBUG_ENTER */
  thd->thread_stack= (char*) &thd;
  if (my_thread_init() || thd->store_globals())
  {
#ifndef EMBEDDED_LIBRARY
    close_connection(thd, ER_OUT_OF_RESOURCES, 1);
#endif
    thd->fatal_error();
    goto end;
  }

  handle_bootstrap_impl(thd);

end:
  net_end(&thd->net);
  thd->cleanup();
  delete thd;

#ifndef EMBEDDED_LIBRARY
  (void) pthread_mutex_lock(&LOCK_thread_count);
  thread_count--;
  in_bootstrap= FALSE;
  (void) pthread_cond_broadcast(&COND_thread_count);
  (void) pthread_mutex_unlock(&LOCK_thread_count);
  my_thread_end();
  pthread_exit(0);
#endif

  return 0;
}

/**
  @brief Check access privs for a MERGE table and fix children lock types.

  @param[in]        thd         thread handle
  @param[in]        db          database name
  @param[in,out]    table_list  list of child tables (merge_list)
                                lock_type and optionally db set per table

  @return           status
    @retval         0           OK
    @retval         != 0        Error

  @detail
    This function is used for write access to MERGE tables only
    (CREATE TABLE, ALTER TABLE ... UNION=(...)). Set TL_WRITE for
    every child. Set 'db' for every child if not present.
*/
#ifndef NO_EMBEDDED_ACCESS_CHECKS
static bool check_merge_table_access(THD *thd, char *db,
                                     TABLE_LIST *table_list)
{
  int error= 0;

  if (table_list)
  {
    /* Check that all tables use the current database */
    TABLE_LIST *tlist;

    for (tlist= table_list; tlist; tlist= tlist->next_local)
    {
      if (!tlist->db || !tlist->db[0])
        tlist->db= db; /* purecov: inspected */
    }
    error= check_table_access(thd, SELECT_ACL | UPDATE_ACL | DELETE_ACL,
                              table_list, UINT_MAX, FALSE);
  }
  return error;
}
#endif

/* This works because items are allocated with sql_alloc() */

void free_items(Item *item)
{
  Item *next;
  DBUG_ENTER("free_items");
  for (; item ; item=next)
  {
    next=item->next;
    item->delete_self();
  }
  DBUG_VOID_RETURN;
}

/**
   This works because items are allocated with sql_alloc().
   @note The function also handles null pointers (empty list).
*/
void cleanup_items(Item *item)
{
  DBUG_ENTER("cleanup_items");  
  for (; item ; item=item->next)
    item->cleanup();
  DBUG_VOID_RETURN;
}

/**
  Handle COM_TABLE_DUMP command.

  @param thd           thread handle
  @param db            database name or an empty string. If empty,
                       the current database of the connection is used
  @param tbl_name      name of the table to dump

  @note
    This function is written to handle one specific command only.

  @retval
    0               success
  @retval
    1               error, the error message is set in THD
*/

static
int mysql_table_dump(THD *thd, LEX_STRING *db, LEX_STRING *table_name)
{
  TABLE* table;
  TABLE_LIST* table_list;
  int error = 0;
  DBUG_ENTER("mysql_table_dump");
  if (db->length == 0)
  {
    db->str= thd->db;            /* purecov: inspected */
    db->length= thd->db_length;  /* purecov: inspected */
  }
  if (!(table_list = (TABLE_LIST*) thd->calloc(sizeof(TABLE_LIST))))
    DBUG_RETURN(1); // out of memory
  table_list->db= db->str;
  table_list->table_name= table_list->alias= table_name->str;
  table_list->lock_type= TL_READ_NO_INSERT;
  table_list->prev_global= &table_list;	// can be removed after merge with 4.1

  if (check_db_name(db))
  {
    /* purecov: begin inspected */
    my_error(ER_WRONG_DB_NAME ,MYF(0), db->str ? db->str : "NULL");
    goto err;
    /* purecov: end */
  }
  if (!table_name->length ||
      check_table_name(table_name->str, table_name->length, TRUE))
  {
    my_error(ER_WRONG_TABLE_NAME, MYF(0),
             table_name->str ? table_name->str : "NULL");
    error= 1;
    goto err;
  }
  if (lower_case_table_names)
    my_casedn_str(files_charset_info, table_name->str);

  if (!(table=open_ltable(thd, table_list, TL_READ_NO_INSERT, 0)))
    DBUG_RETURN(1);

  if (check_one_table_access(thd, SELECT_ACL, table_list))
    goto err;
  thd->free_list = 0;
  thd->set_query(table_name->str, table_name->length);
  if ((error = mysqld_dump_create_info(thd, table_list, -1)))
  {
    my_error(ER_GET_ERRNO, MYF(0), my_errno);
    goto err;
  }
  net_flush(&thd->net);
  if ((error= table->file->dump(thd,-1)))
    my_error(ER_GET_ERRNO, MYF(0), error);

err:
  DBUG_RETURN(error);
}

/**
  Ends the current transaction and (maybe) begin the next.

  @param thd            Current thread
  @param completion     Completion type

  @retval
    0   OK
*/

int end_trans(THD *thd, enum enum_mysql_completiontype completion)
{
  bool do_release= 0;
  int res= 0;
  DBUG_ENTER("end_trans");

  if (unlikely(thd->in_sub_stmt))
  {
    my_error(ER_COMMIT_NOT_ALLOWED_IN_SF_OR_TRG, MYF(0));
    DBUG_RETURN(1);
  }
  if (thd->transaction.xid_state.xa_state != XA_NOTR)
  {
    my_error(ER_XAER_RMFAIL, MYF(0),
             xa_state_names[thd->transaction.xid_state.xa_state]);
    DBUG_RETURN(1);
  }
  thd->lex->start_transaction_opt= 0; /* for begin_trans() */
  switch (completion) {
  case COMMIT:
    /*
     We don't use end_active_trans() here to ensure that this works
     even if there is a problem with the OPTION_AUTO_COMMIT flag
     (Which of course should never happen...)
    */
    thd->server_status&= ~SERVER_STATUS_IN_TRANS;
    res= ha_commit(thd);
    thd->options&= ~(OPTION_BEGIN | OPTION_KEEP_LOG);
    thd->transaction.all.modified_non_trans_table= FALSE;
    break;
  case COMMIT_RELEASE:
    do_release= 1; /* fall through */
  case COMMIT_AND_CHAIN:
    res= end_active_trans(thd);
    if (!res && completion == COMMIT_AND_CHAIN)
      res= begin_trans(thd);
    break;
  case ROLLBACK_RELEASE:
    do_release= 1; /* fall through */
  case ROLLBACK:
  case ROLLBACK_AND_CHAIN:
  {
    thd->server_status&= ~SERVER_STATUS_IN_TRANS;
    if (ha_rollback(thd))
      res= -1;
    thd->options&= ~(OPTION_BEGIN | OPTION_KEEP_LOG);
    thd->transaction.all.modified_non_trans_table= FALSE;
    if (!res && (completion == ROLLBACK_AND_CHAIN))
      res= begin_trans(thd);
    break;
  }
  default:
    res= -1;
    my_error(ER_UNKNOWN_COM_ERROR, MYF(0));
    DBUG_RETURN(-1);
  }

  if (res < 0)
    my_error(thd->killed_errno(), MYF(0));
  else if ((res == 0) && do_release)
  {
    thd->killed= THD::KILL_CONNECTION;
    if (global_system_variables.log_warnings > 3)
    {
      Security_context *sctx= &thd->main_security_ctx;
      sql_print_warning(ER(ER_NEW_ABORTING_CONNECTION),
                        thd->thread_id,(thd->db ? thd->db : "unconnected"),
                        sctx->user ? sctx->user : "unauthenticated",
                        sctx->host_or_ip, "RELEASE");
    }
  }

  DBUG_RETURN(res);
}

#ifndef EMBEDDED_LIBRARY

/**
  Read one command from connection and execute it (query or simple command).
  This function is called in loop from thread function.

  For profiling to work, it must never be called recursively.

  @retval
    0  success
  @retval
    1  request of thread shutdown (see dispatch_command() description)
*/

bool do_command(THD *thd)
{
  bool return_value;
  char *packet= 0;
  ulong packet_length;
  NET *net= &thd->net;
  enum enum_server_command command;
  DBUG_ENTER("do_command");

  /*
    indicator of uninitialized lex => normal flow of errors handling
    (see my_message_sql)
  */
  thd->lex->current_select= 0;

  /*
    This thread will do a blocking read from the client which
    will be interrupted when the next command is received from
    the client, the connection is closed or "net_wait_timeout"
    number of seconds has passed
  */
  my_net_set_read_timeout(net, thd->variables.net_wait_timeout);

  /*
    XXX: this code is here only to clear possible errors of init_connect. 
    Consider moving to init_connect() instead.
  */
  thd->clear_error();				// Clear error message
  thd->main_da.reset_diagnostics_area();

  net_new_transaction(net);

  /* Save for user statistics */
  thd->start_bytes_received= thd->status_var.bytes_received;
  packet_length= my_net_read(net);
#if defined(ENABLED_PROFILING) && defined(COMMUNITY_SERVER)
  thd->profiling.start_new_query();
#endif
  if (packet_length == packet_error)
  {
    DBUG_PRINT("info",("Got error %d reading command from socket %s",
		       net->error,
		       vio_description(net->vio)));

    /* Check if we can continue without closing the connection */

    /* The error must be set. */
    DBUG_ASSERT(thd->is_error());
    net_end_statement(thd);

    if (net->error != 3)
    {
      return_value= TRUE;                       // We have to close it.
      goto out;
    }

    net->error= 0;
    return_value= FALSE;
    goto out;
  }

  packet= (char*) net->read_pos;
  /*
    'packet_length' contains length of data, as it was stored in packet
    header. In case of malformed header, my_net_read returns zero.
    If packet_length is not zero, my_net_read ensures that the returned
    number of bytes was actually read from network.
    There is also an extra safety measure in my_net_read:
    it sets packet[packet_length]= 0, but only for non-zero packets.
  */
  if (packet_length == 0)                       /* safety */
  {
    /* Initialize with COM_SLEEP packet */
    packet[0]= (uchar) COM_SLEEP;
    packet_length= 1;
  }
  /* Do not rely on my_net_read, extra safety against programming errors. */
  packet[packet_length]= '\0';                  /* safety */

  command= (enum enum_server_command) (uchar) packet[0];

  if (command >= COM_END)
    command= COM_END;				// Wrong command

  DBUG_PRINT("info",("Command on %s = %d (%s)",
                     vio_description(net->vio), command,
                     command_name[command].str));

  /* Restore read timeout value */
  my_net_set_read_timeout(net, thd->variables.net_read_timeout);

  DBUG_ASSERT(packet_length);
  return_value= dispatch_command(command, thd, packet+1, (uint) (packet_length-1));

out:
#if defined(ENABLED_PROFILING) && defined(COMMUNITY_SERVER)
  thd->profiling.finish_current_query();
#endif
  DBUG_RETURN(return_value);
}
#endif  /* EMBEDDED_LIBRARY */

/**
  @brief Determine if an attempt to update a non-temporary table while the
    read-only option was enabled has been made.

  This is a helper function to mysql_execute_command.

  @note SQLCOM_MULTI_UPDATE is an exception and delt with elsewhere.

  @see mysql_execute_command
  @returns Status code
    @retval TRUE The statement should be denied.
    @retval FALSE The statement isn't updating any relevant tables.
*/

static my_bool deny_updates_if_read_only_option(THD *thd,
                                                TABLE_LIST *all_tables)
{
  DBUG_ENTER("deny_updates_if_read_only_option");

  if (!opt_readonly)
    DBUG_RETURN(FALSE);

  LEX *lex= thd->lex;

  const my_bool user_is_super=
    ((ulong)(thd->security_ctx->master_access & SUPER_ACL) ==
     (ulong)SUPER_ACL);

  if (user_is_super)
    DBUG_RETURN(FALSE);

  if (!(sql_command_flags[lex->sql_command] & CF_CHANGES_DATA))
    DBUG_RETURN(FALSE);

  /* Multi update is an exception and is dealt with later. */
  if (lex->sql_command == SQLCOM_UPDATE_MULTI)
    DBUG_RETURN(FALSE);

  const my_bool create_temp_tables= 
    (lex->sql_command == SQLCOM_CREATE_TABLE) &&
    (lex->create_info.options & HA_LEX_CREATE_TMP_TABLE);

  const my_bool drop_temp_tables= 
    (lex->sql_command == SQLCOM_DROP_TABLE) &&
    lex->drop_temporary;

  const my_bool update_real_tables=
    some_non_temp_table_to_be_updated(thd, all_tables) &&
    !(create_temp_tables || drop_temp_tables);


  const my_bool create_or_drop_databases=
    (lex->sql_command == SQLCOM_CREATE_DB) ||
    (lex->sql_command == SQLCOM_DROP_DB);

  if (update_real_tables || create_or_drop_databases)
  {
      /*
        An attempt was made to modify one or more non-temporary tables.
      */
      DBUG_RETURN(TRUE);
  }


  /* Assuming that only temporary tables are modified. */
  DBUG_RETURN(FALSE);
}

/**
  Perform one connection-level (COM_XXXX) command.

  @param command         type of command to perform
  @param thd             connection handle
  @param packet          data for the command, packet is always null-terminated
  @param packet_length   length of packet + 1 (to show that data is
                         null-terminated) except for COM_SLEEP, where it
                         can be zero.

  @todo
    set thd->lex->sql_command to SQLCOM_END here.
  @todo
    The following has to be changed to an 8 byte integer

  @retval
    0   ok
  @retval
    1   request of thread shutdown, i. e. if command is
        COM_QUIT/COM_SHUTDOWN
*/
bool dispatch_command(enum enum_server_command command, THD *thd,
		      char* packet, uint packet_length)
{
  NET *net= &thd->net;
  bool error= 0;
  DBUG_ENTER("dispatch_command");
  DBUG_PRINT("info", ("command: %d", command));

  thd->command=command;
  /*
    Commands which always take a long time are logged into
    the slow log only if opt_log_slow_admin_statements is set.
  */
  thd->enable_slow_log= TRUE;
  thd->query_plan_flags= QPLAN_INIT;
  thd->lex->sql_command= SQLCOM_END; /* to avoid confusing VIEW detectors */
  thd->set_time();
  if (!thd->is_valid_time())
  {
    /*
     If the time has got past 2038 we need to shut this server down
     We do this by making sure every command is a shutdown and we 
     have enough privileges to shut the server down

     TODO: remove this when we have full 64 bit my_time_t support
    */
    thd->security_ctx->master_access|= SHUTDOWN_ACL;
    command= COM_SHUTDOWN;
  }

  VOID(pthread_mutex_lock(&LOCK_thread_count));
  thd->query_id= global_query_id;

  switch( command ) {
  /* Ignore these statements. */
  case COM_STATISTICS:
  case COM_PING:
    break;
  /* Only increase id on these statements but don't count them. */
  case COM_STMT_PREPARE: 
  case COM_STMT_CLOSE:
  case COM_STMT_RESET:
    next_query_id();
    break;
  /* Increase id and count all other statements. */
  default:
    statistic_increment(thd->status_var.questions, &LOCK_status);
    next_query_id();
  }

  thread_running++;
  /* TODO: set thd->lex->sql_command to SQLCOM_END here */
  VOID(pthread_mutex_unlock(&LOCK_thread_count));

  /**
    Clear the set of flags that are expected to be cleared at the
    beginning of each command.
  */
  thd->server_status&= ~SERVER_STATUS_CLEAR_SET;
  switch (command) {
  case COM_INIT_DB:
  {
    LEX_STRING tmp;
    status_var_increment(thd->status_var.com_stat[SQLCOM_CHANGE_DB]);
    thd->convert_string(&tmp, system_charset_info,
			packet, packet_length, thd->charset());
    if (!mysql_change_db(thd, &tmp, FALSE))
    {
      general_log_write(thd, command, thd->db, thd->db_length);
      my_ok(thd);
    }
    break;
  }
#ifdef HAVE_REPLICATION
  case COM_REGISTER_SLAVE:
  {
    if (!register_slave(thd, (uchar*)packet, packet_length))
      my_ok(thd);
    break;
  }
#endif
  case COM_TABLE_DUMP:
  {
    LEX_STRING db, table;
    /* Safe because there is always a trailing \0 at the end of the packet */
    uint db_len= *(uchar*) packet;
    if (db_len + 1 > packet_length || db_len > NAME_LEN)
    {
      my_message(ER_UNKNOWN_COM_ERROR, ER(ER_UNKNOWN_COM_ERROR), MYF(0));
      break;
    }
    /* Safe because there is always a trailing \0 at the end of the packet */
    uint tbl_len= *(uchar*) (packet + db_len + 1);
    if (db_len + tbl_len + 2 > packet_length || tbl_len > NAME_LEN)
    {
      my_message(ER_UNKNOWN_COM_ERROR, ER(ER_UNKNOWN_COM_ERROR), MYF(0));
      break;
    }

    status_var_increment(thd->status_var.com_other);
    thd->enable_slow_log= opt_log_slow_admin_statements;
    thd->query_plan_flags|= QPLAN_ADMIN;
    db.str= (char*) thd->alloc(db_len + tbl_len + 2);
    if (!db.str)
    {
      my_message(ER_OUT_OF_RESOURCES, ER(ER_OUT_OF_RESOURCES), MYF(0));
      break;
    }
    db.length= db_len;
    table.length= tbl_len;
    table.str= strmake(db.str, packet + 1, db_len) + 1;
    strmake(table.str, packet + db_len + 2, tbl_len);
    if (mysql_table_dump(thd, &db, &table) == 0)
      thd->main_da.disable_status();
    break;
  }
  case COM_CHANGE_USER:
  {
    status_var_increment(thd->status_var.com_other);
<<<<<<< HEAD
=======
    char *user= (char*) packet, *packet_end= packet + packet_length;
    /* Safe because there is always a trailing \0 at the end of the packet */
    char *passwd= strend(user)+1;
    uint user_length= passwd - user - 1;
>>>>>>> d7304375

    thd->change_user();
    thd->clear_error();                         // if errors from rollback

    /* acl_authenticate() takes the data from net->read_pos */
    net->read_pos= (uchar*)packet;

<<<<<<< HEAD
    uint save_db_length= thd->db_length;
    char *save_db= thd->db;
    int rc;
    USER_CONN *save_user_connect= thd->user_connect;
=======
      Cast *passwd to an unsigned char, so that it doesn't extend the sign
      for *passwd > 127 and become 2**32-127 after casting to uint.
    */
    char db_buff[SAFE_NAME_LEN+1];           // buffer to store db in utf8
    char user_buff[USERNAME_LENGTH + 1];      // buffer to store user in utf8
    char *db= passwd;
    char *save_db;
    /*
      If there is no password supplied, the packet must contain '\0',
      in any type of handshake (4.1 or pre-4.1).
     */
    if (passwd >= packet_end)
    {
      my_message(ER_UNKNOWN_COM_ERROR, ER(ER_UNKNOWN_COM_ERROR), MYF(0));
      break;
    }
    uint passwd_len= (thd->client_capabilities & CLIENT_SECURE_CONNECTION ?
                      (uchar)(*passwd++) : strlen(passwd));
    uint dummy_errors, save_db_length, db_length;
    int res;
>>>>>>> d7304375
    Security_context save_security_ctx= *thd->security_ctx;
    CHARSET_INFO *save_character_set_client=
      thd->variables.character_set_client;
    CHARSET_INFO *save_collation_connection=
      thd->variables.collation_connection;
    CHARSET_INFO *save_character_set_results=
      thd->variables.character_set_results;

    /* Ensure we don't free security_ctx->user in case we have to revert */
    thd->security_ctx->user= 0;
    thd->user_connect= 0;

    /*
      to limit COM_CHANGE_USER ability to brute-force passwords,
      we only allow three unsuccessful COM_CHANGE_USER per connection.
    */
    if (thd->failed_com_change_user >= 3)
    {
      my_message(ER_UNKNOWN_COM_ERROR, ER(ER_UNKNOWN_COM_ERROR), MYF(0));
      rc= 1;
    }
<<<<<<< HEAD
    else
      rc= acl_authenticate(thd, 0, packet_length);
=======
    db_length= strlen(db);

    char *ptr= db + db_length + 1;
    uint cs_number= 0;

    if (ptr < packet_end)
    {
      CHARSET_INFO *cs;
      if (ptr + 2 > packet_end)
      {
        my_message(ER_UNKNOWN_COM_ERROR, ER(ER_UNKNOWN_COM_ERROR), MYF(0));
        break;
      }

      if ((cs_number= uint2korr(ptr)) &&
          (cs= get_charset(cs_number, MYF(0))) &&
          !is_supported_parser_charset(cs))
      {
        /* Disallow non-supported parser character sets: UCS2, UTF16, UTF32 */
        my_error(ER_WRONG_VALUE_FOR_VAR, MYF(0), "character_set_client",
                 cs->csname);
        break;
      }

      if (cs_number)
      {
        /*
          We have checked charset earlier,
          so thd_init_client_charset cannot fail.
        */
        if (thd_init_client_charset(thd, cs_number))
          DBUG_ASSERT(0);
        thd->update_charset();
      }
    }

    /* Convert database and user names to utf8 */
    db_buff[copy_and_convert(db_buff, sizeof(db_buff)-1,
                             system_charset_info, db, db_length,
                             thd->charset(), &dummy_errors)]= 0;
    db= db_buff;

    user_buff[copy_and_convert(user_buff,sizeof(user_buff)-1,
                               system_charset_info, user, user_length,
                               thd->charset(), &dummy_errors)]= 0;
    user= user_buff;

    /* Save user and privileges */
    save_db_length= thd->db_length;
    save_db= thd->db;
    save_user_connect= thd->user_connect;

    if (!(thd->security_ctx->user= my_strdup(user, MYF(0))))
    {
      thd->security_ctx->user= save_security_ctx.user;
      my_message(ER_OUT_OF_RESOURCES, ER(ER_OUT_OF_RESOURCES), MYF(0));
      break;
    }

    /* Clear variables that are allocated */
    thd->user_connect= 0;
    thd->security_ctx->priv_user= thd->security_ctx->user;
    res= check_user(thd, COM_CHANGE_USER, passwd, passwd_len, db, FALSE);
>>>>>>> d7304375

    if (rc)
    {
      /* Free user if allocated by acl_authenticate */
      x_free(thd->security_ctx->user);
      *thd->security_ctx= save_security_ctx;
      if (thd->user_connect)
	decrease_user_connections(thd->user_connect);
      thd->user_connect= save_user_connect;
      thd->reset_db(save_db, save_db_length);
      thd->variables.character_set_client= save_character_set_client;
      thd->variables.collation_connection= save_collation_connection;
      thd->variables.character_set_results= save_character_set_results;
      thd->update_charset();
      thd->failed_com_change_user++;
      my_sleep(1000000);
    }
    else
    {
#ifndef NO_EMBEDDED_ACCESS_CHECKS
      /* we've authenticated new user */
      if (save_user_connect)
	decrease_user_connections(save_user_connect);
#endif /* NO_EMBEDDED_ACCESS_CHECKS */
      pthread_mutex_lock(&thd->LOCK_thd_data);
      x_free(save_db);
      pthread_mutex_unlock(&thd->LOCK_thd_data);
      x_free(save_security_ctx.user);
    }
    break;
  }
  case COM_STMT_EXECUTE:
  {
    mysqld_stmt_execute(thd, packet, packet_length);
    break;
  }
  case COM_STMT_FETCH:
  {
    mysqld_stmt_fetch(thd, packet, packet_length);
    break;
  }
  case COM_STMT_SEND_LONG_DATA:
  {
    mysql_stmt_get_longdata(thd, packet, packet_length);
    break;
  }
  case COM_STMT_PREPARE:
  {
    mysqld_stmt_prepare(thd, packet, packet_length);
    break;
  }
  case COM_STMT_CLOSE:
  {
    mysqld_stmt_close(thd, packet);
    break;
  }
  case COM_STMT_RESET:
  {
    mysqld_stmt_reset(thd, packet);
    break;
  }
  case COM_QUERY:
  {
    if (alloc_query(thd, packet, packet_length))
      break;					// fatal error is set
    char *packet_end= thd->query() + thd->query_length();
    /* 'b' stands for 'buffer' parameter', special for 'my_snprintf' */
    const char* end_of_stmt= NULL;

    general_log_write(thd, command, thd->query(), thd->query_length());
    DBUG_PRINT("query",("%-.4096s",thd->query()));
#if defined(ENABLED_PROFILING) && defined(COMMUNITY_SERVER)
    thd->profiling.set_query_source(thd->query(), thd->query_length());
#endif

    if (!(specialflag & SPECIAL_NO_PRIOR))
      my_pthread_setprio(pthread_self(),QUERY_PRIOR);

    mysql_parse(thd, thd->query(), thd->query_length(), &end_of_stmt);

    while (!thd->killed && (end_of_stmt != NULL) && ! thd->is_error())
    {
      char *beginning_of_next_stmt= (char*) end_of_stmt;

#ifdef WITH_ARIA_STORAGE_ENGINE
    if (ha_storage_engine_is_enabled(maria_hton))
      ha_maria::implicit_commit(thd, FALSE);
#endif

      /*
        Multiple queries exits, execute them individually
      */
      close_thread_tables(thd);

      net_end_statement(thd);
      query_cache_end_of_result(thd);

      ulong length= (ulong)(packet_end - beginning_of_next_stmt);

      log_slow_statement(thd);

      /* Remove garbage at start of query */
      while (length > 0 && my_isspace(thd->charset(), *beginning_of_next_stmt))
      {
        beginning_of_next_stmt++;
        length--;
      }

#if defined(ENABLED_PROFILING) && defined(COMMUNITY_SERVER)
      thd->profiling.finish_current_query();
      thd->profiling.start_new_query("continuing");
      thd->profiling.set_query_source(beginning_of_next_stmt, length);
#endif

      thd->set_query(beginning_of_next_stmt, length);
      VOID(pthread_mutex_lock(&LOCK_thread_count));
      /*
        Count each statement from the client.
      */
      statistic_increment(thd->status_var.questions, &LOCK_status);
      thd->query_id= next_query_id();
      thd->set_time(); /* Reset the query start time. */
      /* TODO: set thd->lex->sql_command to SQLCOM_END here */
      VOID(pthread_mutex_unlock(&LOCK_thread_count));
      mysql_parse(thd, beginning_of_next_stmt, length, &end_of_stmt);
    }

    if (!(specialflag & SPECIAL_NO_PRIOR))
      my_pthread_setprio(pthread_self(),WAIT_PRIOR);
    DBUG_PRINT("info",("query ready"));
    break;
  }
  case COM_FIELD_LIST:				// This isn't actually needed
#ifdef DONT_ALLOW_SHOW_COMMANDS
    my_message(ER_NOT_ALLOWED_COMMAND, ER(ER_NOT_ALLOWED_COMMAND),
               MYF(0));	/* purecov: inspected */
    break;
#else
  {
    char *fields, *packet_end= packet + packet_length, *wildcard;
    /* Locked closure of all tables */
    TABLE_LIST table_list;
    char db_buff[SAFE_NAME_LEN+1];
    uint32 db_length;
    uint dummy_errors, query_length;

    /* used as fields initializator */
    lex_start(thd);

    status_var_increment(thd->status_var.com_stat[SQLCOM_SHOW_FIELDS]);
    bzero((char*) &table_list,sizeof(table_list));
    if (thd->copy_db_to(&table_list.db, &table_list.db_length))
      break;
    /*
      We have name + wildcard in packet, separated by endzero
      (The packet is guaranteed to end with an end zero)
    */
    wildcard= strend(packet);
    db_length= wildcard - packet;
    wildcard++;
    query_length= (uint) (packet_end - wildcard); // Don't count end \0
    if (db_length > SAFE_NAME_LEN || query_length > NAME_LEN)
    {
      my_message(ER_UNKNOWN_COM_ERROR, ER(ER_UNKNOWN_COM_ERROR), MYF(0));
      break;
    }
    db_length= copy_and_convert(db_buff, sizeof(db_buff)-1,
                                system_charset_info, packet, db_length,
                                thd->charset(), &dummy_errors);
    db_buff[db_length]= '\0';
    if (check_table_name(db_buff, db_length, FALSE))
    {
      my_error(ER_WRONG_TABLE_NAME, MYF(0), db_buff);
      break;
    }
    table_list.alias= table_list.table_name= db_buff;
    if (!(fields= (char *) thd->memdup(wildcard, query_length + 1)))
      break;

    if (is_schema_db(table_list.db, table_list.db_length))
    {
      ST_SCHEMA_TABLE *schema_table= find_schema_table(thd, table_list.alias);
      if (schema_table)
        table_list.schema_table= schema_table;
    }

    thd->set_query(fields, query_length);
    general_log_print(thd, command, "%s %s", table_list.table_name, fields);
    if (lower_case_table_names)
      my_casedn_str(files_charset_info, table_list.table_name);

    if (check_access(thd,SELECT_ACL,table_list.db,&table_list.grant.privilege,
		     0, 0, test(table_list.schema_table)))
      break;
    if (check_grant(thd, SELECT_ACL, &table_list, 2, UINT_MAX, 0))
      break;
    /* init structures for VIEW processing */
    table_list.select_lex= &(thd->lex->select_lex);

    lex_start(thd);
    mysql_reset_thd_for_next_command(thd, opt_userstat_running);

    thd->lex->
      select_lex.table_list.link_in_list(&table_list,
                                         &table_list.next_local);
    thd->lex->add_to_query_tables(&table_list);

    /* switch on VIEW optimisation: do not fill temporary tables */
    thd->lex->sql_command= SQLCOM_SHOW_FIELDS;
    mysqld_list_fields(thd,&table_list,fields);
    thd->lex->unit.cleanup();
    thd->cleanup_after_query();
    break;
  }
#endif
  case COM_QUIT:
    /* We don't calculate statistics for this command */
    general_log_print(thd, command, NullS);
    net->error=0;				// Don't give 'abort' message
    thd->main_da.disable_status();              // Don't send anything back
    error=TRUE;					// End server
    break;

#ifdef REMOVED
  case COM_CREATE_DB:				// QQ: To be removed
    {
      LEX_STRING db, alias;
      HA_CREATE_INFO create_info;

      status_var_increment(thd->status_var.com_stat[SQLCOM_CREATE_DB]);
      if (thd->make_lex_string(&db, packet, packet_length, FALSE) ||
          thd->make_lex_string(&alias, db.str, db.length, FALSE) ||
          check_db_name(&db))
      {
	my_error(ER_WRONG_DB_NAME, MYF(0), db.str ? db.str : "NULL");
	break;
      }
      if (check_access(thd, CREATE_ACL, db.str , 0, 1, 0,
                       is_schema_db(db.str, db.length)))
	break;
      general_log_print(thd, command, "%.*s", db.length, db.str);
      bzero(&create_info, sizeof(create_info));
      mysql_create_db(thd, (lower_case_table_names == 2 ? alias.str : db.str),
                      &create_info, 0);
      break;
    }
  case COM_DROP_DB:				// QQ: To be removed
    {
      status_var_increment(thd->status_var.com_stat[SQLCOM_DROP_DB]);
      LEX_STRING db;

      if (thd->make_lex_string(&db, packet, packet_length, FALSE) ||
          check_db_name(&db))
      {
	my_error(ER_WRONG_DB_NAME, MYF(0), db.str ? db.str : "NULL");
	break;
      }
      if (check_access(thd, DROP_ACL, db.str, 0, 1, 0,
                            is_schema_db(db.str, db.length)))
	break;
      if (thd->locked_tables || thd->active_transaction())
      {
	my_message(ER_LOCK_OR_ACTIVE_TRANSACTION,
                   ER(ER_LOCK_OR_ACTIVE_TRANSACTION), MYF(0));
	break;
      }
      general_log_write(thd, command, "%.*s", db.length, db.str);
      mysql_rm_db(thd, db.str, 0, 0);
      break;
    }
#endif
#ifndef EMBEDDED_LIBRARY
  case COM_BINLOG_DUMP:
    {
      ulong pos;
      ushort flags;
      uint32 slave_server_id;

      status_var_increment(thd->status_var.com_other);
      thd->enable_slow_log= opt_log_slow_admin_statements;
      thd->query_plan_flags|= QPLAN_ADMIN;
      if (check_global_access(thd, REPL_SLAVE_ACL))
	break;

      /* TODO: The following has to be changed to an 8 byte integer */
      pos = uint4korr(packet);
      flags = uint2korr(packet + 4);
      thd->server_id=0; /* avoid suicide */
      if ((slave_server_id= uint4korr(packet+6))) // mysqlbinlog.server_id==0
	kill_zombie_dump_threads(slave_server_id);
      thd->server_id = slave_server_id;

      general_log_print(thd, command, "Log: '%s'  Pos: %ld", packet+10,
                      (long) pos);
      mysql_binlog_send(thd, thd->strdup(packet + 10), (my_off_t) pos, flags);
      unregister_slave(thd,1,1);
      /*  fake COM_QUIT -- if we get here, the thread needs to terminate */
      error = TRUE;
      break;
    }
#endif
  case COM_REFRESH:
  {
    int not_used;

    /*
      Initialize thd->lex since it's used in many base functions, such as
      open_tables(). Otherwise, it remains unitialized and may cause crash
      during execution of COM_REFRESH.
    */
    lex_start(thd);
    
    status_var_increment(thd->status_var.com_stat[SQLCOM_FLUSH]);
    ulong options= (ulong) (uchar) packet[0];
    if (check_global_access(thd,RELOAD_ACL))
      break;
    general_log_print(thd, command, NullS);
#ifndef DBUG_OFF
    bool debug_simulate= FALSE;
    DBUG_EXECUTE_IF("simulate_detached_thread_refresh", debug_simulate= TRUE;);
    if (debug_simulate)
    {
      /*
        Simulate a reload without a attached thread session.
        Provides a environment similar to that of when the
        server receives a SIGHUP signal and reloads caches
        and flushes tables.
      */
      bool res;
      my_pthread_setspecific_ptr(THR_THD, NULL);
      res= reload_acl_and_cache(NULL, options | REFRESH_FAST,
                                NULL, &not_used);
      my_pthread_setspecific_ptr(THR_THD, thd);
      if (!res)
        my_ok(thd);
      break;
    }
#endif
    if (!reload_acl_and_cache(thd, options, NULL, &not_used))
      my_ok(thd);
    break;
  }
#ifndef EMBEDDED_LIBRARY
  case COM_SHUTDOWN:
  {
    status_var_increment(thd->status_var.com_other);
    if (check_global_access(thd,SHUTDOWN_ACL))
      break; /* purecov: inspected */
    /*
      If the client is < 4.1.3, it is going to send us no argument; then
      packet_length is 0, packet[0] is the end 0 of the packet. Note that
      SHUTDOWN_DEFAULT is 0. If client is >= 4.1.3, the shutdown level is in
      packet[0].
    */
    enum mysql_enum_shutdown_level level;
    if (!thd->is_valid_time())
      level= SHUTDOWN_DEFAULT;
    else
      level= (enum mysql_enum_shutdown_level) (uchar) packet[0];
    if (level == SHUTDOWN_DEFAULT)
      level= SHUTDOWN_WAIT_ALL_BUFFERS; // soon default will be configurable
    else if (level != SHUTDOWN_WAIT_ALL_BUFFERS)
    {
      my_error(ER_NOT_SUPPORTED_YET, MYF(0), "this shutdown level");
      break;
    }
    DBUG_PRINT("quit",("Got shutdown command for level %u", level));
    general_log_print(thd, command, NullS);
    my_eof(thd);
    close_thread_tables(thd);			// Free before kill
    kill_mysql();
    error=TRUE;
    break;
  }
#endif
  case COM_STATISTICS:
  {
    STATUS_VAR *current_global_status_var;      // Big; Don't allocate on stack
    ulong uptime;
#if defined(SAFEMALLOC) || !defined(EMBEDDED_LIBRARY)
    uint length;
#endif
    ulonglong queries_per_second1000;
    char buff[250];
    uint buff_len= sizeof(buff);

    if (!(current_global_status_var= (STATUS_VAR*)
          thd->alloc(sizeof(STATUS_VAR))))
      break;
    general_log_print(thd, command, NullS);
    status_var_increment(thd->status_var.com_stat[SQLCOM_SHOW_STATUS]);
    calc_sum_of_all_status(current_global_status_var);
    if (!(uptime= (ulong) (thd->start_time - server_start_time)))
      queries_per_second1000= 0;
    else
      queries_per_second1000= thd->query_id * LL(1000) / uptime;

#if defined(SAFEMALLOC) || !defined(EMBEDDED_LIBRARY)
    length=
#endif
      my_snprintf((char*) buff, buff_len - 1,
                  "Uptime: %lu  Threads: %d  Questions: %lu  "
                  "Slow queries: %lu  Opens: %lu  Flush tables: %lu  "
                  "Open tables: %u  Queries per second avg: %u.%u",
                  uptime,
                  (int) thread_count, (ulong) thd->query_id,
                  current_global_status_var->long_query_count,
                  current_global_status_var->opened_tables,
                  refresh_version,
                  cached_open_tables(),
                  (uint) (queries_per_second1000 / 1000),
                  (uint) (queries_per_second1000 % 1000));
#ifdef SAFEMALLOC
    if (sf_malloc_cur_memory)				// Using SAFEMALLOC
    {
      char *end= buff + length;
      length+= my_snprintf(end, buff_len - length - 1,
                           "  Memory in use: %ldK  Max memory used: %ldK",
                           (sf_malloc_cur_memory+1023L)/1024L,
                           (sf_malloc_max_memory+1023L)/1024L);
    }
#endif
#ifndef EMBEDDED_LIBRARY
    VOID(my_net_write(net, (uchar*) buff, length));
    VOID(net_flush(net));
    thd->main_da.disable_status();
#else
    /* Store the buffer in permanent memory */
    my_ok(thd, 0, 0, buff);
#endif
    break;
  }
  case COM_PING:
    status_var_increment(thd->status_var.com_other);
    my_ok(thd);				// Tell client we are alive
    break;
  case COM_PROCESS_INFO:
    status_var_increment(thd->status_var.com_stat[SQLCOM_SHOW_PROCESSLIST]);
    if (!thd->security_ctx->priv_user[0] &&
        check_global_access(thd, PROCESS_ACL))
      break;
    general_log_print(thd, command, NullS);
    mysqld_list_processes(thd,
			  thd->security_ctx->master_access & PROCESS_ACL ? 
			  NullS : thd->security_ctx->priv_user, 0);
    break;
  case COM_PROCESS_KILL:
  {
    status_var_increment(thd->status_var.com_stat[SQLCOM_KILL]);
    ulong id=(ulong) uint4korr(packet);
    sql_kill(thd,id,false);
    break;
  }
  case COM_SET_OPTION:
  {
    status_var_increment(thd->status_var.com_stat[SQLCOM_SET_OPTION]);
    uint opt_command= uint2korr(packet);

    switch (opt_command) {
    case (int) MYSQL_OPTION_MULTI_STATEMENTS_ON:
      thd->client_capabilities|= CLIENT_MULTI_STATEMENTS;
      my_eof(thd);
      break;
    case (int) MYSQL_OPTION_MULTI_STATEMENTS_OFF:
      thd->client_capabilities&= ~CLIENT_MULTI_STATEMENTS;
      my_eof(thd);
      break;
    default:
      my_message(ER_UNKNOWN_COM_ERROR, ER(ER_UNKNOWN_COM_ERROR), MYF(0));
      break;
    }
    break;
  }
  case COM_DEBUG:
    status_var_increment(thd->status_var.com_other);
    if (check_global_access(thd, SUPER_ACL))
      break;					/* purecov: inspected */
    mysql_print_status();
    general_log_print(thd, command, NullS);
    my_eof(thd);
    break;
  case COM_SLEEP:
  case COM_CONNECT:				// Impossible here
  case COM_TIME:				// Impossible from client
  case COM_DELAYED_INSERT:
  case COM_END:
  default:
    my_message(ER_UNKNOWN_COM_ERROR, ER(ER_UNKNOWN_COM_ERROR), MYF(0));
    break;
  }

  /* report error issued during command execution */
  if (thd->killed_errno())
  {
    if (! thd->main_da.is_set())
      thd->send_kill_message();
  }
  if (thd->killed == THD::KILL_QUERY || thd->killed == THD::KILL_BAD_DATA)
  {
    thd->killed= THD::NOT_KILLED;
    thd->mysys_var->abort= 0;
  }

  /* If commit fails, we should be able to reset the OK status. */
  thd->main_da.can_overwrite_status= TRUE;
  ha_autocommit_or_rollback(thd, thd->is_error());
  thd->main_da.can_overwrite_status= FALSE;

  thd->transaction.stmt.reset();

#ifdef WITH_ARIA_STORAGE_ENGINE
    if (ha_storage_engine_is_enabled(maria_hton))
      ha_maria::implicit_commit(thd, FALSE);
#endif

  if (!(sql_command_flags[thd->lex->sql_command] & CF_CHANGES_DATA))
  {
    /* No changes in data;  We can send ok at once to the client */
    net_end_statement(thd);
    query_cache_end_of_result(thd);
  }
  thd->proc_info= "closing tables";
  /* Free tables */
  close_thread_tables(thd);

  /* Update status; Must be done after close_thread_tables */
  thd->update_all_stats();

  if (sql_command_flags[thd->lex->sql_command] & CF_CHANGES_DATA)
  {
    net_end_statement(thd);
    query_cache_end_of_result(thd);
  }

  log_slow_statement(thd);

  thd_proc_info(thd, "cleaning up");
  thd->set_query(NULL, 0);
  thd->command=COM_SLEEP;
  VOID(pthread_mutex_lock(&LOCK_thread_count)); // For process list
  thread_running--;
  VOID(pthread_mutex_unlock(&LOCK_thread_count));
  thd_proc_info(thd, 0);
  thd->packet.shrink(thd->variables.net_buffer_length);	// Reclaim some memory
  free_root(thd->mem_root,MYF(MY_KEEP_PREALLOC));

  /* Check that some variables are reset properly */
  DBUG_ASSERT(thd->abort_on_warning == 0);
  DBUG_RETURN(error);
}


void log_slow_statement(THD *thd)
{
  DBUG_ENTER("log_slow_statement");

  /*
    The following should never be true with our current code base,
    but better to keep this here so we don't accidently try to log a
    statement in a trigger or stored function
  */
  if (unlikely(thd->in_sub_stmt))
    DBUG_VOID_RETURN;                           // Don't set time for sub stmt

  /* Follow the slow log filter configuration. */ 
  DBUG_ASSERT(thd->variables.log_slow_filter != 0);
  if (!(thd->variables.log_slow_filter & thd->query_plan_flags))
    DBUG_VOID_RETURN; 
 
  /* 
     If rate limiting of slow log writes is enabled, decide whether to log
     this query to the log or not.
  */ 
  if (thd->variables.log_slow_rate_limit > 1 &&
      (global_query_id % thd->variables.log_slow_rate_limit) != 0)
    DBUG_VOID_RETURN;

  /*
    Do not log administrative statements unless the appropriate option is
    set.
  */
  if (thd->enable_slow_log)
  {
    ulonglong end_utime_of_query= thd->current_utime();
    thd_proc_info(thd, "logging slow query");

    if ((((end_utime_of_query > thd->utime_after_lock) &&
          ((end_utime_of_query - thd->utime_after_lock) >
           thd->variables.long_query_time)) ||
         ((thd->server_status &
           (SERVER_QUERY_NO_INDEX_USED | SERVER_QUERY_NO_GOOD_INDEX_USED)) &&
          opt_log_queries_not_using_indexes &&
           !(sql_command_flags[thd->lex->sql_command] & CF_STATUS_COMMAND))) &&
        thd->examined_row_count >= thd->variables.min_examined_row_limit)
    {
      thd_proc_info(thd, "logging slow query");
      thd->status_var.long_query_count++;
      slow_log_print(thd, thd->query(), thd->query_length(), 
                     end_utime_of_query);
    }
  }
  DBUG_VOID_RETURN;
}


/**
  Create a TABLE_LIST object for an INFORMATION_SCHEMA table.

    This function is used in the parser to convert a SHOW or DESCRIBE
    table_name command to a SELECT from INFORMATION_SCHEMA.
    It prepares a SELECT_LEX and a TABLE_LIST object to represent the
    given command as a SELECT parse tree.

  @param thd              thread handle
  @param lex              current lex
  @param table_ident      table alias if it's used
  @param schema_table_idx the type of the INFORMATION_SCHEMA table to be
                          created

  @note
    Due to the way this function works with memory and LEX it cannot
    be used outside the parser (parse tree transformations outside
    the parser break PS and SP).

  @retval
    0                 success
  @retval
    1                 out of memory or SHOW commands are not allowed
                      in this version of the server.
*/

int prepare_schema_table(THD *thd, LEX *lex, Table_ident *table_ident,
                         enum enum_schema_tables schema_table_idx)
{
  SELECT_LEX *schema_select_lex= NULL;
  DBUG_ENTER("prepare_schema_table");

  switch (schema_table_idx) {
  case SCH_SCHEMATA:
#if defined(DONT_ALLOW_SHOW_COMMANDS)
    my_message(ER_NOT_ALLOWED_COMMAND,
               ER(ER_NOT_ALLOWED_COMMAND), MYF(0));   /* purecov: inspected */
    DBUG_RETURN(1);
#else
    break;
#endif

  case SCH_TABLE_NAMES:
  case SCH_TABLES:
  case SCH_VIEWS:
  case SCH_TRIGGERS:
  case SCH_EVENTS:
#ifdef DONT_ALLOW_SHOW_COMMANDS
    my_message(ER_NOT_ALLOWED_COMMAND,
               ER(ER_NOT_ALLOWED_COMMAND), MYF(0)); /* purecov: inspected */
    DBUG_RETURN(1);
#else
    {
      LEX_STRING db;
      size_t dummy;
      if (lex->select_lex.db == NULL &&
          lex->copy_db_to(&lex->select_lex.db, &dummy))
      {
        DBUG_RETURN(1);
      }
      schema_select_lex= new SELECT_LEX();
      db.str= schema_select_lex->db= lex->select_lex.db;
      schema_select_lex->table_list.first= NULL;
      db.length= strlen(db.str);

      if (check_db_name(&db))
      {
        my_error(ER_WRONG_DB_NAME, MYF(0), db.str);
        DBUG_RETURN(1);
      }
      break;
    }
#endif
  case SCH_COLUMNS:
  case SCH_STATISTICS:
  {
#ifdef DONT_ALLOW_SHOW_COMMANDS
    my_message(ER_NOT_ALLOWED_COMMAND,
               ER(ER_NOT_ALLOWED_COMMAND), MYF(0)); /* purecov: inspected */
    DBUG_RETURN(1);
#else
    DBUG_ASSERT(table_ident);
    TABLE_LIST **query_tables_last= lex->query_tables_last;
    schema_select_lex= new SELECT_LEX();
    /* 'parent_lex' is used in init_query() so it must be before it. */
    schema_select_lex->parent_lex= lex;
    schema_select_lex->init_query();
    if (!schema_select_lex->add_table_to_list(thd, table_ident, 0, 0, TL_READ))
      DBUG_RETURN(1);
    lex->query_tables_last= query_tables_last;
    break;
  }
#endif
  case SCH_PROFILES:
    /* 
      Mark this current profiling record to be discarded.  We don't
      wish to have SHOW commands show up in profiling.
    */
#if defined(ENABLED_PROFILING) && defined(COMMUNITY_SERVER)
    thd->profiling.discard_current_query();
#endif
    break;
  case SCH_USER_STATS:
  case SCH_CLIENT_STATS:
    if (check_global_access(thd, SUPER_ACL | PROCESS_ACL))
      DBUG_RETURN(1);
  case SCH_TABLE_STATS:
  case SCH_INDEX_STATS:
  case SCH_OPEN_TABLES:
  case SCH_VARIABLES:
  case SCH_STATUS:
  case SCH_PROCEDURES:
  case SCH_CHARSETS:
  case SCH_ENGINES:
  case SCH_COLLATIONS:
  case SCH_COLLATION_CHARACTER_SET_APPLICABILITY:
  case SCH_USER_PRIVILEGES:
  case SCH_SCHEMA_PRIVILEGES:
  case SCH_TABLE_PRIVILEGES:
  case SCH_COLUMN_PRIVILEGES:
  case SCH_TABLE_CONSTRAINTS:
  case SCH_KEY_COLUMN_USAGE:
  default:
    break;
  }
  
  SELECT_LEX *select_lex= lex->current_select;
  if (make_schema_select(thd, select_lex, schema_table_idx))
  {
    DBUG_RETURN(1);
  }
  TABLE_LIST *table_list= select_lex->table_list.first;
  table_list->schema_select_lex= schema_select_lex;
  table_list->schema_table_reformed= 1;
  DBUG_RETURN(0);
}


/**
  Read query from packet and store in thd->query.
  Used in COM_QUERY and COM_STMT_PREPARE.

    Sets the following THD variables:
  - query
  - query_length

  @retval
    FALSE ok
  @retval
    TRUE  error;  In this case thd->fatal_error is set
*/

bool alloc_query(THD *thd, const char *packet, uint packet_length)
{
  char *query;
  /* Remove garbage at start and end of query */
  while (packet_length > 0 && my_isspace(thd->charset(), packet[0]))
  {
    packet++;
    packet_length--;
  }
  const char *pos= packet + packet_length;     // Point at end null
  while (packet_length > 0 &&
	 (pos[-1] == ';' || my_isspace(thd->charset() ,pos[-1])))
  {
    pos--;
    packet_length--;
  }
  /* We must allocate some extra memory for query cache 

    The query buffer layout is:
       buffer :==
            <statement>   The input statement(s)
            '\0'          Terminating null char  (1 byte)
            <length>      Length of following current database name (size_t)
            <db_name>     Name of current database
            <flags>       Flags struct
  */
  if (! (query= (char*) thd->memdup_w_gap(packet,
                                          packet_length,
                                          1 + sizeof(size_t) + thd->db_length +
                                          QUERY_CACHE_FLAGS_SIZE)))
      return TRUE;
  query[packet_length]= '\0';
  /*
    Space to hold the name of the current database is allocated.  We
    also store this length, in case current database is changed during
    execution.  We might need to reallocate the 'query' buffer
  */
  char *len_pos = (query + packet_length + 1);
  memcpy(len_pos, (char *) &thd->db_length, sizeof(size_t));
    
  thd->set_query(query, packet_length);

  /* Reclaim some memory */
  thd->packet.shrink(thd->variables.net_buffer_length);
  thd->convert_buffer.shrink(thd->variables.net_buffer_length);

  return FALSE;
}

static void reset_one_shot_variables(THD *thd) 
{
  thd->variables.character_set_client=
    global_system_variables.character_set_client;
  thd->variables.collation_connection=
    global_system_variables.collation_connection;
  thd->variables.collation_database=
    global_system_variables.collation_database;
  thd->variables.collation_server=
    global_system_variables.collation_server;
  thd->update_charset();
  thd->variables.time_zone=
    global_system_variables.time_zone;
  thd->variables.lc_time_names= &my_locale_en_US;
  thd->one_shot_set= 0;
}


static
bool sp_process_definer(THD *thd)
{
  DBUG_ENTER("sp_process_definer");

  LEX *lex= thd->lex;

  /*
    If the definer is not specified, this means that CREATE-statement missed
    DEFINER-clause. DEFINER-clause can be missed in two cases:

      - The user submitted a statement w/o the clause. This is a normal
        case, we should assign CURRENT_USER as definer.

      - Our slave received an updated from the master, that does not
        replicate definer for stored rountines. We should also assign
        CURRENT_USER as definer here, but also we should mark this routine
        as NON-SUID. This is essential for the sake of backward
        compatibility.

        The problem is the slave thread is running under "special" user (@),
        that actually does not exist. In the older versions we do not fail
        execution of a stored routine if its definer does not exist and
        continue the execution under the authorization of the invoker
        (BUG#13198). And now if we try to switch to slave-current-user (@),
        we will fail.

        Actually, this leads to the inconsistent state of master and
        slave (different definers, different SUID behaviour), but it seems,
        this is the best we can do.
  */

  if (!lex->definer)
  {
    Query_arena original_arena;
    Query_arena *ps_arena= thd->activate_stmt_arena_if_needed(&original_arena);

    lex->definer= create_default_definer(thd);

    if (ps_arena)
      thd->restore_active_arena(ps_arena, &original_arena);

    /* Error has been already reported. */
    if (lex->definer == NULL)
      DBUG_RETURN(TRUE);

    if (thd->slave_thread && lex->sphead)
      lex->sphead->m_chistics->suid= SP_IS_NOT_SUID;
  }
  else
  {
    /*
      If the specified definer differs from the current user, we
      should check that the current user has SUPER privilege (in order
      to create a stored routine under another user one must have
      SUPER privilege).
    */
    if ((strcmp(lex->definer->user.str, thd->security_ctx->priv_user) ||
         my_strcasecmp(system_charset_info, lex->definer->host.str,
                       thd->security_ctx->priv_host)) &&
        check_global_access(thd, SUPER_ACL))
    {
      my_error(ER_SPECIFIC_ACCESS_DENIED_ERROR, MYF(0), "SUPER");
      DBUG_RETURN(TRUE);
    }
  }

  /* Check that the specified definer exists. Emit a warning if not. */

#ifndef NO_EMBEDDED_ACCESS_CHECKS
  if (!is_acl_user(lex->definer->host.str, lex->definer->user.str))
  {
    push_warning_printf(thd,
                        MYSQL_ERROR::WARN_LEVEL_NOTE,
                        ER_NO_SUCH_USER,
                        ER(ER_NO_SUCH_USER),
                        lex->definer->user.str,
                        lex->definer->host.str);
  }
#endif /* NO_EMBEDDED_ACCESS_CHECKS */

  DBUG_RETURN(FALSE);
}


/**
  Execute command saved in thd and lex->sql_command.

    Before every operation that can request a write lock for a table
    wait if a global read lock exists. However do not wait if this
    thread has locked tables already. No new locks can be requested
    until the other locks are released. The thread that requests the
    global read lock waits for write locked tables to become unlocked.

    Note that wait_if_global_read_lock() sets a protection against a new
    global read lock when it succeeds. This needs to be released by
    start_waiting_global_read_lock() after the operation.

  @param thd                       Thread handle

  @todo
    - Invalidate the table in the query cache if something changed
    after unlocking when changes become visible.
    TODO: this is workaround. right way will be move invalidating in
    the unlock procedure.
    - TODO: use check_change_password()
    - JOIN is not supported yet. TODO
    - SUSPEND and FOR MIGRATE are not supported yet. TODO

  @retval
    FALSE       OK
  @retval
    TRUE        Error
*/

int
mysql_execute_command(THD *thd)
{
  int res= FALSE;
  bool need_start_waiting= FALSE; // have protection against global read lock
  int  up_result= 0;
  LEX  *lex= thd->lex;
  /* first SELECT_LEX (have special meaning for many of non-SELECTcommands) */
  SELECT_LEX *select_lex= &lex->select_lex;
  /* first table of first SELECT_LEX */
  TABLE_LIST *first_table= select_lex->table_list.first;
  /* list of all tables in query */
  TABLE_LIST *all_tables;
  /* most outer SELECT_LEX_UNIT of query */
  SELECT_LEX_UNIT *unit= &lex->unit;
#ifdef HAVE_REPLICATION
  /* have table map for update for multi-update statement (BUG#37051) */
  bool have_table_map_for_update= FALSE;
#endif
  /* Saved variable value */
  DBUG_ENTER("mysql_execute_command");
#ifdef WITH_PARTITION_STORAGE_ENGINE
  thd->work_part_info= 0;
#endif

  /*
    In many cases first table of main SELECT_LEX have special meaning =>
    check that it is first table in global list and relink it first in 
    queries_tables list if it is necessary (we need such relinking only
    for queries with subqueries in select list, in this case tables of
    subqueries will go to global list first)

    all_tables will differ from first_table only if most upper SELECT_LEX
    do not contain tables.

    Because of above in place where should be at least one table in most
    outer SELECT_LEX we have following check:
    DBUG_ASSERT(first_table == all_tables);
    DBUG_ASSERT(first_table == all_tables && first_table != 0);
  */
  lex->first_lists_tables_same();
  /* should be assigned after making first tables same */
  all_tables= lex->query_tables;
  /* set context for commands which do not use setup_tables */
  select_lex->
    context.resolve_in_table_list_only(select_lex->
                                       table_list.first);

  /*
    Reset warning count for each query that uses tables
    A better approach would be to reset this for any commands
    that is not a SHOW command or a select that only access local
    variables, but for now this is probably good enough.
    Don't reset warnings when executing a stored routine.
  */
  if ((all_tables || !lex->is_single_level_stmt()) && !thd->spcont)
    mysql_reset_errors(thd, 0);

#ifdef HAVE_REPLICATION
  if (unlikely(thd->slave_thread))
  {
    if (lex->sql_command == SQLCOM_DROP_TRIGGER)
    {
      /*
        When dropping a trigger, we need to load its table name
        before checking slave filter rules.
      */
      add_table_for_trigger(thd, thd->lex->spname, 1, &all_tables);
      
      if (!all_tables)
      {
        /*
          If table name cannot be loaded,
          it means the trigger does not exists possibly because
          CREATE TRIGGER was previously skipped for this trigger
          according to slave filtering rules.
          Returning success without producing any errors in this case.
        */
        DBUG_RETURN(0);
      }
      
      // force searching in slave.cc:tables_ok() 
      all_tables->updating= 1;
    }

    /*
      For fix of BUG#37051, the master stores the table map for update
      in the Query_log_event, and the value is assigned to
      thd->variables.table_map_for_update before executing the update
      query.

      If thd->variables.table_map_for_update is set, then we are
      replicating from a new master, we can use this value to apply
      filter rules without opening all the tables. However If
      thd->variables.table_map_for_update is not set, then we are
      replicating from an old master, so we just skip this and
      continue with the old method. And of course, the bug would still
      exist for old masters.
    */
    if (lex->sql_command == SQLCOM_UPDATE_MULTI &&
        thd->table_map_for_update)
    {
      have_table_map_for_update= TRUE;
      table_map table_map_for_update= thd->table_map_for_update;
      uint nr= 0;
      TABLE_LIST *table;
      for (table=all_tables; table; table=table->next_global, nr++)
      {
        if (table_map_for_update & ((table_map)1 << nr))
          table->updating= TRUE;
        else
          table->updating= FALSE;
      }

      if (all_tables_not_ok(thd, all_tables))
      {
        /* we warn the slave SQL thread */
        my_message(ER_SLAVE_IGNORED_TABLE, ER(ER_SLAVE_IGNORED_TABLE), MYF(0));
        if (thd->one_shot_set)
          reset_one_shot_variables(thd);
        DBUG_RETURN(0);
      }
      
      for (table=all_tables; table; table=table->next_global)
        table->updating= TRUE;
    }
    
    /*
      Check if statment should be skipped because of slave filtering
      rules

      Exceptions are:
      - UPDATE MULTI: For this statement, we want to check the filtering
        rules later in the code
      - SET: we always execute it (Not that many SET commands exists in
        the binary log anyway -- only 4.1 masters write SET statements,
	in 5.0 there are no SET statements in the binary log)
      - DROP TEMPORARY TABLE IF EXISTS: we always execute it (otherwise we
        have stale files on slave caused by exclusion of one tmp table).
    */
    if (!(lex->sql_command == SQLCOM_UPDATE_MULTI) &&
	!(lex->sql_command == SQLCOM_SET_OPTION) &&
	!(lex->sql_command == SQLCOM_DROP_TABLE &&
          lex->drop_temporary && lex->drop_if_exists) &&
        all_tables_not_ok(thd, all_tables))
    {
      /* we warn the slave SQL thread */
      my_message(ER_SLAVE_IGNORED_TABLE, ER(ER_SLAVE_IGNORED_TABLE), MYF(0));
      if (thd->one_shot_set)
      {
        /*
          It's ok to check thd->one_shot_set here:

          The charsets in a MySQL 5.0 slave can change by both a binlogged
          SET ONE_SHOT statement and the event-internal charset setting, 
          and these two ways to change charsets do not seems to work
          together.

          At least there seems to be problems in the rli cache for
          charsets if we are using ONE_SHOT.  Note that this is normally no
          problem because either the >= 5.0 slave reads a 4.1 binlog (with
          ONE_SHOT) *or* or 5.0 binlog (without ONE_SHOT) but never both."
        */
        reset_one_shot_variables(thd);
      }
      DBUG_RETURN(0);
    }
    /* 
       Execute deferred events first
    */
    if (slave_execute_deferred_events(thd))
      DBUG_RETURN(-1);
  }
  else
  {
#endif /* HAVE_REPLICATION */
    /*
      When option readonly is set deny operations which change non-temporary
      tables. Except for the replication thread and the 'super' users.
    */
    if (deny_updates_if_read_only_option(thd, all_tables))
    {
      my_error(ER_OPTION_PREVENTS_STATEMENT, MYF(0), "--read-only");
      DBUG_RETURN(-1);
    }
#ifdef HAVE_REPLICATION
  } /* endif unlikely slave */
#endif
  status_var_increment(thd->status_var.com_stat[lex->sql_command]);

  DBUG_ASSERT(thd->transaction.stmt.modified_non_trans_table == FALSE);
  
  switch (lex->sql_command) {

  case SQLCOM_SHOW_EVENTS:
#ifndef HAVE_EVENT_SCHEDULER
    my_error(ER_NOT_SUPPORTED_YET, MYF(0), "embedded server");
    break;
#endif
  case SQLCOM_SHOW_STATUS_PROC:
  case SQLCOM_SHOW_STATUS_FUNC:
    if (!(res= check_table_access(thd, SELECT_ACL, all_tables, UINT_MAX, FALSE)))
      res= execute_sqlcom_select(thd, all_tables);
    break;
  case SQLCOM_SHOW_STATUS:
  {
    execute_show_status(thd, all_tables);
    break;
  }
  case SQLCOM_SHOW_DATABASES:
  case SQLCOM_SHOW_TABLES:
  case SQLCOM_SHOW_TRIGGERS:
  case SQLCOM_SHOW_TABLE_STATUS:
  case SQLCOM_SHOW_OPEN_TABLES:
  case SQLCOM_SHOW_PLUGINS:
  case SQLCOM_SHOW_FIELDS:
  case SQLCOM_SHOW_KEYS:
  case SQLCOM_SHOW_VARIABLES:
  case SQLCOM_SHOW_CHARSETS:
  case SQLCOM_SHOW_COLLATIONS:
  case SQLCOM_SHOW_STORAGE_ENGINES:
  case SQLCOM_SHOW_PROFILE:
  case SQLCOM_SHOW_CLIENT_STATS:
  case SQLCOM_SHOW_USER_STATS:
  case SQLCOM_SHOW_TABLE_STATS:
  case SQLCOM_SHOW_INDEX_STATS:
  case SQLCOM_SELECT:
    thd->status_var.last_query_cost= 0.0;
    if (all_tables)
    {
      res= check_table_access(thd,
                              lex->exchange ? SELECT_ACL | FILE_ACL :
                              SELECT_ACL,
                              all_tables, UINT_MAX, FALSE);
    }
    else
      res= check_access(thd,
                        lex->exchange ? SELECT_ACL | FILE_ACL : SELECT_ACL,
                        any_db, 0, 0, 0, 0);

    if (res)
      break;

    if (!thd->locked_tables && lex->protect_against_global_read_lock &&
        !(need_start_waiting= !wait_if_global_read_lock(thd, 0, 1)))
      break;

    res= execute_sqlcom_select(thd, all_tables);
    break;
  case SQLCOM_PREPARE:
  {
    mysql_sql_stmt_prepare(thd);
    break;
  }
  case SQLCOM_EXECUTE:
  {
    mysql_sql_stmt_execute(thd);
    break;
  }
  case SQLCOM_DEALLOCATE_PREPARE:
  {
    mysql_sql_stmt_close(thd);
    break;
  }
  case SQLCOM_DO:
    if (check_table_access(thd, SELECT_ACL, all_tables, UINT_MAX, FALSE) ||
        open_and_lock_tables(thd, all_tables))
      goto error;

    res= mysql_do(thd, *lex->insert_list);
    break;

  case SQLCOM_EMPTY_QUERY:
    my_ok(thd);
    break;

  case SQLCOM_HELP:
    res= mysqld_help(thd,lex->help_arg);
    break;

#ifndef EMBEDDED_LIBRARY
  case SQLCOM_PURGE:
  {
    if (check_global_access(thd, SUPER_ACL))
      goto error;
    /* PURGE MASTER LOGS TO 'file' */
    res = purge_master_logs(thd, lex->to_log);
    break;
  }
  case SQLCOM_PURGE_BEFORE:
  {
    Item *it;

    if (check_global_access(thd, SUPER_ACL))
      goto error;
    /* PURGE MASTER LOGS BEFORE 'data' */
    it= (Item *)lex->value_list.head();
    if ((!it->fixed && it->fix_fields(lex->thd, &it)) ||
        it->check_cols(1))
    {
      my_error(ER_WRONG_ARGUMENTS, MYF(0), "PURGE LOGS BEFORE");
      goto error;
    }
    it= new Item_func_unix_timestamp(it);
    /*
      it is OK only emulate fix_fieds, because we need only
      value of constant
    */
    it->quick_fix_field();
    res = purge_master_logs_before_date(thd, (ulong)it->val_int());
    break;
  }
#endif
  case SQLCOM_SHOW_WARNS:
  {
    res= mysqld_show_warnings(thd, (ulong)
			      ((1L << (uint) MYSQL_ERROR::WARN_LEVEL_NOTE) |
			       (1L << (uint) MYSQL_ERROR::WARN_LEVEL_WARN) |
			       (1L << (uint) MYSQL_ERROR::WARN_LEVEL_ERROR)
			       ));
    break;
  }
  case SQLCOM_SHOW_ERRORS:
  {
    res= mysqld_show_warnings(thd, (ulong)
			      (1L << (uint) MYSQL_ERROR::WARN_LEVEL_ERROR));
    break;
  }
  case SQLCOM_SHOW_PROFILES:
  {
#if defined(ENABLED_PROFILING) && defined(COMMUNITY_SERVER)
    thd->profiling.discard_current_query();
    res= thd->profiling.show_profiles();
    if (res)
      goto error;
#else
    my_error(ER_FEATURE_DISABLED, MYF(0), "SHOW PROFILES", "enable-profiling");
    goto error;
#endif
  }
  break;
  case SQLCOM_SHOW_NEW_MASTER:
  {
    if (check_global_access(thd, REPL_SLAVE_ACL))
      goto error;
    /* This query don't work now. See comment in repl_failsafe.cc */
#ifndef WORKING_NEW_MASTER
    my_error(ER_NOT_SUPPORTED_YET, MYF(0), "SHOW NEW MASTER");
    goto error;
#else
    res = show_new_master(thd);
    break;
#endif
  }

#ifdef HAVE_REPLICATION
  case SQLCOM_SHOW_SLAVE_HOSTS:
  {
    if (check_global_access(thd, REPL_SLAVE_ACL))
      goto error;
    res = show_slave_hosts(thd);
    break;
  }
  case SQLCOM_SHOW_BINLOG_EVENTS:
  {
    if (check_global_access(thd, REPL_SLAVE_ACL))
      goto error;
    res = mysql_show_binlog_events(thd);
    break;
  }
#endif

  case SQLCOM_BACKUP_TABLE:
  {
    DBUG_ASSERT(first_table == all_tables && first_table != 0);
    if (check_table_access(thd, SELECT_ACL, all_tables, UINT_MAX, FALSE) ||
	check_global_access(thd, FILE_ACL))
      goto error; /* purecov: inspected */
    thd->enable_slow_log= opt_log_slow_admin_statements;
    thd->query_plan_flags|= QPLAN_ADMIN;
    res = mysql_backup_table(thd, first_table);
    select_lex->table_list.first= first_table;
    lex->query_tables=all_tables;
    break;
  }
  case SQLCOM_RESTORE_TABLE:
  {
    DBUG_ASSERT(first_table == all_tables && first_table != 0);
    if (check_table_access(thd, INSERT_ACL, all_tables, UINT_MAX, FALSE) ||
	check_global_access(thd, FILE_ACL))
      goto error; /* purecov: inspected */
    thd->enable_slow_log= opt_log_slow_admin_statements;
    thd->query_plan_flags|= QPLAN_ADMIN;
    res = mysql_restore_table(thd, first_table);
    select_lex->table_list.first= first_table;
    lex->query_tables=all_tables;
    break;
  }
  case SQLCOM_ASSIGN_TO_KEYCACHE:
  {
    DBUG_ASSERT(first_table == all_tables && first_table != 0);
    if (check_access(thd, INDEX_ACL, first_table->db,
                     &first_table->grant.privilege, 0, 0,
                     test(first_table->schema_table)))
      goto error;
    res= mysql_assign_to_keycache(thd, first_table, &lex->ident);
    break;
  }
  case SQLCOM_PRELOAD_KEYS:
  {
    DBUG_ASSERT(first_table == all_tables && first_table != 0);
    if (check_access(thd, INDEX_ACL, first_table->db,
                     &first_table->grant.privilege, 0, 0,
                     test(first_table->schema_table)))
      goto error;
    res = mysql_preload_keys(thd, first_table);
    break;
  }
#ifdef HAVE_REPLICATION
  case SQLCOM_CHANGE_MASTER:
  {
    if (check_global_access(thd, SUPER_ACL))
      goto error;
    pthread_mutex_lock(&LOCK_active_mi);
    res = change_master(thd,active_mi);
    pthread_mutex_unlock(&LOCK_active_mi);
    break;
  }
  case SQLCOM_SHOW_SLAVE_STAT:
  {
    /* Accept one of two privileges */
    if (check_global_access(thd, SUPER_ACL | REPL_CLIENT_ACL))
      goto error;
    pthread_mutex_lock(&LOCK_active_mi);
    if (active_mi != NULL)
    {
      res = show_master_info(thd, active_mi);
    }
    else
    {
      push_warning(thd, MYSQL_ERROR::WARN_LEVEL_WARN,
                   WARN_NO_MASTER_INFO, ER(WARN_NO_MASTER_INFO));
      my_ok(thd);
    }
    pthread_mutex_unlock(&LOCK_active_mi);
    break;
  }
  case SQLCOM_SHOW_MASTER_STAT:
  {
    /* Accept one of two privileges */
    if (check_global_access(thd, SUPER_ACL | REPL_CLIENT_ACL))
      goto error;
    res = show_binlog_info(thd);
    break;
  }

  case SQLCOM_LOAD_MASTER_DATA: // sync with master
    if (check_global_access(thd, SUPER_ACL))
      goto error;
    if (end_active_trans(thd))
      goto error;
    res = load_master_data(thd);
    break;
#endif /* HAVE_REPLICATION */
  case SQLCOM_SHOW_ENGINE_STATUS:
    {
      if (check_global_access(thd, PROCESS_ACL))
        goto error;
      res = ha_show_status(thd, lex->create_info.db_type, HA_ENGINE_STATUS);
      break;
    }
  case SQLCOM_SHOW_ENGINE_MUTEX:
    {
      if (check_global_access(thd, PROCESS_ACL))
        goto error;
      res = ha_show_status(thd, lex->create_info.db_type, HA_ENGINE_MUTEX);
      break;
    }
#ifdef HAVE_REPLICATION
  case SQLCOM_LOAD_MASTER_TABLE:
  {
    DBUG_ASSERT(first_table == all_tables && first_table != 0);
    DBUG_ASSERT(first_table->db); /* Must be set in the parser */

    if (check_access(thd, CREATE_ACL, first_table->db,
		     &first_table->grant.privilege, 0, 0,
                     test(first_table->schema_table)))
      goto error;				/* purecov: inspected */
    /* Check that the first table has CREATE privilege */
    if (check_grant(thd, CREATE_ACL, all_tables, 0, 1, 0))
      goto error;

    pthread_mutex_lock(&LOCK_active_mi);
    /*
      fetch_master_table will send the error to the client on failure.
      Give error if the table already exists.
    */
    if (!fetch_master_table(thd, first_table->db, first_table->table_name,
			    active_mi, 0, 0))
    {
      my_ok(thd);
    }
    pthread_mutex_unlock(&LOCK_active_mi);
    break;
  }
#endif /* HAVE_REPLICATION */

  case SQLCOM_CREATE_TABLE:
  {
    /* If CREATE TABLE of non-temporary table, do implicit commit */
    if (!(lex->create_info.options & HA_LEX_CREATE_TMP_TABLE))
    {
      if (end_active_trans(thd))
      {
	res= -1;
	break;
      }
    }
    DBUG_ASSERT(first_table == all_tables && first_table != 0);
    bool link_to_local;
    // Skip first table, which is the table we are creating
    TABLE_LIST *create_table= lex->unlink_first_table(&link_to_local);
    TABLE_LIST *select_tables= lex->query_tables;
    /*
      Code below (especially in mysql_create_table() and select_create
      methods) may modify HA_CREATE_INFO structure in LEX, so we have to
      use a copy of this structure to make execution prepared statement-
      safe. A shallow copy is enough as this code won't modify any memory
      referenced from this structure.
    */
    HA_CREATE_INFO create_info(lex->create_info);
    /*
      We need to copy alter_info for the same reasons of re-execution
      safety, only in case of Alter_info we have to do (almost) a deep
      copy.
    */
    Alter_info alter_info(lex->alter_info, thd->mem_root);

    if (thd->is_fatal_error)
    {
      /* If out of memory when creating a copy of alter_info. */
      res= 1;
      goto end_with_restore_list;
    }

    if ((res= create_table_precheck(thd, select_tables, create_table)))
      goto end_with_restore_list;

    /* Might have been updated in create_table_precheck */
    create_info.alias= create_table->alias;

#ifdef HAVE_READLINK
    /* Fix names if symlinked tables */
    if (append_file_to_dir(thd, &create_info.data_file_name,
			   create_table->table_name) ||
	append_file_to_dir(thd, &create_info.index_file_name,
			   create_table->table_name))
      goto end_with_restore_list;
#endif
    /*
      If no engine type was given, work out the default now
      rather than at parse-time.
    */
    if (!(create_info.used_fields & HA_CREATE_USED_ENGINE))
      create_info.db_type= ha_default_handlerton(thd);
    /*
      If we are using SET CHARSET without DEFAULT, add an implicit
      DEFAULT to not confuse old users. (This may change).
    */
    if ((create_info.used_fields &
	 (HA_CREATE_USED_DEFAULT_CHARSET | HA_CREATE_USED_CHARSET)) ==
	HA_CREATE_USED_CHARSET)
    {
      create_info.used_fields&= ~HA_CREATE_USED_CHARSET;
      create_info.used_fields|= HA_CREATE_USED_DEFAULT_CHARSET;
      create_info.default_table_charset= create_info.table_charset;
      create_info.table_charset= 0;
    }
    /*
      The create-select command will open and read-lock the select table
      and then create, open and write-lock the new table. If a global
      read lock steps in, we get a deadlock. The write lock waits for
      the global read lock, while the global read lock waits for the
      select table to be closed. So we wait until the global readlock is
      gone before starting both steps. Note that
      wait_if_global_read_lock() sets a protection against a new global
      read lock when it succeeds. This needs to be released by
      start_waiting_global_read_lock(). We protect the normal CREATE
      TABLE in the same way. That way we avoid that a new table is
      created during a gobal read lock.
    */
    if (!thd->locked_tables &&
        !(need_start_waiting= !wait_if_global_read_lock(thd, 0, 1)))
    {
      res= 1;
      goto end_with_restore_list;
    }
#ifdef WITH_PARTITION_STORAGE_ENGINE
    {
      partition_info *part_info= thd->lex->part_info;
      if (part_info && !(part_info= thd->lex->part_info->get_clone()))
      {
        res= -1;
        goto end_with_restore_list;
      }
      thd->work_part_info= part_info;
    }
#endif
    if (select_lex->item_list.elements)		// With select
    {
      select_result *result;

      /*
        If:
        a) we inside an SP and there was NAME_CONST substitution,
        b) binlogging is on (STMT mode),
        c) we log the SP as separate statements
        raise a warning, as it may cause problems
        (see 'NAME_CONST issues' in 'Binary Logging of Stored Programs')
       */
      if (thd->query_name_consts && 
          mysql_bin_log.is_open() &&
          thd->variables.binlog_format == BINLOG_FORMAT_STMT &&
          !mysql_bin_log.is_query_in_union(thd, thd->query_id))
      {
        List_iterator_fast<Item> it(select_lex->item_list);
        Item *item;
        uint splocal_refs= 0;
        /* Count SP local vars in the top-level SELECT list */
        while ((item= it++))
        {
          if (item->is_splocal())
            splocal_refs++;
        }
        /*
          If it differs from number of NAME_CONST substitution applied,
          we may have a SOME_FUNC(NAME_CONST()) in the SELECT list,
          that may cause a problem with binary log (see BUG#35383),
          raise a warning. 
        */
        if (splocal_refs != thd->query_name_consts)
          push_warning(thd, 
                       MYSQL_ERROR::WARN_LEVEL_WARN,
                       ER_UNKNOWN_ERROR,
"Invoked routine ran a statement that may cause problems with "
"binary log, see 'NAME_CONST issues' in 'Binary Logging of Stored Programs' "
"section of the manual.");
      }
      
      select_lex->options|= SELECT_NO_UNLOCK;
      unit->set_limit(select_lex);

      /*
        Disable non-empty MERGE tables with CREATE...SELECT. Too
        complicated. See Bug #26379. Empty MERGE tables are read-only
        and don't allow CREATE...SELECT anyway.
      */
      if (create_info.used_fields & HA_CREATE_USED_UNION)
      {
        my_error(ER_WRONG_OBJECT, MYF(0), create_table->db,
                 create_table->table_name, "BASE TABLE");
        res= 1;
        goto end_with_restore_list;
      }

      if (!(create_info.options & HA_LEX_CREATE_TMP_TABLE))
      {
        lex->link_first_table_back(create_table, link_to_local);
        create_table->create= TRUE;
        /* Base table and temporary table are not in the same name space. */
        create_table->skip_temporary= 1;
      }

      if (!(res= open_and_lock_tables(thd, lex->query_tables)))
      {
        /*
          Is table which we are changing used somewhere in other parts
          of query
        */
        if (!(create_info.options & HA_LEX_CREATE_TMP_TABLE))
        {
          TABLE_LIST *duplicate;
          create_table= lex->unlink_first_table(&link_to_local);

          if (create_table->view)
          {
            if (create_info.options & HA_LEX_CREATE_IF_NOT_EXISTS)
            {
              push_warning_printf(thd, MYSQL_ERROR::WARN_LEVEL_NOTE,
                                  ER_TABLE_EXISTS_ERROR,
                                  ER(ER_TABLE_EXISTS_ERROR),
                                  create_info.alias);
              my_ok(thd);
            }
            else
            {
              my_error(ER_TABLE_EXISTS_ERROR, MYF(0), create_info.alias);
              res= 1;
            }
            goto end_with_restore_list;
          }

          if ((duplicate= unique_table(thd, create_table, select_tables, 0)))
          {
            update_non_unique_table_error(create_table, "CREATE", duplicate);
            res= 1;
            goto end_with_restore_list;
          }
        }
        /* If we create merge table, we have to test tables in merge, too */
        if (create_info.used_fields & HA_CREATE_USED_UNION)
        {
          TABLE_LIST *tab;
          for (tab= create_info.merge_list.first;
               tab;
               tab= tab->next_local)
          {
            TABLE_LIST *duplicate;
            if ((duplicate= unique_table(thd, tab, select_tables, 0)))
            {
              update_non_unique_table_error(tab, "CREATE", duplicate);
              res= 1;
              goto end_with_restore_list;
            }
          }
        }

        /* So that CREATE TEMPORARY TABLE gets to binlog at commit/rollback */
        if (create_info.options & HA_LEX_CREATE_TMP_TABLE)
          thd->options|= OPTION_KEEP_LOG;

        /*
          select_create is currently not re-execution friendly and
          needs to be created for every execution of a PS/SP.
        */
        if ((result= new select_create(create_table,
                                       &create_info,
                                       &alter_info,
                                       select_lex->item_list,
                                       lex->duplicates,
                                       lex->ignore,
                                       select_tables)))
        {
          /*
            CREATE from SELECT give its SELECT_LEX for SELECT,
            and item_list belong to SELECT
          */
          res= handle_select(thd, lex, result, 0);
          delete result;
        }
      }
      else if (!(create_info.options & HA_LEX_CREATE_TMP_TABLE))
        create_table= lex->unlink_first_table(&link_to_local);

    }
    else
    {
      /* So that CREATE TEMPORARY TABLE gets to binlog at commit/rollback */
      if (create_info.options & HA_LEX_CREATE_TMP_TABLE)
        thd->options|= OPTION_KEEP_LOG;
      /* regular create */
      if (create_info.options & HA_LEX_CREATE_TABLE_LIKE)
        res= mysql_create_like_table(thd, create_table, select_tables,
                                     &create_info);
      else
      {
        res= mysql_create_table(thd, create_table->db,
                                create_table->table_name, &create_info,
                                &alter_info, 0, 0);
      }
      if (!res)
	my_ok(thd);
    }

    /* put tables back for PS rexecuting */
end_with_restore_list:
    lex->link_first_table_back(create_table, link_to_local);
    break;
  }
  case SQLCOM_CREATE_INDEX:
    /* Fall through */
  case SQLCOM_DROP_INDEX:
  /*
    CREATE INDEX and DROP INDEX are implemented by calling ALTER
    TABLE with proper arguments.

    In the future ALTER TABLE will notice that the request is to
    only add indexes and create these one by one for the existing
    table without having to do a full rebuild.
  */
  {
    /* Prepare stack copies to be re-execution safe */
    HA_CREATE_INFO create_info;
    Alter_info alter_info(lex->alter_info, thd->mem_root);

    if (thd->is_fatal_error) /* out of memory creating a copy of alter_info */
      goto error;

    DBUG_ASSERT(first_table == all_tables && first_table != 0);
    if (check_one_table_access(thd, INDEX_ACL, all_tables))
      goto error; /* purecov: inspected */
    if (end_active_trans(thd))
      goto error;
    /*
      Currently CREATE INDEX or DROP INDEX cause a full table rebuild
      and thus classify as slow administrative statements just like
      ALTER TABLE.
    */
    thd->enable_slow_log= opt_log_slow_admin_statements;
    thd->query_plan_flags|= QPLAN_ADMIN;

    bzero((char*) &create_info, sizeof(create_info));
    create_info.db_type= 0;
    create_info.row_type= ROW_TYPE_NOT_USED;
    create_info.default_table_charset= thd->variables.collation_database;

    res= mysql_alter_table(thd, first_table->db, first_table->table_name,
                           &create_info, first_table, &alter_info,
                           0, (ORDER*) 0, 0);
    break;
  }
#ifdef HAVE_REPLICATION
  case SQLCOM_SLAVE_START:
  {
    pthread_mutex_lock(&LOCK_active_mi);
    start_slave(thd,active_mi,1 /* net report*/);
    pthread_mutex_unlock(&LOCK_active_mi);
    break;
  }
  case SQLCOM_SLAVE_STOP:
  /*
    If the client thread has locked tables, a deadlock is possible.
    Assume that
    - the client thread does LOCK TABLE t READ.
    - then the master updates t.
    - then the SQL slave thread wants to update t,
      so it waits for the client thread because t is locked by it.
    - then the client thread does SLAVE STOP.
      SLAVE STOP waits for the SQL slave thread to terminate its
      update t, which waits for the client thread because t is locked by it.
    To prevent that, refuse SLAVE STOP if the
    client thread has locked tables
  */
  if (thd->locked_tables || thd->active_transaction() || thd->global_read_lock)
  {
    my_message(ER_LOCK_OR_ACTIVE_TRANSACTION,
               ER(ER_LOCK_OR_ACTIVE_TRANSACTION), MYF(0));
    goto error;
  }
  {
    pthread_mutex_lock(&LOCK_active_mi);
    stop_slave(thd,active_mi,1/* net report*/);
    pthread_mutex_unlock(&LOCK_active_mi);
    break;
  }
#endif /* HAVE_REPLICATION */

  case SQLCOM_ALTER_TABLE:
    {
      ulong priv=0;
      ulong priv_needed= ALTER_ACL;

      DBUG_ASSERT(first_table == all_tables && first_table != 0);

      /*
        Code in mysql_alter_table() may modify its HA_CREATE_INFO argument,
        so we have to use a copy of this structure to make execution
        prepared statement- safe. A shallow copy is enough as no memory
        referenced from this structure will be modified.
      */
      HA_CREATE_INFO create_info(lex->create_info);
      Alter_info alter_info(lex->alter_info, thd->mem_root);

      if (thd->is_fatal_error) /* OOM creating a copy of alter_info */
        goto error;
      /*
        We also require DROP priv for ALTER TABLE ... DROP PARTITION, as well
        as for RENAME TO, as being done by SQLCOM_RENAME_TABLE
      */
      if (alter_info.flags & (ALTER_DROP_PARTITION | ALTER_RENAME))
        priv_needed|= DROP_ACL;

      /* Must be set in the parser */
      DBUG_ASSERT(select_lex->db);
      if (check_access(thd, priv_needed, first_table->db,
		       &first_table->grant.privilege, 0, 0,
                       test(first_table->schema_table)) ||
	  check_access(thd,INSERT_ACL | CREATE_ACL,select_lex->db,&priv,0,0,
                       is_schema_db(select_lex->db))||
	  check_merge_table_access(thd, first_table->db,
				   create_info.merge_list.first))
	goto error;				/* purecov: inspected */
      if (check_grant(thd, priv_needed, all_tables, 0, UINT_MAX, 0))
        goto error;
      if (lex->name.str && !test_all_bits(priv,INSERT_ACL | CREATE_ACL))
      { // Rename of table
          TABLE_LIST tmp_table;
          bzero((char*) &tmp_table,sizeof(tmp_table));
          tmp_table.table_name= lex->name.str;
          tmp_table.db=select_lex->db;
          tmp_table.grant.privilege=priv;
          if (check_grant(thd, INSERT_ACL | CREATE_ACL, &tmp_table, 0,
              UINT_MAX, 0))
            goto error;
      }

      /* Don't yet allow changing of symlinks with ALTER TABLE */
      if (create_info.data_file_name)
        push_warning_printf(thd, MYSQL_ERROR::WARN_LEVEL_WARN,
                            WARN_OPTION_IGNORED, ER(WARN_OPTION_IGNORED),
                            "DATA DIRECTORY");
      if (create_info.index_file_name)
        push_warning_printf(thd, MYSQL_ERROR::WARN_LEVEL_WARN,
                            WARN_OPTION_IGNORED, ER(WARN_OPTION_IGNORED),
                            "INDEX DIRECTORY");
      create_info.data_file_name= create_info.index_file_name= NULL;
      /* ALTER TABLE ends previous transaction */
      if (end_active_trans(thd))
	goto error;

      if (!thd->locked_tables &&
          !(need_start_waiting= !wait_if_global_read_lock(thd, 0, 1)))
      {
        res= 1;
        break;
      }

      thd->enable_slow_log= opt_log_slow_admin_statements;
      thd->query_plan_flags|= QPLAN_ADMIN;
      res= mysql_alter_table(thd, select_lex->db, lex->name.str,
                             &create_info,
                             first_table,
                             &alter_info,
                             select_lex->order_list.elements,
                             (ORDER *) select_lex->order_list.first,
                             lex->ignore);
      break;
    }
  case SQLCOM_RENAME_TABLE:
  {
    if (execute_rename_table(thd, first_table, all_tables))
      goto error;
    break;
  }
#ifndef EMBEDDED_LIBRARY
  case SQLCOM_SHOW_BINLOGS:
#ifdef DONT_ALLOW_SHOW_COMMANDS
    my_message(ER_NOT_ALLOWED_COMMAND, ER(ER_NOT_ALLOWED_COMMAND),
               MYF(0)); /* purecov: inspected */
    goto error;
#else
    {
      if (check_global_access(thd, SUPER_ACL | REPL_CLIENT_ACL))
	goto error;
      res = show_binlogs(thd);
      break;
    }
#endif
#endif /* EMBEDDED_LIBRARY */
  case SQLCOM_SHOW_CREATE:
    DBUG_ASSERT(first_table == all_tables && first_table != 0);
#ifdef DONT_ALLOW_SHOW_COMMANDS
    my_message(ER_NOT_ALLOWED_COMMAND, ER(ER_NOT_ALLOWED_COMMAND),
               MYF(0)); /* purecov: inspected */
    goto error;
#else
    {
      /* Ignore temporary tables if this is "SHOW CREATE VIEW" */
      if (lex->only_view)
        first_table->skip_temporary= 1;
      if (check_show_create_table_access(thd, first_table))
	goto error;
      res= mysqld_show_create(thd, first_table);
      break;
    }
#endif
  case SQLCOM_CHECKSUM:
  {
    DBUG_ASSERT(first_table == all_tables && first_table != 0);
    if (check_table_access(thd, SELECT_ACL | EXTRA_ACL, all_tables,
                           UINT_MAX, FALSE))
      goto error; /* purecov: inspected */
    res = mysql_checksum_table(thd, first_table, &lex->check_opt);
    break;
  }
  case SQLCOM_REPAIR:
  {
    DBUG_ASSERT(first_table == all_tables && first_table != 0);
    if (check_table_access(thd, SELECT_ACL | INSERT_ACL, all_tables,
                           UINT_MAX, FALSE))
      goto error; /* purecov: inspected */
    thd->enable_slow_log= opt_log_slow_admin_statements;
    thd->query_plan_flags|= QPLAN_ADMIN;
    res= mysql_repair_table(thd, first_table, &lex->check_opt);
    /* ! we write after unlocking the table */
    if (!res && !lex->no_write_to_binlog)
    {
      /*
        Presumably, REPAIR and binlog writing doesn't require synchronization
      */
      res= write_bin_log(thd, TRUE, thd->query(), thd->query_length());
    }
    select_lex->table_list.first= first_table;
    lex->query_tables=all_tables;
    break;
  }
  case SQLCOM_CHECK:
  {
    DBUG_ASSERT(first_table == all_tables && first_table != 0);
    if (check_table_access(thd, SELECT_ACL | EXTRA_ACL , all_tables,
                           UINT_MAX, FALSE))
      goto error; /* purecov: inspected */
    thd->enable_slow_log= opt_log_slow_admin_statements;
    thd->query_plan_flags|= QPLAN_ADMIN;
    res = mysql_check_table(thd, first_table, &lex->check_opt);
    select_lex->table_list.first= first_table;
    lex->query_tables=all_tables;
    break;
  }
  case SQLCOM_ANALYZE:
  {
    DBUG_ASSERT(first_table == all_tables && first_table != 0);
    if (check_table_access(thd, SELECT_ACL | INSERT_ACL, all_tables,
                           UINT_MAX, FALSE))
      goto error; /* purecov: inspected */
    thd->enable_slow_log= opt_log_slow_admin_statements;
    thd->query_plan_flags|= QPLAN_ADMIN;
    res= mysql_analyze_table(thd, first_table, &lex->check_opt);
    /* ! we write after unlocking the table */
    if (!res && !lex->no_write_to_binlog)
    {
      /*
        Presumably, ANALYZE and binlog writing doesn't require synchronization
      */
      res= write_bin_log(thd, TRUE, thd->query(), thd->query_length());
    }
    select_lex->table_list.first= first_table;
    lex->query_tables=all_tables;
    break;
  }

  case SQLCOM_OPTIMIZE:
  {
    DBUG_ASSERT(first_table == all_tables && first_table != 0);
    if (check_table_access(thd, SELECT_ACL | INSERT_ACL, all_tables,
                           UINT_MAX, FALSE))
      goto error; /* purecov: inspected */
    thd->enable_slow_log= opt_log_slow_admin_statements;
    thd->query_plan_flags|= QPLAN_ADMIN;
    res= mysql_optimize_table(thd, first_table, &lex->check_opt);
    /* ! we write after unlocking the table */
    if (!res && !lex->no_write_to_binlog)
    {
      /*
        Presumably, OPTIMIZE and binlog writing doesn't require synchronization
      */
      res= write_bin_log(thd, TRUE, thd->query(), thd->query_length());
    }
    select_lex->table_list.first= first_table;
    lex->query_tables=all_tables;
    break;
  }
  case SQLCOM_UPDATE:
    DBUG_ASSERT(first_table == all_tables && first_table != 0);
    if (update_precheck(thd, all_tables))
      break;
    if (!thd->locked_tables &&
        !(need_start_waiting= !wait_if_global_read_lock(thd, 0, 1)))
      goto error;
    DBUG_ASSERT(select_lex->offset_limit == 0);
    unit->set_limit(select_lex);
    res= (up_result= mysql_update(thd, all_tables,
                                  select_lex->item_list,
                                  lex->value_list,
                                  select_lex->where,
                                  select_lex->order_list.elements,
                                  select_lex->order_list.first,
                                  unit->select_limit_cnt,
                                  lex->duplicates, lex->ignore));
    /* mysql_update return 2 if we need to switch to multi-update */
    if (up_result != 2)
      break;
    /* Fall through */
  case SQLCOM_UPDATE_MULTI:
  {
    DBUG_ASSERT(first_table == all_tables && first_table != 0);
    /* if we switched from normal update, rights are checked */
    if (up_result != 2)
    {
      if ((res= multi_update_precheck(thd, all_tables)))
        break;
    }
    else
      res= 0;

    /*
      Protection might have already been risen if its a fall through
      from the SQLCOM_UPDATE case above.
    */
    if (!thd->locked_tables &&
        lex->sql_command == SQLCOM_UPDATE_MULTI &&
        !(need_start_waiting= !wait_if_global_read_lock(thd, 0, 1)))
      goto error;

    res= mysql_multi_update_prepare(thd);

#ifdef HAVE_REPLICATION
    /* Check slave filtering rules */
    if (unlikely(thd->slave_thread && !have_table_map_for_update))
    {
      if (all_tables_not_ok(thd, all_tables))
      {
        if (res!= 0)
        {
          res= 0;             /* don't care of prev failure  */
          thd->clear_error(); /* filters are of highest prior */
        }
        /* we warn the slave SQL thread */
        my_error(ER_SLAVE_IGNORED_TABLE, MYF(0));
        break;
      }
      if (res)
        break;
    }
    else
    {
#endif /* HAVE_REPLICATION */
      if (res)
        break;
      if (opt_readonly &&
	  !(thd->security_ctx->master_access & SUPER_ACL) &&
	  some_non_temp_table_to_be_updated(thd, all_tables))
      {
	my_error(ER_OPTION_PREVENTS_STATEMENT, MYF(0), "--read-only");
	break;
      }
#ifdef HAVE_REPLICATION
    }  /* unlikely */
#endif

    res= mysql_multi_update(thd, all_tables,
                            &select_lex->item_list,
                            &lex->value_list,
                            select_lex->where,
                            select_lex->options,
                            lex->duplicates, lex->ignore, unit, select_lex);
    break;
  }
  case SQLCOM_REPLACE:
#ifndef DBUG_OFF
    if (mysql_bin_log.is_open())
    {
      /*
        Generate an incident log event before writing the real event
        to the binary log.  We put this event is before the statement
        since that makes it simpler to check that the statement was
        not executed on the slave (since incidents usually stop the
        slave).

        Observe that any row events that are generated will be
        generated before.

        This is only for testing purposes and will not be present in a
        release build.
      */

      Incident incident= INCIDENT_NONE;
      DBUG_PRINT("debug", ("Just before generate_incident()"));
      DBUG_EXECUTE_IF("incident_database_resync_on_replace",
                      incident= INCIDENT_LOST_EVENTS;);
      if (incident)
      {
        Incident_log_event ev(thd, incident);
        (void) mysql_bin_log.write(&ev);        /* error is ignored */
        if (mysql_bin_log.rotate_and_purge(RP_FORCE_ROTATE))
        {
          res= 1;
          break;
        }
      }
      DBUG_PRINT("debug", ("Just after generate_incident()"));
    }
#endif
  case SQLCOM_INSERT:
  {
    DBUG_ASSERT(first_table == all_tables && first_table != 0);
    if ((res= insert_precheck(thd, all_tables)))
      break;

    if (!thd->locked_tables &&
        !(need_start_waiting= !wait_if_global_read_lock(thd, 0, 1)))
    {
      res= 1;
      break;
    }

    res= mysql_insert(thd, all_tables, lex->field_list, lex->many_values,
		      lex->update_list, lex->value_list,
                      lex->duplicates, lex->ignore);

    /*
      If we have inserted into a VIEW, and the base table has
      AUTO_INCREMENT column, but this column is not accessible through
      a view, then we should restore LAST_INSERT_ID to the value it
      had before the statement.
    */
    if (first_table->view && !first_table->contain_auto_increment)
      thd->first_successful_insert_id_in_cur_stmt=
        thd->first_successful_insert_id_in_prev_stmt;

    DBUG_EXECUTE_IF("after_mysql_insert",
                    {
                      const char act1[]=
                        "now "
                        "wait_for signal.continue";
                      const char act2[]=
                        "now "
                        "signal signal.continued";
                      DBUG_ASSERT(opt_debug_sync_timeout > 0);
                      DBUG_ASSERT(!debug_sync_set_action(thd,
                                                         STRING_WITH_LEN(act1)));
                      DBUG_ASSERT(!debug_sync_set_action(thd,
                                                         STRING_WITH_LEN(act2)));
                    };);
    break;
  }
  case SQLCOM_REPLACE_SELECT:
  case SQLCOM_INSERT_SELECT:
  {
    select_result *sel_result;
    DBUG_ASSERT(first_table == all_tables && first_table != 0);
    if ((res= insert_precheck(thd, all_tables)))
      break;

    /* Fix lock for first table */
    if (first_table->lock_type == TL_WRITE_DELAYED)
      first_table->lock_type= TL_WRITE;

    /* Don't unlock tables until command is written to binary log */
    select_lex->options|= SELECT_NO_UNLOCK;

    unit->set_limit(select_lex);

    if (! thd->locked_tables &&
        ! (need_start_waiting= ! wait_if_global_read_lock(thd, 0, 1)))
    {
      res= 1;
      break;
    }

    if (!(res= open_and_lock_tables(thd, all_tables)))
    {
      /* Skip first table, which is the table we are inserting in */
      TABLE_LIST *second_table= first_table->next_local;
      select_lex->table_list.first= second_table;
      select_lex->context.table_list= 
        select_lex->context.first_name_resolution_table= second_table;
      res= mysql_insert_select_prepare(thd);
      if (!res && (sel_result= new select_insert(first_table,
                                                 first_table->table,
                                                 &lex->field_list,
                                                 &lex->update_list,
                                                 &lex->value_list,
                                                 lex->duplicates,
                                                 lex->ignore)))
      {
	res= handle_select(thd, lex, sel_result, OPTION_SETUP_TABLES_DONE);
        /*
          Invalidate the table in the query cache if something changed
          after unlocking when changes become visible.
          TODO: this is workaround. right way will be move invalidating in
          the unlock procedure.
        */
        if (!res && first_table->lock_type ==  TL_WRITE_CONCURRENT_INSERT &&
            thd->lock)
        {
          /* INSERT ... SELECT should invalidate only the very first table */
          TABLE_LIST *save_table= first_table->next_local;
          first_table->next_local= 0;
          query_cache_invalidate3(thd, first_table, 1);
          first_table->next_local= save_table;
        }
        delete sel_result;
      }
      /* revert changes for SP */
      select_lex->table_list.first= first_table;
    }

    /*
      If we have inserted into a VIEW, and the base table has
      AUTO_INCREMENT column, but this column is not accessible through
      a view, then we should restore LAST_INSERT_ID to the value it
      had before the statement.
    */
    if (first_table->view && !first_table->contain_auto_increment)
      thd->first_successful_insert_id_in_cur_stmt=
        thd->first_successful_insert_id_in_prev_stmt;

    break;
  }
  case SQLCOM_TRUNCATE:
    if (end_active_trans(thd))
    {
      res= -1;
      break;
    }
    DBUG_ASSERT(first_table == all_tables && first_table != 0);
    if (check_one_table_access(thd, DROP_ACL, all_tables))
      goto error;
    /*
      Don't allow this within a transaction because we want to use
      re-generate table
    */
    if (thd->locked_tables || thd->active_transaction())
    {
      my_message(ER_LOCK_OR_ACTIVE_TRANSACTION,
                 ER(ER_LOCK_OR_ACTIVE_TRANSACTION), MYF(0));
      goto error;
    }
    if (!(need_start_waiting= !wait_if_global_read_lock(thd, 0, 1)))
      goto error;
    res= mysql_truncate(thd, first_table, 0);
    break;
  case SQLCOM_DELETE:
  {
    DBUG_ASSERT(first_table == all_tables && first_table != 0);
    if ((res= delete_precheck(thd, all_tables)))
      break;
    DBUG_ASSERT(select_lex->offset_limit == 0);
    unit->set_limit(select_lex);

    if (!thd->locked_tables &&
        !(need_start_waiting= !wait_if_global_read_lock(thd, 0, 1)))
    {
      res= 1;
      break;
    }

    res = mysql_delete(thd, all_tables, select_lex->where,
                       &select_lex->order_list,
                       unit->select_limit_cnt, select_lex->options,
                       FALSE);
    break;
  }
  case SQLCOM_DELETE_MULTI:
  {
    DBUG_ASSERT(first_table == all_tables && first_table != 0);
    TABLE_LIST *aux_tables= thd->lex->auxiliary_table_list.first;
    multi_delete *del_result;

    if (!thd->locked_tables &&
        !(need_start_waiting= !wait_if_global_read_lock(thd, 0, 1)))
    {
      res= 1;
      break;
    }

    if ((res= multi_delete_precheck(thd, all_tables)))
      break;

    /* condition will be TRUE on SP re-excuting */
    if (select_lex->item_list.elements != 0)
      select_lex->item_list.empty();
    if (add_item_to_list(thd, new Item_null()))
      goto error;

    thd_proc_info(thd, "init");
    if ((res= open_and_lock_tables(thd, all_tables)))
      break;

    if ((res= mysql_multi_delete_prepare(thd)))
      goto error;

    if (!thd->is_fatal_error &&
        (del_result= new multi_delete(aux_tables, lex->table_count)))
    {
      res= mysql_select(thd, &select_lex->ref_pointer_array,
			select_lex->get_table_list(),
			select_lex->with_wild,
			select_lex->item_list,
			select_lex->where,
			0, (ORDER *)NULL, (ORDER *)NULL, (Item *)NULL,
			(ORDER *)NULL,
			(select_lex->options | thd->options |
			SELECT_NO_JOIN_CACHE | SELECT_NO_UNLOCK |
                        OPTION_SETUP_TABLES_DONE) & ~OPTION_BUFFER_RESULT,
			del_result, unit, select_lex);
      res|= thd->is_error();
      if (res)
        del_result->abort();
      delete del_result;
    }
    else
      res= TRUE;                                // Error
    break;
  }
  case SQLCOM_DROP_TABLE:
  {
    DBUG_ASSERT(first_table == all_tables && first_table != 0);
    if (!lex->drop_temporary)
    {
      if (check_table_access(thd, DROP_ACL, all_tables, UINT_MAX, FALSE))
	goto error;				/* purecov: inspected */
      if (end_active_trans(thd))
        goto error;
    }
    else
    {
      /* So that DROP TEMPORARY TABLE gets to binlog at commit/rollback */
      thd->options|= OPTION_KEEP_LOG;
    }
    /* DDL and binlog write order protected by LOCK_open */
    res= mysql_rm_table(thd, first_table, lex->drop_if_exists,
			lex->drop_temporary);
  }
  break;
  case SQLCOM_SHOW_PROCESSLIST:
    if (!thd->security_ctx->priv_user[0] &&
        check_global_access(thd,PROCESS_ACL))
      break;
    mysqld_list_processes(thd,
			  (thd->security_ctx->master_access & PROCESS_ACL ?
                           NullS :
                           thd->security_ctx->priv_user),
                          lex->verbose);
    break;
  case SQLCOM_SHOW_AUTHORS:
    res= mysqld_show_authors(thd);
    break;
  case SQLCOM_SHOW_CONTRIBUTORS:
    res= mysqld_show_contributors(thd);
    break;
  case SQLCOM_SHOW_PRIVILEGES:
    res= mysqld_show_privileges(thd);
    break;
  case SQLCOM_SHOW_COLUMN_TYPES:
    res= mysqld_show_column_types(thd);
    break;
  case SQLCOM_SHOW_ENGINE_LOGS:
#ifdef DONT_ALLOW_SHOW_COMMANDS
    my_message(ER_NOT_ALLOWED_COMMAND, ER(ER_NOT_ALLOWED_COMMAND),
               MYF(0));	/* purecov: inspected */
    goto error;
#else
    {
      if (check_access(thd, FILE_ACL, any_db,0,0,0,0))
	goto error;
      res= ha_show_status(thd, lex->create_info.db_type, HA_ENGINE_LOGS);
      break;
    }
#endif
  case SQLCOM_CHANGE_DB:
  {
    LEX_STRING db_str= { (char *) select_lex->db, strlen(select_lex->db) };

    if (!mysql_change_db(thd, &db_str, FALSE))
      my_ok(thd);

    break;
  }

  case SQLCOM_LOAD:
  {
    DBUG_ASSERT(first_table == all_tables && first_table != 0);
    uint privilege= (lex->duplicates == DUP_REPLACE ?
		     INSERT_ACL | DELETE_ACL : INSERT_ACL) |
                    (lex->local_file ? 0 : FILE_ACL);

    if (lex->local_file)
    {
      if (!(thd->client_capabilities & CLIENT_LOCAL_FILES) ||
          !opt_local_infile)
      {
	my_message(ER_NOT_ALLOWED_COMMAND, ER(ER_NOT_ALLOWED_COMMAND), MYF(0));
	goto error;
      }
    }

    if (check_one_table_access(thd, privilege, all_tables))
      goto error;

    if (!thd->locked_tables &&
        !(need_start_waiting= !wait_if_global_read_lock(thd, 0, 1)))
      goto error;

    res= mysql_load(thd, lex->exchange, first_table, lex->field_list,
                    lex->update_list, lex->value_list, lex->duplicates,
                    lex->ignore, (bool) lex->local_file);
    break;
  }

  case SQLCOM_SET_OPTION:
  {
    List<set_var_base> *lex_var_list= &lex->var_list;

    if (lex->autocommit && end_active_trans(thd))
      goto error;

    if ((check_table_access(thd, SELECT_ACL, all_tables, UINT_MAX, FALSE) ||
	 open_and_lock_tables(thd, all_tables)))
      goto error;
    if (lex->one_shot_set && not_all_support_one_shot(lex_var_list))
    {
      my_error(ER_RESERVED_SYNTAX, MYF(0), "SET ONE_SHOT");
      goto error;
    }
    if (!(res= sql_set_variables(thd, lex_var_list)))
    {
      /*
        If the previous command was a SET ONE_SHOT, we don't want to forget
        about the ONE_SHOT property of that SET. So we use a |= instead of = .
      */
      thd->one_shot_set|= lex->one_shot_set;
      my_ok(thd);
    }
    else
    {
      /*
        We encountered some sort of error, but no message was sent.
        Send something semi-generic here since we don't know which
        assignment in the list caused the error.
      */
      if (!thd->is_error())
        my_error(ER_WRONG_ARGUMENTS,MYF(0),"SET");
      goto error;
    }

    break;
  }

  case SQLCOM_UNLOCK_TABLES:
    /*
      It is critical for mysqldump --single-transaction --master-data that
      UNLOCK TABLES does not implicitely commit a connection which has only
      done FLUSH TABLES WITH READ LOCK + BEGIN. If this assumption becomes
      false, mysqldump will not work.
    */
    unlock_locked_tables(thd);
    if (thd->options & OPTION_TABLE_LOCK)
    {
      end_active_trans(thd);
      thd->options&= ~(OPTION_TABLE_LOCK);
    }
    if (thd->global_read_lock)
      unlock_global_read_lock(thd);
    my_ok(thd);
    break;
  case SQLCOM_LOCK_TABLES:
    unlock_locked_tables(thd);
    /* we must end the trasaction first, regardless of anything */
    if (end_active_trans(thd))
      goto error;
    if (check_table_access(thd, LOCK_TABLES_ACL | SELECT_ACL, all_tables,
                           UINT_MAX, FALSE))
      goto error;
    if (lex->protect_against_global_read_lock &&
        !(need_start_waiting= !wait_if_global_read_lock(thd, 0, 1)))
      goto error;
    thd->in_lock_tables=1;
    thd->options|= OPTION_TABLE_LOCK;

    if (!(res= simple_open_n_lock_tables(thd, all_tables)))
    {
#ifdef HAVE_QUERY_CACHE
      if (thd->variables.query_cache_wlock_invalidate)
	query_cache.invalidate_locked_for_write(first_table);
#endif /*HAVE_QUERY_CACHE*/
      thd->locked_tables=thd->lock;
      thd->lock=0;
      my_ok(thd);
    }
    else
    {
      /* 
        Need to end the current transaction, so the storage engine (InnoDB)
        can free its locks if LOCK TABLES locked some tables before finding
        that it can't lock a table in its list
      */
      ha_autocommit_or_rollback(thd, 1);
      end_active_trans(thd);
      thd->options&= ~(OPTION_TABLE_LOCK);
    }
    thd->in_lock_tables=0;
    break;
  case SQLCOM_CREATE_DB:
  {
    /*
      As mysql_create_db() may modify HA_CREATE_INFO structure passed to
      it, we need to use a copy of LEX::create_info to make execution
      prepared statement- safe.
    */
    HA_CREATE_INFO create_info(lex->create_info);
    if (end_active_trans(thd))
    {
      res= -1;
      break;
    }
    char *alias;
    if (!(alias=thd->strmake(lex->name.str, lex->name.length)) ||
        check_db_name(&lex->name))
    {
      my_error(ER_WRONG_DB_NAME, MYF(0), lex->name.str);
      break;
    }
    /*
      If in a slave thread :
      CREATE DATABASE DB was certainly not preceded by USE DB.
      For that reason, db_ok() in sql/slave.cc did not check the
      do_db/ignore_db. And as this query involves no tables, tables_ok()
      above was not called. So we have to check rules again here.
    */
#ifdef HAVE_REPLICATION
    if (thd->slave_thread && 
	(!rpl_filter->db_ok(lex->name.str) ||
	 !rpl_filter->db_ok_with_wild_table(lex->name.str)))
    {
      my_message(ER_SLAVE_IGNORED_TABLE, ER(ER_SLAVE_IGNORED_TABLE), MYF(0));
      break;
    }
#endif
    if (check_access(thd,CREATE_ACL,lex->name.str, 0, 1, 0,
                     is_schema_db(lex->name.str, lex->name.length)))
      break;
    res= mysql_create_db(thd,(lower_case_table_names == 2 ? alias :
                              lex->name.str), &create_info, 0);
    break;
  }
  case SQLCOM_DROP_DB:
  {
    if (end_active_trans(thd))
    {
      res= -1;
      break;
    }
    if (check_db_name(&lex->name))
    {
      my_error(ER_WRONG_DB_NAME, MYF(0), lex->name.str);
      break;
    }
    /*
      If in a slave thread :
      DROP DATABASE DB may not be preceded by USE DB.
      For that reason, maybe db_ok() in sql/slave.cc did not check the 
      do_db/ignore_db. And as this query involves no tables, tables_ok()
      above was not called. So we have to check rules again here.
    */
#ifdef HAVE_REPLICATION
    if (thd->slave_thread && 
	(!rpl_filter->db_ok(lex->name.str) ||
	 !rpl_filter->db_ok_with_wild_table(lex->name.str)))
    {
      my_message(ER_SLAVE_IGNORED_TABLE, ER(ER_SLAVE_IGNORED_TABLE), MYF(0));
      break;
    }
#endif
    if (check_access(thd,DROP_ACL,lex->name.str,0,1,0,
                     is_schema_db(lex->name.str, lex->name.length)))
      break;
    if (thd->locked_tables || thd->active_transaction())
    {
      my_message(ER_LOCK_OR_ACTIVE_TRANSACTION,
                 ER(ER_LOCK_OR_ACTIVE_TRANSACTION), MYF(0));
      goto error;
    }
    res= mysql_rm_db(thd, lex->name.str, lex->drop_if_exists, 0);
    break;
  }
  case SQLCOM_ALTER_DB_UPGRADE:
  {
    LEX_STRING *db= & lex->name;
    if (end_active_trans(thd))
    {
      res= 1;
      break;
    }
#ifdef HAVE_REPLICATION
    if (thd->slave_thread && 
       (!rpl_filter->db_ok(db->str) ||
        !rpl_filter->db_ok_with_wild_table(db->str)))
    {
      res= 1;
      my_message(ER_SLAVE_IGNORED_TABLE, ER(ER_SLAVE_IGNORED_TABLE), MYF(0));
      break;
    }
#endif
    if (check_db_name(db))
    {
      my_error(ER_WRONG_DB_NAME, MYF(0), db->str);
      break;
    }
    if (check_access(thd, ALTER_ACL, db->str, 0, 1, 0,
                     is_schema_db(db->str, db->length)) ||
        check_access(thd, DROP_ACL, db->str, 0, 1, 0,
                     is_schema_db(db->str, db->length)) ||
        check_access(thd, CREATE_ACL, db->str, 0, 1, 0,
                     is_schema_db(db->str, db->length)))
    {
      res= 1;
      break;
    }
    if (thd->locked_tables || thd->active_transaction())
    {
      res= 1;
      my_message(ER_LOCK_OR_ACTIVE_TRANSACTION,
                 ER(ER_LOCK_OR_ACTIVE_TRANSACTION), MYF(0));
      goto error;
    }

    res= mysql_upgrade_db(thd, db);
    if (!res)
      my_ok(thd);
    break;
  }
  case SQLCOM_ALTER_DB:
  {
    LEX_STRING *db= &lex->name;
    HA_CREATE_INFO create_info(lex->create_info);
    if (check_db_name(db))
    {
      my_error(ER_WRONG_DB_NAME, MYF(0), db->str);
      break;
    }
    /*
      If in a slave thread :
      ALTER DATABASE DB may not be preceded by USE DB.
      For that reason, maybe db_ok() in sql/slave.cc did not check the
      do_db/ignore_db. And as this query involves no tables, tables_ok()
      above was not called. So we have to check rules again here.
    */
#ifdef HAVE_REPLICATION
    if (thd->slave_thread &&
	(!rpl_filter->db_ok(db->str) ||
	 !rpl_filter->db_ok_with_wild_table(db->str)))
    {
      my_message(ER_SLAVE_IGNORED_TABLE, ER(ER_SLAVE_IGNORED_TABLE), MYF(0));
      break;
    }
#endif
    if (check_access(thd, ALTER_ACL, db->str, 0, 1, 0,
                     is_schema_db(db->str, db->length)))
      break;
    if (thd->locked_tables || thd->active_transaction())
    {
      my_message(ER_LOCK_OR_ACTIVE_TRANSACTION,
                 ER(ER_LOCK_OR_ACTIVE_TRANSACTION), MYF(0));
      goto error;
    }
    res= mysql_alter_db(thd, db->str, &create_info);
    break;
  }
  case SQLCOM_SHOW_CREATE_DB:
  {
    DBUG_EXECUTE_IF("4x_server_emul",
                    my_error(ER_UNKNOWN_ERROR, MYF(0)); goto error;);
    if (check_db_name(&lex->name))
    {
      my_error(ER_WRONG_DB_NAME, MYF(0), lex->name.str);
      break;
    }
    res= mysqld_show_create_db(thd, lex->name.str, &lex->create_info);
    break;
  }
  case SQLCOM_CREATE_EVENT:
  case SQLCOM_ALTER_EVENT:
  #ifdef HAVE_EVENT_SCHEDULER
  do
  {
    DBUG_ASSERT(lex->event_parse_data);
    if (lex->table_or_sp_used())
    {
      my_error(ER_NOT_SUPPORTED_YET, MYF(0), "Usage of subqueries or stored "
               "function calls as part of this statement");
      break;
    }

    res= sp_process_definer(thd);
    if (res)
      break;

    switch (lex->sql_command) {
    case SQLCOM_CREATE_EVENT:
    {
      bool if_not_exists= (lex->create_info.options &
                           HA_LEX_CREATE_IF_NOT_EXISTS);
      res= Events::create_event(thd, lex->event_parse_data, if_not_exists);
      break;
    }
    case SQLCOM_ALTER_EVENT:
      res= Events::update_event(thd, lex->event_parse_data,
                                lex->spname ? &lex->spname->m_db : NULL,
                                lex->spname ? &lex->spname->m_name : NULL);
      break;
    default:
      DBUG_ASSERT(0);
    }
    DBUG_PRINT("info",("DDL error code=%d", res));
    if (!res)
      my_ok(thd);

  } while (0);
  /* Don't do it, if we are inside a SP */
  if (!thd->spcont)
  {
    delete lex->sphead;
    lex->sphead= NULL;
  }
  /* lex->unit.cleanup() is called outside, no need to call it here */
  break;
  case SQLCOM_SHOW_CREATE_EVENT:
    res= Events::show_create_event(thd, lex->spname->m_db,
                                   lex->spname->m_name);
    break;
  case SQLCOM_DROP_EVENT:
    if (!(res= Events::drop_event(thd,
                                  lex->spname->m_db, lex->spname->m_name,
                                  lex->drop_if_exists)))
      my_ok(thd);
    break;
#else
    my_error(ER_NOT_SUPPORTED_YET,MYF(0),"embedded server");
    break;
#endif
  case SQLCOM_CREATE_FUNCTION:                  // UDF function
  {
    if (check_access(thd,INSERT_ACL,"mysql",0,1,0,0))
      break;
#ifdef HAVE_DLOPEN
    if (!(res = mysql_create_function(thd, &lex->udf)))
      my_ok(thd);
#else
    my_error(ER_CANT_OPEN_LIBRARY, MYF(0), lex->udf.dl, 0, "feature disabled");
    res= TRUE;
#endif
    break;
  }
#ifndef NO_EMBEDDED_ACCESS_CHECKS
  case SQLCOM_CREATE_USER:
  {
    if (check_access(thd, INSERT_ACL, "mysql", 0, 1, 1, 0) &&
        check_global_access(thd,CREATE_USER_ACL))
      break;
    if (end_active_trans(thd))
      goto error;
    /* Conditionally writes to binlog */
    if (!(res= mysql_create_user(thd, lex->users_list)))
      my_ok(thd);
    break;
  }
  case SQLCOM_DROP_USER:
  {
    if (check_access(thd, DELETE_ACL, "mysql", 0, 1, 1, 0) &&
        check_global_access(thd,CREATE_USER_ACL))
      break;
    if (end_active_trans(thd))
      goto error;
    /* Conditionally writes to binlog */
    if (!(res= mysql_drop_user(thd, lex->users_list)))
      my_ok(thd);
    break;
  }
  case SQLCOM_RENAME_USER:
  {
    if (check_access(thd, UPDATE_ACL, "mysql", 0, 1, 1, 0) &&
        check_global_access(thd,CREATE_USER_ACL))
      break;
    if (end_active_trans(thd))
      goto error;
    /* Conditionally writes to binlog */
    if (!(res= mysql_rename_user(thd, lex->users_list)))
      my_ok(thd);
    break;
  }
  case SQLCOM_REVOKE_ALL:
  {
    if (end_active_trans(thd))
      goto error;
    if (check_access(thd, UPDATE_ACL, "mysql", 0, 1, 1, 0) &&
        check_global_access(thd,CREATE_USER_ACL))
      break;

    /* Replicate current user as grantor */
    thd->binlog_invoker();

    /* Conditionally writes to binlog */
    if (!(res = mysql_revoke_all(thd, lex->users_list)))
      my_ok(thd);
    break;
  }
  case SQLCOM_REVOKE:
  case SQLCOM_GRANT:
  {
    if (end_active_trans(thd))
      goto error;

    if (check_access(thd, lex->grant | lex->grant_tot_col | GRANT_ACL,
		     first_table ?  first_table->db : select_lex->db,
		     first_table ? &first_table->grant.privilege : 0,
		     first_table ? 0 : 1, 0,
                     first_table ? (bool) first_table->schema_table :
                     select_lex->db ?
                     is_schema_db(select_lex->db) : 0))
      goto error;

    /* Replicate current user as grantor */
    thd->binlog_invoker();

    if (thd->security_ctx->user)              // If not replication
    {
      LEX_USER *user, *tmp_user;

      List_iterator <LEX_USER> user_list(lex->users_list);
      while ((tmp_user= user_list++))
      {
        if (!(user= get_current_user(thd, tmp_user)))
          goto error;
        if (specialflag & SPECIAL_NO_RESOLVE &&
            hostname_requires_resolving(user->host.str))
          push_warning_printf(thd, MYSQL_ERROR::WARN_LEVEL_WARN,
                              ER_WARN_HOSTNAME_WONT_WORK,
                              ER(ER_WARN_HOSTNAME_WONT_WORK));
        // Are we trying to change a password of another user
        DBUG_ASSERT(user->host.str != 0);
        if (strcmp(thd->security_ctx->user, user->user.str) ||
            my_strcasecmp(system_charset_info,
                          user->host.str, thd->security_ctx->host_or_ip))
        {
          // TODO: use check_change_password()
          if (is_acl_user(user->host.str, user->user.str) &&
              user->password.str &&
              check_access(thd, UPDATE_ACL,"mysql",0,1,1,0))
          {
            my_message(ER_PASSWORD_NOT_ALLOWED,
                       ER(ER_PASSWORD_NOT_ALLOWED), MYF(0));
            goto error;
          }
        }
      }
    }
    if (first_table)
    {
      if (lex->type == TYPE_ENUM_PROCEDURE ||
          lex->type == TYPE_ENUM_FUNCTION)
      {
        uint grants= lex->all_privileges 
		   ? (PROC_ACLS & ~GRANT_ACL) | (lex->grant & GRANT_ACL)
		   : lex->grant;
        if (check_grant_routine(thd, grants | GRANT_ACL, all_tables,
                                lex->type == TYPE_ENUM_PROCEDURE, 0))
	  goto error;
        /* Conditionally writes to binlog */
        res= mysql_routine_grant(thd, all_tables,
                                 lex->type == TYPE_ENUM_PROCEDURE, 
                                 lex->users_list, grants,
                                 lex->sql_command == SQLCOM_REVOKE, TRUE);
        if (!res)
          my_ok(thd);
      }
      else
      {
	if (check_grant(thd,(lex->grant | lex->grant_tot_col | GRANT_ACL),
                        all_tables, 0, UINT_MAX, 0))
	  goto error;
        /* Conditionally writes to binlog */
        res= mysql_table_grant(thd, all_tables, lex->users_list,
			       lex->columns, lex->grant,
			       lex->sql_command == SQLCOM_REVOKE);
      }
    }
    else
    {
      if (lex->columns.elements || lex->type)
      {
	my_message(ER_ILLEGAL_GRANT_FOR_TABLE, ER(ER_ILLEGAL_GRANT_FOR_TABLE),
                   MYF(0));
        goto error;
      }
      else
	/* Conditionally writes to binlog */
	res = mysql_grant(thd, select_lex->db, lex->users_list, lex->grant,
			  lex->sql_command == SQLCOM_REVOKE);
      if (!res)
      {
	if (lex->sql_command == SQLCOM_GRANT)
	{
	  List_iterator <LEX_USER> str_list(lex->users_list);
	  LEX_USER *user, *tmp_user;
	  while ((tmp_user=str_list++))
          {
            if (!(user= get_current_user(thd, tmp_user)))
              goto error;
	    reset_mqh(user, 0);
          }
	}
      }
    }
    break;
  }
#endif /*!NO_EMBEDDED_ACCESS_CHECKS*/
  case SQLCOM_RESET:
    /*
      RESET commands are never written to the binary log, so we have to
      initialize this variable because RESET shares the same code as FLUSH
    */
    lex->no_write_to_binlog= 1;
  case SQLCOM_FLUSH:
  {
    int write_to_binlog;
    if (check_global_access(thd,RELOAD_ACL))
      goto error;

    /*
      reload_acl_and_cache() will tell us if we are allowed to write to the
      binlog or not.
    */
    if (!reload_acl_and_cache(thd, lex->type, first_table, &write_to_binlog))
    {
      /*
        We WANT to write and we CAN write.
        ! we write after unlocking the table.
      */
      /*
        Presumably, RESET and binlog writing doesn't require synchronization
      */

      if (write_to_binlog > 0)  // we should write
      { 
        if (!lex->no_write_to_binlog)
          res= write_bin_log(thd, FALSE, thd->query(), thd->query_length());
      } else if (write_to_binlog < 0) 
      {
        /* 
           We should not write, but rather report error because 
           reload_acl_and_cache binlog interactions failed 
         */
        res= 1;
      } 

      if (!res)
        my_ok(thd);
    } 
    
    break;
  }
  case SQLCOM_KILL:
  {
    Item *it= (Item *)lex->value_list.head();

    if (lex->table_or_sp_used())
    {
      my_error(ER_NOT_SUPPORTED_YET, MYF(0), "Usage of subqueries or stored "
               "function calls as part of this statement");
      break;
    }

    if ((!it->fixed && it->fix_fields(lex->thd, &it)) || it->check_cols(1))
    {
      my_message(ER_SET_CONSTANTS_ONLY, ER(ER_SET_CONSTANTS_ONLY),
		 MYF(0));
      goto error;
    }
    sql_kill(thd, (ulong)it->val_int(), lex->type & ONLY_KILL_QUERY);
    break;
  }
#ifndef NO_EMBEDDED_ACCESS_CHECKS
  case SQLCOM_SHOW_GRANTS:
  {
    LEX_USER *grant_user= get_current_user(thd, lex->grant_user);
    if (!grant_user)
      goto error;
    if ((thd->security_ctx->priv_user &&
	 !strcmp(thd->security_ctx->priv_user, grant_user->user.str)) ||
	!check_access(thd, SELECT_ACL, "mysql",0,1,0,0))
    {
      res = mysql_show_grants(thd, grant_user);
    }
    break;
  }
#endif
  case SQLCOM_HA_OPEN:
    DBUG_ASSERT(first_table == all_tables && first_table != 0);
    if (check_table_access(thd, SELECT_ACL, all_tables, UINT_MAX, FALSE))
      goto error;
    res= mysql_ha_open(thd, first_table, 0);
    break;
  case SQLCOM_HA_CLOSE:
    DBUG_ASSERT(first_table == all_tables && first_table != 0);
    res= mysql_ha_close(thd, first_table);
    break;
  case SQLCOM_HA_READ:
    DBUG_ASSERT(first_table == all_tables && first_table != 0);
    /*
      There is no need to check for table permissions here, because
      if a user has no permissions to read a table, he won't be
      able to open it (with SQLCOM_HA_OPEN) in the first place.
    */
    unit->set_limit(select_lex);
    res= mysql_ha_read(thd, first_table, lex->ha_read_mode, lex->ident.str,
                       lex->insert_list, lex->ha_rkey_mode, select_lex->where,
                       unit->select_limit_cnt, unit->offset_limit_cnt);
    break;

  case SQLCOM_BEGIN:
    if (thd->transaction.xid_state.xa_state != XA_NOTR)
    {
      my_error(ER_XAER_RMFAIL, MYF(0),
               xa_state_names[thd->transaction.xid_state.xa_state]);
      break;
    }
    if (begin_trans(thd))
      goto error;
    if (lex->start_transaction_opt & MYSQL_START_TRANS_OPT_WITH_CONS_SNAPSHOT)
    {
      if (ha_start_consistent_snapshot(thd))
        goto error;
    }
    my_ok(thd);
    break;
  case SQLCOM_COMMIT:
    if (end_trans(thd, lex->tx_release ? COMMIT_RELEASE :
                              lex->tx_chain ? COMMIT_AND_CHAIN : COMMIT))
      goto error;
    my_ok(thd);
    break;
  case SQLCOM_ROLLBACK:
    if (end_trans(thd, lex->tx_release ? ROLLBACK_RELEASE :
                              lex->tx_chain ? ROLLBACK_AND_CHAIN : ROLLBACK))
      goto error;
    my_ok(thd);
    break;
  case SQLCOM_RELEASE_SAVEPOINT:
  {
    SAVEPOINT *sv;
    for (sv=thd->transaction.savepoints; sv; sv=sv->prev)
    {
      if (my_strnncoll(system_charset_info,
                       (uchar *)lex->ident.str, lex->ident.length,
                       (uchar *)sv->name, sv->length) == 0)
        break;
    }
    if (sv)
    {
      if (ha_release_savepoint(thd, sv))
        res= TRUE; // cannot happen
      else
        my_ok(thd);
      thd->transaction.savepoints=sv->prev;
    }
    else
      my_error(ER_SP_DOES_NOT_EXIST, MYF(0), "SAVEPOINT", lex->ident.str);
    break;
  }
  case SQLCOM_ROLLBACK_TO_SAVEPOINT:
  {
    SAVEPOINT *sv;
    for (sv=thd->transaction.savepoints; sv; sv=sv->prev)
    {
      if (my_strnncoll(system_charset_info,
                       (uchar *)lex->ident.str, lex->ident.length,
                       (uchar *)sv->name, sv->length) == 0)
        break;
    }
    if (sv)
    {
      if (ha_rollback_to_savepoint(thd, sv))
        res= TRUE; // cannot happen
      else
      {
        if (((thd->options & OPTION_KEEP_LOG) || 
             thd->transaction.all.modified_non_trans_table) &&
            !thd->slave_thread)
          push_warning(thd, MYSQL_ERROR::WARN_LEVEL_WARN,
                       ER_WARNING_NOT_COMPLETE_ROLLBACK,
                       ER(ER_WARNING_NOT_COMPLETE_ROLLBACK));
        my_ok(thd);
      }
      thd->transaction.savepoints=sv;
    }
    else
      my_error(ER_SP_DOES_NOT_EXIST, MYF(0), "SAVEPOINT", lex->ident.str);
    break;
  }
  case SQLCOM_SAVEPOINT:
    if (!(thd->options & (OPTION_NOT_AUTOCOMMIT | OPTION_BEGIN) ||
          thd->in_sub_stmt) || !opt_using_transactions)
      my_ok(thd);
    else
    {
      SAVEPOINT **sv, *newsv;
      for (sv=&thd->transaction.savepoints; *sv; sv=&(*sv)->prev)
      {
        if (my_strnncoll(system_charset_info,
                         (uchar *)lex->ident.str, lex->ident.length,
                         (uchar *)(*sv)->name, (*sv)->length) == 0)
          break;
      }
      if (*sv) /* old savepoint of the same name exists */
      {
        newsv=*sv;
        ha_release_savepoint(thd, *sv); // it cannot fail
        *sv=(*sv)->prev;
      }
      else if ((newsv=(SAVEPOINT *) alloc_root(&thd->transaction.mem_root,
                                               savepoint_alloc_size)) == 0)
      {
        my_error(ER_OUT_OF_RESOURCES, MYF(0));
        break;
      }
      newsv->name=strmake_root(&thd->transaction.mem_root,
                               lex->ident.str, lex->ident.length);
      newsv->length=lex->ident.length;
      /*
        if we'll get an error here, don't add new savepoint to the list.
        we'll lose a little bit of memory in transaction mem_root, but it'll
        be free'd when transaction ends anyway
      */
      if (ha_savepoint(thd, newsv))
        res= TRUE;
      else
      {
        newsv->prev=thd->transaction.savepoints;
        thd->transaction.savepoints=newsv;
        my_ok(thd);
      }
    }
    break;
  case SQLCOM_CREATE_PROCEDURE:
  case SQLCOM_CREATE_SPFUNCTION:
  {
    uint namelen;
    char *name;
    int sp_result= SP_INTERNAL_ERROR;

    DBUG_ASSERT(lex->sphead != 0);
    DBUG_ASSERT(lex->sphead->m_db.str); /* Must be initialized in the parser */
    /*
      Verify that the database name is allowed, optionally
      lowercase it.
    */
    if (check_db_name(&lex->sphead->m_db))
    {
      my_error(ER_WRONG_DB_NAME, MYF(0), lex->sphead->m_db.str);
      goto create_sp_error;
    }

    /*
      Check that a database directory with this name
      exists. Design note: This won't work on virtual databases
      like information_schema.
    */
    if (check_db_dir_existence(lex->sphead->m_db.str))
    {
      my_error(ER_BAD_DB_ERROR, MYF(0), lex->sphead->m_db.str);
      goto create_sp_error;
    }

    if (check_access(thd, CREATE_PROC_ACL, lex->sphead->m_db.str, 0, 0, 0,
                     is_schema_db(lex->sphead->m_db.str,
                                  lex->sphead->m_db.length)))
      goto create_sp_error;

    if (end_active_trans(thd))
      goto create_sp_error;

    name= lex->sphead->name(&namelen);
#ifdef HAVE_DLOPEN
    if (lex->sphead->m_type == TYPE_ENUM_FUNCTION)
    {
      udf_func *udf = find_udf(name, namelen);

      if (udf)
      {
        my_error(ER_UDF_EXISTS, MYF(0), name);
        goto create_sp_error;
      }
    }
#endif

    if (sp_process_definer(thd))
      goto create_sp_error;

    res= (sp_result= lex->sphead->create(thd));
    switch (sp_result) {
    case SP_OK: {
#ifndef NO_EMBEDDED_ACCESS_CHECKS
      /* only add privileges if really neccessary */

      Security_context security_context;
      bool restore_backup_context= false;
      Security_context *backup= NULL;
      LEX_USER *definer= thd->lex->definer;
      /*
        Check if the definer exists on slave, 
        then use definer privilege to insert routine privileges to mysql.procs_priv.

        For current user of SQL thread has GLOBAL_ACL privilege, 
        which doesn't any check routine privileges, 
        so no routine privilege record  will insert into mysql.procs_priv.
      */
      if (thd->slave_thread && is_acl_user(definer->host.str, definer->user.str))
      {
        security_context.change_security_context(thd, 
                                                 &thd->lex->definer->user,
                                                 &thd->lex->definer->host,
                                                 &thd->lex->sphead->m_db,
                                                 &backup);
        restore_backup_context= true;
      }

      if (sp_automatic_privileges && !opt_noacl &&
          check_routine_access(thd, DEFAULT_CREATE_PROC_ACLS,
                               lex->sphead->m_db.str, name,
                               lex->sql_command == SQLCOM_CREATE_PROCEDURE, 1))
      {
        if (sp_grant_privileges(thd, lex->sphead->m_db.str, name,
                                lex->sql_command == SQLCOM_CREATE_PROCEDURE))
          push_warning(thd, MYSQL_ERROR::WARN_LEVEL_WARN,
                       ER_PROC_AUTO_GRANT_FAIL, ER(ER_PROC_AUTO_GRANT_FAIL));
        thd->clear_error();
      }

      /*
        Restore current user with GLOBAL_ACL privilege of SQL thread
      */ 
      if (restore_backup_context)
      {
        DBUG_ASSERT(thd->slave_thread == 1);
        thd->security_ctx->restore_security_context(thd, backup);
      }

#endif
    break;
    }
    case SP_WRITE_ROW_FAILED:
      my_error(ER_SP_ALREADY_EXISTS, MYF(0), SP_TYPE_STRING(lex), name);
    break;
    case SP_BAD_IDENTIFIER:
      my_error(ER_TOO_LONG_IDENT, MYF(0), name);
    break;
    case SP_BODY_TOO_LONG:
      my_error(ER_TOO_LONG_BODY, MYF(0), name);
    break;
    case SP_FLD_STORE_FAILED:
      my_error(ER_CANT_CREATE_SROUTINE, MYF(0), name);
      break;
    default:
      my_error(ER_SP_STORE_FAILED, MYF(0), SP_TYPE_STRING(lex), name);
    break;
    } /* end switch */

    /*
      Capture all errors within this CASE and
      clean up the environment.
    */
create_sp_error:
    if (sp_result != SP_OK )
      goto error;
    my_ok(thd);
    break; /* break super switch */
  } /* end case group bracket */
  case SQLCOM_CALL:
    {
      sp_head *sp;

      /*
        This will cache all SP and SF and open and lock all tables
        required for execution.
      */
      if (check_table_access(thd, SELECT_ACL, all_tables, UINT_MAX, FALSE) ||
	  open_and_lock_tables(thd, all_tables))
       goto error;

      /*
        By this moment all needed SPs should be in cache so no need to look 
        into DB. 
      */
      if (!(sp= sp_find_routine(thd, TYPE_ENUM_PROCEDURE, lex->spname,
                                &thd->sp_proc_cache, TRUE)))
      {
	my_error(ER_SP_DOES_NOT_EXIST, MYF(0), "PROCEDURE",
                 lex->spname->m_qname.str);
	goto error;
      }
      else
      {
	ha_rows select_limit;
        /* bits that should be cleared in thd->server_status */
	uint bits_to_be_cleared= 0;
        /*
          Check that the stored procedure doesn't contain Dynamic SQL
          and doesn't return result sets: such stored procedures can't
          be called from a function or trigger.
        */
        if (thd->in_sub_stmt)
        {
          const char *where= (thd->in_sub_stmt & SUB_STMT_TRIGGER ?
                              "trigger" : "function");
          if (sp->is_not_allowed_in_function(where))
            goto error;
        }

	if (sp->m_flags & sp_head::MULTI_RESULTS)
	{
	  if (! (thd->client_capabilities & CLIENT_MULTI_RESULTS))
	  {
            /*
              The client does not support multiple result sets being sent
              back
            */
	    my_error(ER_SP_BADSELECT, MYF(0), sp->m_qname.str);
	    goto error;
	  }
          /*
            If SERVER_MORE_RESULTS_EXISTS is not set,
            then remember that it should be cleared
          */
	  bits_to_be_cleared= (~thd->server_status &
                               SERVER_MORE_RESULTS_EXISTS);
	  thd->server_status|= SERVER_MORE_RESULTS_EXISTS;
	}

	if (check_routine_access(thd, EXECUTE_ACL,
				 sp->m_db.str, sp->m_name.str, TRUE, FALSE))
	{
	  goto error;
	}
	select_limit= thd->variables.select_limit;
	thd->variables.select_limit= HA_POS_ERROR;

        /* 
          We never write CALL statements into binlog:
           - If the mode is non-prelocked, each statement will be logged
             separately.
           - If the mode is prelocked, the invoking statement will care
             about writing into binlog.
          So just execute the statement.
        */
	res= sp->execute_procedure(thd, &lex->value_list);
	/*
          If warnings have been cleared, we have to clear total_warn_count
          too, otherwise the clients get confused.
	 */
	if (thd->warn_list.is_empty())
	  thd->total_warn_count= 0;

	thd->variables.select_limit= select_limit;

        thd->server_status&= ~bits_to_be_cleared;

	if (!res)
          my_ok(thd, (ulong) (thd->row_count_func < 0 ? 0 :
                              thd->row_count_func));
	else
        {
          DBUG_ASSERT(thd->is_error() || thd->killed);
	  goto error;		// Substatement should already have sent error
        }
      }
      break;
    }
  case SQLCOM_ALTER_PROCEDURE:
  case SQLCOM_ALTER_FUNCTION:
    {
      int sp_result;
      sp_head *sp;
      st_sp_chistics chistics;

      memcpy(&chistics, &lex->sp_chistics, sizeof(chistics));
      if (lex->sql_command == SQLCOM_ALTER_PROCEDURE)
        sp= sp_find_routine(thd, TYPE_ENUM_PROCEDURE, lex->spname,
                            &thd->sp_proc_cache, FALSE);
      else
        sp= sp_find_routine(thd, TYPE_ENUM_FUNCTION, lex->spname,
                            &thd->sp_func_cache, FALSE);
      mysql_reset_errors(thd, 0);
      if (! sp)
      {
	if (lex->spname->m_db.str)
	  sp_result= SP_KEY_NOT_FOUND;
	else
	{
	  my_message(ER_NO_DB_ERROR, ER(ER_NO_DB_ERROR), MYF(0));
	  goto error;
	}
      }
      else
      {
        if (check_routine_access(thd, ALTER_PROC_ACL, sp->m_db.str, 
				 sp->m_name.str,
                                 lex->sql_command == SQLCOM_ALTER_PROCEDURE, 0))
	  goto error;

        if (end_active_trans(thd)) 
          goto error;
	memcpy(&lex->sp_chistics, &chistics, sizeof(lex->sp_chistics));
        if ((sp->m_type == TYPE_ENUM_FUNCTION) &&
            !trust_function_creators &&  mysql_bin_log.is_open() &&
            !sp->m_chistics->detistic &&
            (chistics.daccess == SP_CONTAINS_SQL ||
             chistics.daccess == SP_MODIFIES_SQL_DATA))
        {
          my_message(ER_BINLOG_UNSAFE_ROUTINE,
		     ER(ER_BINLOG_UNSAFE_ROUTINE), MYF(0));
          sp_result= SP_INTERNAL_ERROR;
        }
        else
        {
          /*
            Note that if you implement the capability of ALTER FUNCTION to
            alter the body of the function, this command should be made to
            follow the restrictions that log-bin-trust-function-creators=0
            already puts on CREATE FUNCTION.
          */
          /* Conditionally writes to binlog */

          stored_procedure_type type;
          type= (lex->sql_command == SQLCOM_ALTER_PROCEDURE ?
                 TYPE_ENUM_PROCEDURE :
                 TYPE_ENUM_FUNCTION);

          sp_result= sp_update_routine(thd,
                                       type,
                                       lex->spname,
                                       &lex->sp_chistics);
        }
      }
      switch (sp_result)
      {
      case SP_OK:
	my_ok(thd);
	break;
      case SP_KEY_NOT_FOUND:
	my_error(ER_SP_DOES_NOT_EXIST, MYF(0),
                 SP_COM_STRING(lex), lex->spname->m_qname.str);
	goto error;
      default:
	my_error(ER_SP_CANT_ALTER, MYF(0),
                 SP_COM_STRING(lex), lex->spname->m_qname.str);
	goto error;
      }
      break;
    }
  case SQLCOM_DROP_PROCEDURE:
  case SQLCOM_DROP_FUNCTION:
    {
      int sp_result;
      stored_procedure_type type= (lex->sql_command == SQLCOM_DROP_PROCEDURE ?
                                   TYPE_ENUM_PROCEDURE : TYPE_ENUM_FUNCTION);

      sp_result= sp_routine_exists_in_table(thd, type, lex->spname);
      mysql_reset_errors(thd, 0);
      if (sp_result == SP_OK)
      {
        char *db= lex->spname->m_db.str;
	char *name= lex->spname->m_name.str;

	if (check_routine_access(thd, ALTER_PROC_ACL, db, name,
                                 lex->sql_command == SQLCOM_DROP_PROCEDURE, 0))
          goto error;

        if (end_active_trans(thd)) 
          goto error;
#ifndef NO_EMBEDDED_ACCESS_CHECKS
	if (sp_automatic_privileges && !opt_noacl &&
	    sp_revoke_privileges(thd, db, name, 
                                 lex->sql_command == SQLCOM_DROP_PROCEDURE))
	{
	  push_warning(thd, MYSQL_ERROR::WARN_LEVEL_WARN, 
		       ER_PROC_AUTO_REVOKE_FAIL,
		       ER(ER_PROC_AUTO_REVOKE_FAIL));
	}
#endif
        /* Conditionally writes to binlog */

        stored_procedure_type type;
        type= (lex->sql_command == SQLCOM_DROP_PROCEDURE ?
               TYPE_ENUM_PROCEDURE :
               TYPE_ENUM_FUNCTION);

        sp_result= sp_drop_routine(thd, type, lex->spname);
      }
      else
      {
#ifdef HAVE_DLOPEN
	if (lex->sql_command == SQLCOM_DROP_FUNCTION)
	{
          udf_func *udf = find_udf(lex->spname->m_name.str,
                                   lex->spname->m_name.length);
          if (udf)
          {
	    if (check_access(thd, DELETE_ACL, "mysql", 0, 1, 0, 0))
	      goto error;

	    if (!(res = mysql_drop_function(thd, &lex->spname->m_name)))
	    {
	      my_ok(thd);
	      break;
	    }
	  }
	}
#endif
	if (lex->spname->m_db.str)
	  sp_result= SP_KEY_NOT_FOUND;
	else
	{
	  my_message(ER_NO_DB_ERROR, ER(ER_NO_DB_ERROR), MYF(0));
	  goto error;
	}
      }
      res= sp_result;
      switch (sp_result) {
      case SP_OK:
	my_ok(thd);
	break;
      case SP_KEY_NOT_FOUND:
	if (lex->drop_if_exists)
	{
          res= write_bin_log(thd, TRUE, thd->query(), thd->query_length());
	  push_warning_printf(thd, MYSQL_ERROR::WARN_LEVEL_NOTE,
			      ER_SP_DOES_NOT_EXIST, ER(ER_SP_DOES_NOT_EXIST),
			      SP_COM_STRING(lex), lex->spname->m_name.str);
          if (!res)
            my_ok(thd);
	  break;
	}
	my_error(ER_SP_DOES_NOT_EXIST, MYF(0),
                 SP_COM_STRING(lex), lex->spname->m_qname.str);
	goto error;
      default:
	my_error(ER_SP_DROP_FAILED, MYF(0),
                 SP_COM_STRING(lex), lex->spname->m_qname.str);
	goto error;
      }
      break;
    }
  case SQLCOM_SHOW_CREATE_PROC:
    {
      if (sp_show_create_routine(thd, TYPE_ENUM_PROCEDURE, lex->spname))
      {
	my_error(ER_SP_DOES_NOT_EXIST, MYF(0),
                 SP_COM_STRING(lex), lex->spname->m_name.str);
	goto error;
      }
      break;
    }
  case SQLCOM_SHOW_CREATE_FUNC:
    {
      if (sp_show_create_routine(thd, TYPE_ENUM_FUNCTION, lex->spname))
      {
	my_error(ER_SP_DOES_NOT_EXIST, MYF(0),
                 SP_COM_STRING(lex), lex->spname->m_name.str);
	goto error;
      }
      break;
    }
#ifndef DBUG_OFF
  case SQLCOM_SHOW_PROC_CODE:
  case SQLCOM_SHOW_FUNC_CODE:
    {
      sp_head *sp;

      if (lex->sql_command == SQLCOM_SHOW_PROC_CODE)
        sp= sp_find_routine(thd, TYPE_ENUM_PROCEDURE, lex->spname,
                            &thd->sp_proc_cache, FALSE);
      else
        sp= sp_find_routine(thd, TYPE_ENUM_FUNCTION, lex->spname,
                            &thd->sp_func_cache, FALSE);
      if (!sp || sp->show_routine_code(thd))
      {
        /* We don't distinguish between errors for now */
        my_error(ER_SP_DOES_NOT_EXIST, MYF(0),
                 SP_COM_STRING(lex), lex->spname->m_name.str);
        goto error;
      }
      break;
    }
#endif // ifndef DBUG_OFF
  case SQLCOM_SHOW_CREATE_TRIGGER:
    {
      if (lex->spname->m_name.length > NAME_LEN)
      {
        my_error(ER_TOO_LONG_IDENT, MYF(0), lex->spname->m_name.str);
        goto error;
      }

      if (show_create_trigger(thd, lex->spname))
        goto error; /* Error has been already logged. */

      break;
    }
  case SQLCOM_CREATE_VIEW:
    {
      /*
        Note: SQLCOM_CREATE_VIEW also handles 'ALTER VIEW' commands
        as specified through the thd->lex->create_view_mode flag.
      */
      if (end_active_trans(thd))
        goto error;

      res= mysql_create_view(thd, first_table, thd->lex->create_view_mode);
      break;
    }
  case SQLCOM_DROP_VIEW:
    {
      if (check_table_access(thd, DROP_ACL, all_tables, UINT_MAX, FALSE) ||
          end_active_trans(thd))
        goto error;
      /* Conditionally writes to binlog. */
      res= mysql_drop_view(thd, first_table, thd->lex->drop_mode);
      break;
    }
  case SQLCOM_CREATE_TRIGGER:
  {
    if (end_active_trans(thd))
      goto error;

    /* Conditionally writes to binlog. */
    res= mysql_create_or_drop_trigger(thd, all_tables, 1);

    break;
  }
  case SQLCOM_DROP_TRIGGER:
  {
    if (end_active_trans(thd))
      goto error;

    /* Conditionally writes to binlog. */
    res= mysql_create_or_drop_trigger(thd, all_tables, 0);
    break;
  }
  case SQLCOM_XA_START:
    if (thd->transaction.xid_state.xa_state == XA_IDLE &&
        thd->lex->xa_opt == XA_RESUME)
    {
      if (! thd->transaction.xid_state.xid.eq(thd->lex->xid))
      {
        my_error(ER_XAER_NOTA, MYF(0));
        break;
      }
      thd->transaction.xid_state.xa_state= XA_ACTIVE;
      my_ok(thd);
      break;
    }
    if (thd->lex->xa_opt != XA_NONE)
    { // JOIN is not supported yet. TODO
      my_error(ER_XAER_INVAL, MYF(0));
      break;
    }
    if (thd->transaction.xid_state.xa_state != XA_NOTR)
    {
      my_error(ER_XAER_RMFAIL, MYF(0),
               xa_state_names[thd->transaction.xid_state.xa_state]);
      break;
    }
    if (thd->active_transaction() || thd->locked_tables)
    {
      my_error(ER_XAER_OUTSIDE, MYF(0));
      break;
    }
    DBUG_ASSERT(thd->transaction.xid_state.xid.is_null());
    thd->transaction.xid_state.xa_state= XA_ACTIVE;
    thd->transaction.xid_state.rm_error= 0;
    thd->transaction.xid_state.xid.set(thd->lex->xid);
    if (xid_cache_insert(&thd->transaction.xid_state))
    {
      thd->transaction.xid_state.xa_state= XA_NOTR;
      thd->transaction.xid_state.xid.null();
      break;
    }
    thd->transaction.all.modified_non_trans_table= FALSE;
    thd->options= ((thd->options & ~(OPTION_KEEP_LOG)) | OPTION_BEGIN);
    thd->server_status|= SERVER_STATUS_IN_TRANS;
    my_ok(thd);
    break;
  case SQLCOM_XA_END:
    /* fake it */
    if (thd->lex->xa_opt != XA_NONE)
    { // SUSPEND and FOR MIGRATE are not supported yet. TODO
      my_error(ER_XAER_INVAL, MYF(0));
      break;
    }
    if (thd->transaction.xid_state.xa_state != XA_ACTIVE)
    {
      my_error(ER_XAER_RMFAIL, MYF(0),
               xa_state_names[thd->transaction.xid_state.xa_state]);
      break;
    }
    if (!thd->transaction.xid_state.xid.eq(thd->lex->xid))
    {
      my_error(ER_XAER_NOTA, MYF(0));
      break;
    }
    if (xa_trans_rolled_back(&thd->transaction.xid_state))
      break;
    thd->transaction.xid_state.xa_state=XA_IDLE;
    my_ok(thd);
    break;
  case SQLCOM_XA_PREPARE:
    if (thd->transaction.xid_state.xa_state != XA_IDLE)
    {
      my_error(ER_XAER_RMFAIL, MYF(0),
               xa_state_names[thd->transaction.xid_state.xa_state]);
      break;
    }
    if (!thd->transaction.xid_state.xid.eq(thd->lex->xid))
    {
      my_error(ER_XAER_NOTA, MYF(0));
      break;
    }
    if (ha_prepare(thd))
    {
      my_error(ER_XA_RBROLLBACK, MYF(0));
      xid_cache_delete(&thd->transaction.xid_state);
      thd->transaction.xid_state.xa_state=XA_NOTR;
      break;
    }
    thd->transaction.xid_state.xa_state=XA_PREPARED;
    my_ok(thd);
    break;
  case SQLCOM_XA_COMMIT:
    if (!thd->transaction.xid_state.xid.eq(thd->lex->xid))
    {
      /*
        xid_state.in_thd is always true beside of xa recovery
        procedure. Note, that there is no race condition here
        between xid_cache_search and xid_cache_delete, since we're always
        deleting our own XID (thd->lex->xid == thd->transaction.xid_state.xid).
        The only case when thd->lex->xid != thd->transaction.xid_state.xid
        and xid_state->in_thd == 0 is in ha_recover() functionality,
        which is called before starting client connections, and thus is
        always single-threaded.
      */
      XID_STATE *xs=xid_cache_search(thd->lex->xid);
      if (!xs || xs->in_thd)
        my_error(ER_XAER_NOTA, MYF(0));
      else if (xa_trans_rolled_back(xs))
      {
        ha_commit_or_rollback_by_xid(thd->lex->xid, 0);
        xid_cache_delete(xs);
        break;
      }
      else
      {
        ha_commit_or_rollback_by_xid(thd->lex->xid, 1);
        xid_cache_delete(xs);
        my_ok(thd);
      }
      break;
    }
    if (xa_trans_rolled_back(&thd->transaction.xid_state))
    {
      xa_trans_rollback(thd);
      break;
    }
    if (thd->transaction.xid_state.xa_state == XA_IDLE &&
        thd->lex->xa_opt == XA_ONE_PHASE)
    {
      int r;
      if ((r= ha_commit(thd)))
        my_error(r == 1 ? ER_XA_RBROLLBACK : ER_XAER_RMERR, MYF(0));
      else
        my_ok(thd);
    }
    else if (thd->transaction.xid_state.xa_state == XA_PREPARED &&
             thd->lex->xa_opt == XA_NONE)
    {
      if (wait_if_global_read_lock(thd, 0, 0))
      {
        ha_rollback(thd);
        my_error(ER_XAER_RMERR, MYF(0));
      }
      else
      {
        if (ha_commit_one_phase(thd, 1))
          my_error(ER_XAER_RMERR, MYF(0));
        else
          my_ok(thd);
        start_waiting_global_read_lock(thd);
      }
    }
    else
    {
      my_error(ER_XAER_RMFAIL, MYF(0),
               xa_state_names[thd->transaction.xid_state.xa_state]);
      break;
    }
    thd->options&= ~(OPTION_BEGIN | OPTION_KEEP_LOG);
    thd->transaction.all.modified_non_trans_table= FALSE;
    thd->server_status&= ~SERVER_STATUS_IN_TRANS;
    xid_cache_delete(&thd->transaction.xid_state);
    thd->transaction.xid_state.xa_state=XA_NOTR;
    break;
  case SQLCOM_XA_ROLLBACK:
    if (!thd->transaction.xid_state.xid.eq(thd->lex->xid))
    {
      XID_STATE *xs=xid_cache_search(thd->lex->xid);
      if (!xs || xs->in_thd)
        my_error(ER_XAER_NOTA, MYF(0));
      else
      {
        bool ok= !xa_trans_rolled_back(xs);
        ha_commit_or_rollback_by_xid(thd->lex->xid, 0);
        xid_cache_delete(xs);
        if (ok)
          my_ok(thd);
      }
      break;
    }
    if (thd->transaction.xid_state.xa_state != XA_IDLE &&
        thd->transaction.xid_state.xa_state != XA_PREPARED &&
        thd->transaction.xid_state.xa_state != XA_ROLLBACK_ONLY)
    {
      my_error(ER_XAER_RMFAIL, MYF(0),
               xa_state_names[thd->transaction.xid_state.xa_state]);
      break;
    }
    if (xa_trans_rollback(thd))
      my_error(ER_XAER_RMERR, MYF(0));
    else
      my_ok(thd);
    break;
  case SQLCOM_XA_RECOVER:
    res= mysql_xa_recover(thd);
    break;
  case SQLCOM_ALTER_TABLESPACE:
    if (check_access(thd, ALTER_ACL, thd->db, 0, 1, 0,
                     thd->db ? is_schema_db(thd->db, thd->db_length) : 0))
      break;
    if (!(res= mysql_alter_tablespace(thd, lex->alter_tablespace_info)))
      my_ok(thd);
    break;
  case SQLCOM_INSTALL_PLUGIN:
    if (! (res= mysql_install_plugin(thd, &thd->lex->comment,
                                     &thd->lex->ident)))
      my_ok(thd);
    break;
  case SQLCOM_UNINSTALL_PLUGIN:
    if (! (res= mysql_uninstall_plugin(thd, &thd->lex->comment)))
      my_ok(thd);
    break;
  case SQLCOM_BINLOG_BASE64_EVENT:
  {
#ifndef EMBEDDED_LIBRARY
    mysql_client_binlog_statement(thd);
#else /* EMBEDDED_LIBRARY */
    my_error(ER_OPTION_PREVENTS_STATEMENT, MYF(0), "embedded");
#endif /* EMBEDDED_LIBRARY */
    break;
  }
  case SQLCOM_CREATE_SERVER:
  {
    int error;
    LEX *lex= thd->lex;
    DBUG_PRINT("info", ("case SQLCOM_CREATE_SERVER"));

    if (check_global_access(thd, SUPER_ACL))
      break;

    if ((error= create_server(thd, &lex->server_options)))
    {
      DBUG_PRINT("info", ("problem creating server <%s>",
                          lex->server_options.server_name));
      my_error(error, MYF(0), lex->server_options.server_name);
      break;
    }
    my_ok(thd, 1);
    break;
  }
  case SQLCOM_ALTER_SERVER:
  {
    int error;
    LEX *lex= thd->lex;
    DBUG_PRINT("info", ("case SQLCOM_ALTER_SERVER"));

    if (check_global_access(thd, SUPER_ACL))
      break;

    if ((error= alter_server(thd, &lex->server_options)))
    {
      DBUG_PRINT("info", ("problem altering server <%s>",
                          lex->server_options.server_name));
      my_error(error, MYF(0), lex->server_options.server_name);
      break;
    }
    my_ok(thd, 1);
    break;
  }
  case SQLCOM_DROP_SERVER:
  {
    int err_code;
    LEX *lex= thd->lex;
    DBUG_PRINT("info", ("case SQLCOM_DROP_SERVER"));

    if (check_global_access(thd, SUPER_ACL))
      break;

    if ((err_code= drop_server(thd, &lex->server_options)))
    {
      if (! lex->drop_if_exists && err_code == ER_FOREIGN_SERVER_DOESNT_EXIST)
      {
        DBUG_PRINT("info", ("problem dropping server %s",
                            lex->server_options.server_name));
        my_error(err_code, MYF(0), lex->server_options.server_name);
      }
      else
      {
        my_ok(thd, 0);
      }
      break;
    }
    my_ok(thd, 1);
    break;
  }
  default:
#ifndef EMBEDDED_LIBRARY
    DBUG_ASSERT(0);                             /* Impossible */
#endif
    my_ok(thd);
    break;
  }
  thd_proc_info(thd, "query end");
  thd->update_stats();

  /*
    Binlog-related cleanup:
    Reset system variables temporarily modified by SET ONE SHOT.

    Exception: If this is a SET, do nothing. This is to allow
    mysqlbinlog to print many SET commands (in this case we want the
    charset temp setting to live until the real query). This is also
    needed so that SET CHARACTER_SET_CLIENT... does not cancel itself
    immediately.
  */
  if (thd->one_shot_set && lex->sql_command != SQLCOM_SET_OPTION)
    reset_one_shot_variables(thd);

  /*
    The return value for ROW_COUNT() is "implementation dependent" if the
    statement is not DELETE, INSERT or UPDATE, but -1 is what JDBC and ODBC
    wants. We also keep the last value in case of SQLCOM_CALL or
    SQLCOM_EXECUTE.
  */
  if (!(sql_command_flags[lex->sql_command] & CF_HAS_ROW_COUNT))
    thd->row_count_func= -1;

finish:
  if (need_start_waiting)
  {
    /*
      Release the protection against the global read lock and wake
      everyone, who might want to set a global read lock.
    */
    start_waiting_global_read_lock(thd);
  }
  DBUG_RETURN(res || thd->is_error());

error:
  thd_proc_info(thd, "query end");
  res= TRUE;
  goto finish;
}


static bool execute_sqlcom_select(THD *thd, TABLE_LIST *all_tables)
{
  LEX	*lex= thd->lex;
  select_result *result=lex->result;
  bool res;
  /* assign global limit variable if limit is not given */
  {
    SELECT_LEX *param= lex->unit.global_parameters;
    if (!param->explicit_limit)
      param->select_limit=
        new Item_int((ulonglong) thd->variables.select_limit);
  }
  if (!(res= open_and_lock_tables(thd, all_tables)))
  {
    if (lex->describe)
    {
      /*
        We always use select_send for EXPLAIN, even if it's an EXPLAIN
        for SELECT ... INTO OUTFILE: a user application should be able
        to prepend EXPLAIN to any query and receive output for it,
        even if the query itself redirects the output.
      */
      if (!(result= new select_send()))
        return 1;                               /* purecov: inspected */
      thd->send_explain_fields(result);
      res= mysql_explain_union(thd, &thd->lex->unit, result);
      if (lex->describe & DESCRIBE_EXTENDED)
      {
        char buff[1024];
        String str(buff,(uint32) sizeof(buff), system_charset_info);
        str.length(0);
        thd->lex->unit.print(&str, QT_ORDINARY);
        push_warning(thd, MYSQL_ERROR::WARN_LEVEL_NOTE,
                     ER_YES, str.c_ptr_safe());
      }
      if (res)
        result->abort();
      else
        result->send_eof();
      delete result;
    }
    else
    {
      if (!result && !(result= new select_send()))
        return 1;                               /* purecov: inspected */
      query_cache_store_query(thd, all_tables);
      res= handle_select(thd, lex, result, 0);
      if (result != lex->result)
        delete result;
    }
  }
  /* Count number of empty select queries */
  if (!thd->sent_row_count)
    status_var_increment(thd->status_var.empty_queries);
  status_var_add(thd->status_var.rows_sent, thd->sent_row_count);
  return res;
}


static bool execute_show_status(THD *thd, TABLE_LIST *all_tables)
{
  bool res;
  system_status_var old_status_var= thd->status_var;
  thd->initial_status_var= &old_status_var;
  if (!(res= check_table_access(thd, SELECT_ACL, all_tables, UINT_MAX, FALSE)))
    res= execute_sqlcom_select(thd, all_tables);
  /* Don't log SHOW STATUS commands to slow query log */
  thd->server_status&= ~(SERVER_QUERY_NO_INDEX_USED |
                         SERVER_QUERY_NO_GOOD_INDEX_USED);
  /*
    restore status variables, as we don't want 'show status' to cause
    changes
  */
  pthread_mutex_lock(&LOCK_status);
  add_diff_to_status(&global_status_var, &thd->status_var,
                     &old_status_var);
  thd->status_var= old_status_var;
  pthread_mutex_unlock(&LOCK_status);
  return res;
}


static bool execute_rename_table(THD *thd, TABLE_LIST *first_table,
                                 TABLE_LIST *all_tables)
{
  DBUG_ASSERT(first_table == all_tables && first_table != 0);
  TABLE_LIST *table;
  for (table= first_table; table; table= table->next_local->next_local)
  {
    if (check_access(thd, ALTER_ACL | DROP_ACL, table->db,
                     &table->grant.privilege,0,0, test(table->schema_table)) ||
        check_access(thd, INSERT_ACL | CREATE_ACL, table->next_local->db,
                     &table->next_local->grant.privilege, 0, 0,
                     test(table->next_local->schema_table)))
      return 1;
    TABLE_LIST old_list, new_list;
    /*
      we do not need initialize old_list and new_list because we will
      come table[0] and table->next[0] there
    */
    old_list= table[0];
    new_list= table->next_local[0];
    if (check_grant(thd, ALTER_ACL | DROP_ACL, &old_list, 0, 1, 0) ||
        (!test_all_bits(table->next_local->grant.privilege,
                        INSERT_ACL | CREATE_ACL) &&
         check_grant(thd, INSERT_ACL | CREATE_ACL, &new_list, 0, 1, 0)))
      return 1;
  }

  if (end_active_trans(thd) || mysql_rename_tables(thd, first_table, 0))
    return 1;
  return 0;
}


#ifndef NO_EMBEDDED_ACCESS_CHECKS
/**
  Check grants for commands which work only with one table.

  @param thd                    Thread handler
  @param privilege              requested privilege
  @param all_tables             global table list of query
  @param no_errors              FALSE/TRUE - report/don't report error to
                            the client (using my_error() call).

  @retval
    0   OK
  @retval
    1   access denied, error is sent to client
*/

bool check_single_table_access(THD *thd, ulong privilege, 
                               TABLE_LIST *all_tables, bool no_errors)
{
  Security_context * backup_ctx= thd->security_ctx;

  /* we need to switch to the saved context (if any) */
  if (all_tables->security_ctx)
    thd->security_ctx= all_tables->security_ctx;

  const char *db_name;
  if ((all_tables->view || all_tables->field_translation) &&
      !all_tables->schema_table)
    db_name= all_tables->view_db.str;
  else
    db_name= all_tables->db;

  if (check_access(thd, privilege, db_name,
		   &all_tables->grant.privilege, 0, no_errors,
                   test(all_tables->schema_table)))
    goto deny;

  /* Show only 1 table for check_grant */
  if (!(all_tables->belong_to_view &&
        (thd->lex->sql_command == SQLCOM_SHOW_FIELDS)) &&
      check_grant(thd, privilege, all_tables, 0, 1, no_errors))
    goto deny;

  thd->security_ctx= backup_ctx;
  return 0;

deny:
  thd->security_ctx= backup_ctx;
  return 1;
}

/**
  Check grants for commands which work only with one table and all other
  tables belonging to subselects or implicitly opened tables.

  @param thd			Thread handler
  @param privilege		requested privilege
  @param all_tables		global table list of query

  @retval
    0   OK
  @retval
    1   access denied, error is sent to client
*/

bool check_one_table_access(THD *thd, ulong privilege, TABLE_LIST *all_tables)
{
  if (check_single_table_access (thd,privilege,all_tables, FALSE))
    return 1;

  /* Check rights on tables of subselects and implictly opened tables */
  TABLE_LIST *subselects_tables, *view= all_tables->view ? all_tables : 0;
  if ((subselects_tables= all_tables->next_global))
  {
    /*
      Access rights asked for the first table of a view should be the same
      as for the view
    */
    if (view && subselects_tables->belong_to_view == view)
    {
      if (check_single_table_access (thd, privilege, subselects_tables, FALSE))
        return 1;
      subselects_tables= subselects_tables->next_global;
    }
    if (subselects_tables &&
        (check_table_access(thd, SELECT_ACL, subselects_tables, UINT_MAX, FALSE)))
      return 1;
  }
  return 0;
}


/**
  Get the user (global) and database privileges for all used tables.

  @param save_priv    In this we store global and db level grants for the
                      table. Note that we don't store db level grants if the
                      global grants is enough to satisfy the request and the
                      global grants contains a SELECT grant.

  @note
    The idea of EXTRA_ACL is that one will be granted access to the table if
    one has the asked privilege on any column combination of the table; For
    example to be able to check a table one needs to have SELECT privilege on
    any column of the table.

  @retval
    0  ok
  @retval
    1  If we can't get the privileges and we don't use table/column
    grants.
*/
bool
check_access(THD *thd, ulong want_access, const char *db, ulong *save_priv,
	     bool dont_check_global_grants, bool no_errors, bool schema_db)
{
  Security_context *sctx= thd->security_ctx;
  ulong db_access;
  /*
    GRANT command:
    In case of database level grant the database name may be a pattern,
    in case of table|column level grant the database name can not be a pattern.
    We use 'dont_check_global_grants' as a flag to determine
    if it's database level grant command 
    (see SQLCOM_GRANT case, mysql_execute_command() function) and
    set db_is_pattern according to 'dont_check_global_grants' value.
  */
  bool  db_is_pattern= ((want_access & GRANT_ACL) && dont_check_global_grants);
  ulong dummy;
  DBUG_ENTER("check_access");
  DBUG_PRINT("enter",("db: %s  want_access: %lu  master_access: %lu",
                      db ? db : "", want_access, sctx->master_access));
  if (save_priv)
    *save_priv=0;
  else
    save_priv= &dummy;

  thd_proc_info(thd, "checking permissions");
  if ((!db || !db[0]) && !thd->db && !dont_check_global_grants)
  {
    DBUG_PRINT("error",("No database"));
    if (!no_errors)
      my_message(ER_NO_DB_ERROR, ER(ER_NO_DB_ERROR),
                 MYF(0));                       /* purecov: tested */
    DBUG_RETURN(TRUE);				/* purecov: tested */
  }

  if (schema_db)
  {
    if ((!(sctx->master_access & FILE_ACL) && (want_access & FILE_ACL)) ||
        (want_access & ~(SELECT_ACL | EXTRA_ACL | FILE_ACL)))
    {
      if (!no_errors)
      {
        const char *db_name= db ? db : thd->db;
        status_var_increment(thd->status_var.access_denied_errors);
        my_error(ER_DBACCESS_DENIED_ERROR, MYF(0),
                 sctx->priv_user, sctx->priv_host, db_name);
      }
      DBUG_RETURN(TRUE);
    }
    else
    {
      *save_priv= SELECT_ACL;
      DBUG_RETURN(FALSE);
    }
  }

  if ((sctx->master_access & want_access) == want_access)
  {
    /*
      If we don't have a global SELECT privilege, we have to get the database
      specific access rights to be able to handle queries of type
      UPDATE t1 SET a=1 WHERE b > 0
    */
    db_access= sctx->db_access;
    if (!(sctx->master_access & SELECT_ACL) &&
	(db && (!thd->db || db_is_pattern || strcmp(db,thd->db))))
      db_access=acl_get(sctx->host, sctx->ip, sctx->priv_user, db,
                        db_is_pattern);
    *save_priv=sctx->master_access | db_access;
    DBUG_RETURN(FALSE);
  }
  if (((want_access & ~sctx->master_access) & ~(DB_ACLS | EXTRA_ACL)) ||
      (! db && dont_check_global_grants))
  {						// We can never grant this
    DBUG_PRINT("error",("No possible access"));
    if (!no_errors)
    {
      status_var_increment(thd->status_var.access_denied_errors);
      my_error(ER_ACCESS_DENIED_ERROR, MYF(0),
               sctx->priv_user,
               sctx->priv_host,
               (thd->password ?
                ER(ER_YES) :
                ER(ER_NO)));                    /* purecov: tested */
    }
    DBUG_RETURN(TRUE);				/* purecov: tested */
  }

  if (db == any_db)
    DBUG_RETURN(FALSE);				// Allow select on anything

  if (db && (!thd->db || db_is_pattern || strcmp(db,thd->db)))
    db_access= acl_get(sctx->host, sctx->ip, sctx->priv_user, db,
                       db_is_pattern);
  else
    db_access= sctx->db_access;
  DBUG_PRINT("info",("db_access: %lu", db_access));
  /* Remove SHOW attribute and access rights we already have */
  want_access &= ~(sctx->master_access | EXTRA_ACL);
  DBUG_PRINT("info",("db_access: %lu  want_access: %lu",
                     db_access, want_access));
  db_access= ((*save_priv=(db_access | sctx->master_access)) & want_access);

  if (db_access == want_access ||
      (!dont_check_global_grants &&
       !(want_access & ~(db_access | TABLE_ACLS | PROC_ACLS))))
    DBUG_RETURN(FALSE);				/* Ok */

  DBUG_PRINT("error",("Access denied"));
  if (!no_errors)
  {
    status_var_increment(thd->status_var.access_denied_errors);
    my_error(ER_DBACCESS_DENIED_ERROR, MYF(0),
             sctx->priv_user, sctx->priv_host,
             (db ? db : (thd->db ?
                         thd->db :
                         "unknown")));          /* purecov: tested */
  }
  DBUG_RETURN(TRUE);				/* purecov: tested */
}


static bool check_show_access(THD *thd, TABLE_LIST *table)
{
  switch (get_schema_table_idx(table->schema_table)) {
  case SCH_SCHEMATA:
    return (specialflag & SPECIAL_SKIP_SHOW_DB) &&
      check_global_access(thd, SHOW_DB_ACL);

  case SCH_TABLE_NAMES:
  case SCH_TABLES:
  case SCH_VIEWS:
  case SCH_TRIGGERS:
  case SCH_EVENTS:
  {
    const char *dst_db_name= table->schema_select_lex->db;

    DBUG_ASSERT(dst_db_name);

    if (check_access(thd, SELECT_ACL, dst_db_name,
                     &thd->col_access, FALSE, FALSE,
                     is_schema_db(dst_db_name)))
      return TRUE;

    if (!thd->col_access && check_grant_db(thd, dst_db_name))
    {
      status_var_increment(thd->status_var.access_denied_errors);
      my_error(ER_DBACCESS_DENIED_ERROR, MYF(0),
               thd->security_ctx->priv_user,
               thd->security_ctx->priv_host,
               dst_db_name);
      return TRUE;
    }

    return FALSE;
  }

  case SCH_COLUMNS:
  case SCH_STATISTICS:
  {
    TABLE_LIST *dst_table;
    dst_table= table->schema_select_lex->table_list.first;

    DBUG_ASSERT(dst_table);

    if (check_access(thd, SELECT_ACL | EXTRA_ACL,
                     dst_table->db,
                     &dst_table->grant.privilege,
                     FALSE, FALSE,
                     test(dst_table->schema_table)))
      return FALSE;

    return (check_grant(thd, SELECT_ACL, dst_table, 2, UINT_MAX, FALSE));
  }
  default:
    break;
  }

  return FALSE;
}


/**
  Check the privilege for all used tables.

  @param    thd          Thread context
  @param    want_access  Privileges requested
  @param    tables       List of tables to be checked
  @param    number       Check at most this number of tables.
  @param    no_errors    FALSE/TRUE - report/don't report error to
                         the client (using my_error() call).

  @note
    Table privileges are cached in the table list for GRANT checking.
    This functions assumes that table list used and
    thd->lex->query_tables_own_last value correspond to each other
    (the latter should be either 0 or point to next_global member
    of one of elements of this table list).

  @retval  FALSE   OK
  @retval  TRUE    Access denied
*/

bool
check_table_access(THD *thd, ulong want_access,TABLE_LIST *tables,
		   uint number, bool no_errors)
{
  TABLE_LIST *org_tables= tables;
  TABLE_LIST *first_not_own_table= thd->lex->first_not_own_table();
  Security_context *sctx= thd->security_ctx, *backup_ctx= thd->security_ctx;
  uint i;
  /*
    The check that first_not_own_table is not reached is for the case when
    the given table list refers to the list for prelocking (contains tables
    of other queries). For simple queries first_not_own_table is 0.
  */
  for (i=0; i < number && tables != first_not_own_table;
       tables= tables->next_global, i++)
  {
    if (tables->security_ctx)
      sctx= tables->security_ctx;
    else
      sctx= backup_ctx;

    if (tables->schema_table && 
        (want_access & ~(SELECT_ACL | EXTRA_ACL | FILE_ACL)))
    {
      if (!no_errors)
      {
        status_var_increment(thd->status_var.access_denied_errors);
        my_error(ER_DBACCESS_DENIED_ERROR, MYF(0),
                 sctx->priv_user, sctx->priv_host,
                 INFORMATION_SCHEMA_NAME.str);
      }
      return TRUE;
    }
    /*
       Register access for view underlying table.
       Remove SHOW_VIEW_ACL, because it will be checked during making view
     */
    tables->grant.orig_want_privilege= (want_access & ~SHOW_VIEW_ACL);

    if (tables->schema_table_reformed)
    {
      if (check_show_access(thd, tables))
        goto deny;

      continue;
    }

    if (tables->is_anonymous_derived_table() ||
        (tables->table && (int)tables->table->s->tmp_table))
      continue;
    thd->security_ctx= sctx;
    if ((sctx->master_access & want_access) ==
        (want_access & ~EXTRA_ACL) &&
	thd->db)
      tables->grant.privilege= want_access;
    else if (tables->db && thd->db && strcmp(tables->db, thd->db) == 0)
    {
      if (check_access(thd, want_access, tables->get_db_name(),
                       &tables->grant.privilege, 0, no_errors, 
                       test(tables->schema_table)))
        goto deny;                            // Access denied
    }
    else if (check_access(thd, want_access, tables->get_db_name(),
                          &tables->grant.privilege, 0, no_errors, 
                          test(tables->schema_table)))
      goto deny;
  }
  thd->security_ctx= backup_ctx;
  return check_grant(thd,want_access & ~EXTRA_ACL,org_tables,
		       test(want_access & EXTRA_ACL), number, no_errors);
deny:
  thd->security_ctx= backup_ctx;
  return TRUE;
}


bool
check_routine_access(THD *thd, ulong want_access,char *db, char *name,
		     bool is_proc, bool no_errors)
{
  TABLE_LIST tables[1];
  
  bzero((char *)tables, sizeof(TABLE_LIST));
  tables->db= db;
  tables->table_name= tables->alias= name;
  
  /*
    The following test is just a shortcut for check_access() (to avoid
    calculating db_access) under the assumption that it's common to
    give persons global right to execute all stored SP (but not
    necessary to create them).
  */
  if ((thd->security_ctx->master_access & want_access) == want_access)
    tables->grant.privilege= want_access;
  else if (check_access(thd,want_access,db,&tables->grant.privilege,
			0, no_errors, 0))
    return TRUE;
  
    return check_grant_routine(thd, want_access, tables, is_proc, no_errors);
}


/**
  Check if the routine has any of the routine privileges.

  @param thd	       Thread handler
  @param db           Database name
  @param name         Routine name

  @retval
    0            ok
  @retval
    1            error
*/

bool check_some_routine_access(THD *thd, const char *db, const char *name,
                               bool is_proc)
{
  ulong save_priv;
  if (thd->security_ctx->master_access & SHOW_PROC_ACLS)
    return FALSE;
  /*
    There are no routines in information_schema db. So we can safely
    pass zero to last paramter of check_access function
  */
  if (!check_access(thd, SHOW_PROC_ACLS, db, &save_priv, 0, 1, 0) ||
      (save_priv & SHOW_PROC_ACLS))
    return FALSE;
  return check_routine_level_acl(thd, db, name, is_proc);
}


/*
  Check if the given table has any of the asked privileges

  @param thd		 Thread handler
  @param want_access	 Bitmap of possible privileges to check for

  @retval
    0  ok
  @retval
    1  error
*/

bool check_some_access(THD *thd, ulong want_access, TABLE_LIST *table)
{
  ulong access;
  DBUG_ENTER("check_some_access");

  /* This loop will work as long as we have less than 32 privileges */
  for (access= 1; access < want_access ; access<<= 1)
  {
    if (access & want_access)
    {
      if (!check_access(thd, access, table->db,
                        &table->grant.privilege, 0, 1,
                        test(table->schema_table)) &&
           !check_grant(thd, access, table, 0, 1, 1))
        DBUG_RETURN(0);
    }
  }
  DBUG_PRINT("exit",("no matching access rights"));
  DBUG_RETURN(1);
}

#endif /*NO_EMBEDDED_ACCESS_CHECKS*/


/**
  check for global access and give descriptive error message if it fails.

  @param thd			Thread handler
  @param want_access		Use should have any of these global rights

  @warning
    One gets access right if one has ANY of the rights in want_access.
    This is useful as one in most cases only need one global right,
    but in some case we want to check if the user has SUPER or
    REPL_CLIENT_ACL rights.

  @retval
    0	ok
  @retval
    1	Access denied.  In this case an error is sent to the client
*/

bool check_global_access(THD *thd, ulong want_access)
{
#ifndef NO_EMBEDDED_ACCESS_CHECKS
  char command[128];
  if ((thd->security_ctx->master_access & want_access))
    return 0;
  get_privilege_desc(command, sizeof(command), want_access);
  my_error(ER_SPECIFIC_ACCESS_DENIED_ERROR, MYF(0), command);
  status_var_increment(thd->status_var.access_denied_errors);
  return 1;
#else
  return 0;
#endif
}

/****************************************************************************
	Check stack size; Send error if there isn't enough stack to continue
****************************************************************************/

#ifndef EMBEDDED_LIBRARY

#if STACK_DIRECTION < 0
#define used_stack(A,B) (long) (A - B)
#else
#define used_stack(A,B) (long) (B - A)
#endif

#ifndef DBUG_OFF
long max_stack_used;
#endif

/**
  @note
  Note: The 'buf' parameter is necessary, even if it is unused here.
  - fix_fields functions has a "dummy" buffer large enough for the
    corresponding exec. (Thus we only have to check in fix_fields.)
  - Passing to check_stack_overrun() prevents the compiler from removing it.
*/
bool check_stack_overrun(THD *thd, long margin,
			 uchar *buf __attribute__((unused)))
{
  long stack_used;
  DBUG_ASSERT(thd == current_thd);
  if ((stack_used=used_stack(thd->thread_stack,(char*) &stack_used)) >=
      (long) (my_thread_stack_size - margin))
  {
    char ebuff[MYSQL_ERRMSG_SIZE];
    my_snprintf(ebuff, sizeof(ebuff), ER(ER_STACK_OVERRUN_NEED_MORE),
                stack_used, my_thread_stack_size, margin);
    my_message(ER_STACK_OVERRUN_NEED_MORE, ebuff, MYF(ME_FATALERROR));
    thd->fatal_error();
    return 1;
  }
#ifndef DBUG_OFF
  max_stack_used= max(max_stack_used, stack_used);
#endif
  return 0;
}
#endif /* EMBEDDED_LIBRARY */

#define MY_YACC_INIT 1000			// Start with big alloc
#define MY_YACC_MAX  32000			// Because of 'short'

bool my_yyoverflow(short **yyss, YYSTYPE **yyvs, ulong *yystacksize)
{
  Yacc_state *state= & current_thd->m_parser_state->m_yacc;
  ulong old_info=0;
  DBUG_ASSERT(state);
  if ((uint) *yystacksize >= MY_YACC_MAX)
    return 1;
  if (!state->yacc_yyvs)
    old_info= *yystacksize;
  *yystacksize= set_zone((*yystacksize)*2,MY_YACC_INIT,MY_YACC_MAX);
  if (!(state->yacc_yyvs= (uchar*)
        my_realloc(state->yacc_yyvs,
                   *yystacksize*sizeof(**yyvs),
                   MYF(MY_ALLOW_ZERO_PTR | MY_FREE_ON_ERROR))) ||
      !(state->yacc_yyss= (uchar*)
        my_realloc(state->yacc_yyss,
                   *yystacksize*sizeof(**yyss),
                   MYF(MY_ALLOW_ZERO_PTR | MY_FREE_ON_ERROR))))
    return 1;
  if (old_info)
  {
    /*
      Only copy the old stack on the first call to my_yyoverflow(),
      when replacing a static stack (YYINITDEPTH) by a dynamic stack.
      For subsequent calls, my_realloc already did preserve the old stack.
    */
    memcpy(state->yacc_yyss, *yyss, old_info*sizeof(**yyss));
    memcpy(state->yacc_yyvs, *yyvs, old_info*sizeof(**yyvs));
  }
  *yyss= (short*) state->yacc_yyss;
  *yyvs= (YYSTYPE*) state->yacc_yyvs;
  return 0;
}


/**
 Reset THD part responsible for command processing state.

   This needs to be called before execution of every statement
   (prepared or conventional).
   It is not called by substatements of routines.

  @todo
   Make it a method of THD and align its name with the rest of
   reset/end/start/init methods.
  @todo
   Call it after we use THD for queries, not before.
*/

void mysql_reset_thd_for_next_command(THD *thd, my_bool calculate_userstat)
{
  DBUG_ENTER("mysql_reset_thd_for_next_command");
  DBUG_ASSERT(!thd->spcont); /* not for substatements of routines */
  DBUG_ASSERT(! thd->in_sub_stmt);
  DBUG_ASSERT(thd->transaction.on);
  thd->free_list= 0;
  thd->select_number= 1;
  /*
    Those two lines below are theoretically unneeded as
    THD::cleanup_after_query() should take care of this already.
  */
  thd->auto_inc_intervals_in_cur_stmt_for_binlog.empty();
  thd->stmt_depends_on_first_successful_insert_id_in_prev_stmt= 0;

  thd->query_start_used= 0;
  thd->is_fatal_error= thd->time_zone_used= 0;
  /*
    Clear the status flag that are expected to be cleared at the
    beginning of each SQL statement.
  */
  thd->server_status&= ~SERVER_STATUS_CLEAR_SET;
  /*
    If in autocommit mode and not in a transaction, reset
    OPTION_STATUS_NO_TRANS_UPDATE | OPTION_KEEP_LOG to not get warnings
    in ha_rollback_trans() about some tables couldn't be rolled back.
  */
  if (!(thd->options & (OPTION_NOT_AUTOCOMMIT | OPTION_BEGIN)))
  {
    thd->options&= ~OPTION_KEEP_LOG;
    thd->transaction.all.modified_non_trans_table= FALSE;
  }
  DBUG_ASSERT(thd->security_ctx== &thd->main_security_ctx);
  thd->thread_specific_used= FALSE;

  if (opt_bin_log)
  {
    reset_dynamic(&thd->user_var_events);
    thd->user_var_events_alloc= thd->mem_root;
  }
  thd->clear_error();
  thd->main_da.reset_diagnostics_area();
  thd->total_warn_count=0;			// Warnings for this query
  thd->rand_used= 0;
  thd->sent_row_count= thd->examined_row_count= 0;

  /* Copy data for user stats */
  if ((thd->userstat_running= calculate_userstat))
  {
    thd->start_cpu_time= my_getcputime();
    memcpy(&thd->org_status_var, &thd->status_var, sizeof(thd->status_var));
    thd->select_commands= thd->update_commands= thd->other_commands= 0;
  }

  thd->query_plan_flags= QPLAN_INIT;
  thd->query_plan_fsort_passes= 0;

  /*
    Because we come here only for start of top-statements, binlog format is
    constant inside a complex statement (using stored functions) etc.
  */
  thd->reset_current_stmt_binlog_row_based();

  DBUG_PRINT("debug",
             ("current_stmt_binlog_row_based: %d",
              thd->current_stmt_binlog_row_based));

  DBUG_VOID_RETURN;
}


/**
  Resets the lex->current_select object.
  @note It is assumed that lex->current_select != NULL

  This function is a wrapper around select_lex->init_select() with an added
  check for the special situation when using INTO OUTFILE and LOAD DATA.
*/

void
mysql_init_select(LEX *lex)
{
  SELECT_LEX *select_lex= lex->current_select;
  select_lex->init_select();
  lex->wild= 0;
  if (select_lex == &lex->select_lex)
  {
    DBUG_ASSERT(lex->result == 0);
    lex->exchange= 0;
  }
}


/**
  Used to allocate a new SELECT_LEX object on the current thd mem_root and
  link it into the relevant lists.

  This function is always followed by mysql_init_select.

  @see mysql_init_select

  @retval TRUE An error occurred
  @retval FALSE The new SELECT_LEX was successfully allocated.
*/

bool
mysql_new_select(LEX *lex, bool move_down)
{
  SELECT_LEX *select_lex;
  THD *thd= lex->thd;
  DBUG_ENTER("mysql_new_select");

  if (!(select_lex= new (thd->mem_root) SELECT_LEX()))
    DBUG_RETURN(1);
  select_lex->select_number= ++thd->select_number;
  select_lex->parent_lex= lex; /* Used in init_query. */
  select_lex->init_query();
  select_lex->init_select();
  lex->nest_level++;
  if (lex->nest_level > (int) MAX_SELECT_NESTING)
  {
    my_error(ER_TOO_HIGH_LEVEL_OF_NESTING_FOR_SELECT, MYF(0));
    DBUG_RETURN(1);
  }
  select_lex->nest_level= lex->nest_level;
  if (move_down)
  {
    SELECT_LEX_UNIT *unit;
    lex->subqueries= TRUE;
    /* first select_lex of subselect or derived table */
    if (!(unit= new (thd->mem_root) SELECT_LEX_UNIT()))
      DBUG_RETURN(1);

    unit->init_query();
    unit->init_select();
    unit->thd= thd;
    unit->include_down(lex->current_select);
    unit->link_next= 0;
    unit->link_prev= 0;
    unit->return_to= lex->current_select;
    select_lex->include_down(unit);
    /*
      By default we assume that it is usual subselect and we have outer name
      resolution context, if no we will assign it to 0 later
    */
    select_lex->context.outer_context= &select_lex->outer_select()->context;
  }
  else
  {
    if (lex->current_select->order_list.first && !lex->current_select->braces)
    {
      my_error(ER_WRONG_USAGE, MYF(0), "UNION", "ORDER BY");
      DBUG_RETURN(1);
    }
    select_lex->include_neighbour(lex->current_select);
    SELECT_LEX_UNIT *unit= select_lex->master_unit();                              
    if (!unit->fake_select_lex && unit->add_fake_select_lex(lex->thd))
      DBUG_RETURN(1);
    select_lex->context.outer_context= 
                unit->first_select()->context.outer_context;
  }

  select_lex->master_unit()->global_parameters= select_lex;
  select_lex->include_global((st_select_lex_node**)&lex->all_selects_list);
  lex->current_select= select_lex;
  /*
    in subquery is SELECT query and we allow resolution of names in SELECT
    list
  */
  select_lex->context.resolve_in_select_list= TRUE;
  DBUG_RETURN(0);
}

/**
  Create a select to return the same output as 'SELECT @@var_name'.

  Used for SHOW COUNT(*) [ WARNINGS | ERROR].

  This will crash with a core dump if the variable doesn't exists.

  @param var_name		Variable name
*/

void create_select_for_variable(const char *var_name)
{
  THD *thd;
  LEX *lex;
  LEX_STRING tmp, null_lex_string;
  Item *var;
  char buff[MAX_SYS_VAR_LENGTH*2+4+8], *end;
  DBUG_ENTER("create_select_for_variable");

  thd= current_thd;
  lex= thd->lex;
  mysql_init_select(lex);
  lex->sql_command= SQLCOM_SELECT;
  tmp.str= (char*) var_name;
  tmp.length=strlen(var_name);
  bzero((char*) &null_lex_string.str, sizeof(null_lex_string));
  /*
    We set the name of Item to @@session.var_name because that then is used
    as the column name in the output.
  */
  if ((var= get_system_var(thd, OPT_SESSION, tmp, null_lex_string)))
  {
    end= strxmov(buff, "@@session.", var_name, NullS);
    var->set_name(buff, end-buff, system_charset_info);
    add_item_to_list(thd, var);
  }
  DBUG_VOID_RETURN;
}


void mysql_init_multi_delete(LEX *lex)
{
  lex->sql_command=  SQLCOM_DELETE_MULTI;
  mysql_init_select(lex);
  lex->select_lex.select_limit= 0;
  lex->unit.select_limit_cnt= HA_POS_ERROR;
  lex->select_lex.table_list.save_and_clear(&lex->auxiliary_table_list);
  lex->lock_option= TL_READ_DEFAULT;
  lex->query_tables= 0;
  lex->query_tables_last= &lex->query_tables;
}


/*
  When you modify mysql_parse(), you may need to mofify
  mysql_test_parse_for_slave() in this same file.
*/

/**
  Parse a query.

  @param       thd     Current thread
  @param       rawbuf  Begining of the query text
  @param       length  Length of the query text
  @param[out]  found_semicolon For multi queries, position of the character of
                               the next query in the query text.
*/

void mysql_parse(THD *thd, char *rawbuf, uint length,
                 const char ** found_semicolon)
{
  DBUG_ENTER("mysql_parse");
  DBUG_EXECUTE_IF("parser_debug", turn_parser_debug_on(););

  /*
    Warning.
    The purpose of query_cache_send_result_to_client() is to lookup the
    query in the query cache first, to avoid parsing and executing it.
    So, the natural implementation would be to:
    - first, call query_cache_send_result_to_client,
    - second, if caching failed, initialise the lexical and syntactic parser.
    The problem is that the query cache depends on a clean initialization
    of (among others) lex->safe_to_cache_query and thd->server_status,
    which are reset respectively in
    - lex_start()
    - mysql_reset_thd_for_next_command()
    So, initializing the lexical analyser *before* using the query cache
    is required for the cache to work properly.
    FIXME: cleanup the dependencies in the code to simplify this.
  */
  lex_start(thd);
  mysql_reset_thd_for_next_command(thd, opt_userstat_running);

  if (query_cache_send_result_to_client(thd, rawbuf, length) <= 0)
  {
    LEX *lex= thd->lex;

    sp_cache_flush_obsolete(&thd->sp_proc_cache);
    sp_cache_flush_obsolete(&thd->sp_func_cache);

    Parser_state parser_state;
    bool err;
    if (!(err= parser_state.init(thd, rawbuf, length)))
    {
      err= parse_sql(thd, & parser_state, NULL);
      *found_semicolon= parser_state.m_lip.found_semicolon;
    }
    else
      *found_semicolon= NULL;

    if (!err)
    {
#ifndef NO_EMBEDDED_ACCESS_CHECKS
      if (mqh_used && thd->user_connect &&
	  check_mqh(thd, lex->sql_command))
      {
	thd->net.error = 0;
      }
      else
#endif
      {
	if (! thd->is_error())
	{
          /*
            Binlog logs a string starting from thd->query and having length
            thd->query_length; so we set thd->query_length correctly (to not
            log several statements in one event, when we executed only first).
            We set it to not see the ';' (otherwise it would get into binlog
            and Query_log_event::print() would give ';;' output).
            This also helps display only the current query in SHOW
            PROCESSLIST.
            Note that we don't need LOCK_thread_count to modify query_length.
          */
          if (*found_semicolon && (ulong) (*found_semicolon - thd->query()))
            thd->set_query_inner(thd->query(),
                                 (uint32) (*found_semicolon -
                                           thd->query() - 1));
          /* Actually execute the query */
          if (*found_semicolon)
          {
            lex->safe_to_cache_query= 0;
            thd->server_status|= SERVER_MORE_RESULTS_EXISTS;
          }
          lex->set_trg_event_type_for_tables();
          mysql_execute_command(thd);
	}
      }
    }
    else
    {
      DBUG_ASSERT(thd->is_error());
      DBUG_PRINT("info",("Command aborted. Fatal_error: %d",
			 thd->is_fatal_error));

      query_cache_abort(&thd->net);
    }
    if (thd->lex->sphead)
    {
      delete thd->lex->sphead;
      thd->lex->sphead= 0;
    }
    lex->unit.cleanup();
    thd_proc_info(thd, "freeing items");
    thd->end_statement();
    thd->cleanup_after_query();
    DBUG_ASSERT(thd->change_list.is_empty());
  }
  else
  {
    /* Update statistics for getting the query from the cache */
    thd->lex->sql_command= SQLCOM_SELECT;
    /* There are no multi queries in the cache. */
    *found_semicolon= NULL;
  }
  DBUG_VOID_RETURN;
}


#ifdef HAVE_REPLICATION
/*
  Usable by the replication SQL thread only: just parse a query to know if it
  can be ignored because of replicate-*-table rules.

  @retval
    0	cannot be ignored
  @retval
    1	can be ignored
*/

bool mysql_test_parse_for_slave(THD *thd, char *rawbuf, uint length)
{
  LEX *lex= thd->lex;
  bool error= 0;
  DBUG_ENTER("mysql_test_parse_for_slave");

  Parser_state parser_state;
  if (!(error= parser_state.init(thd, rawbuf, length)))
  {
    lex_start(thd);
    mysql_reset_thd_for_next_command(thd, opt_userstat_running);

    if (!parse_sql(thd, & parser_state, NULL) &&
        all_tables_not_ok(thd, lex->select_lex.table_list.first))
      error= 1;                  /* Ignore question */
    thd->end_statement();
  }
  thd->cleanup_after_query();
  DBUG_RETURN(error);
}
#endif



/**
  Store field definition for create.

  @return
    Return 0 if ok
*/

bool add_field_to_list(THD *thd, LEX_STRING *field_name, enum_field_types type,
		       char *length, char *decimals,
		       uint type_modifier,
		       Item *default_value, Item *on_update_value,
                       LEX_STRING *comment,
		       char *change,
                       List<String> *interval_list, CHARSET_INFO *cs,
		       uint uint_geom_type,
		       Virtual_column_info *vcol_info,
                       engine_option_value *create_options)
{
  register Create_field *new_field;
  LEX  *lex= thd->lex;
  DBUG_ENTER("add_field_to_list");

  if (check_string_char_length(field_name, "", NAME_CHAR_LEN,
                               system_charset_info, 1))
  {
    my_error(ER_TOO_LONG_IDENT, MYF(0), field_name->str); /* purecov: inspected */
    DBUG_RETURN(1);				/* purecov: inspected */
  }
  if (type_modifier & PRI_KEY_FLAG)
  {
    Key *key;
    lex->col_list.push_back(new Key_part_spec(field_name->str, 0));
    key= new Key(Key::PRIMARY, NullS,
                      &default_key_create_info,
                      0, lex->col_list, NULL);
    lex->alter_info.key_list.push_back(key);
    lex->col_list.empty();
  }
  if (type_modifier & (UNIQUE_FLAG | UNIQUE_KEY_FLAG))
  {
    Key *key;
    lex->col_list.push_back(new Key_part_spec(field_name->str, 0));
    key= new Key(Key::UNIQUE, NullS,
                 &default_key_create_info, 0,
                 lex->col_list, NULL);
    lex->alter_info.key_list.push_back(key);
    lex->col_list.empty();
  }

  if (default_value)
  {
    /* 
      Default value should be literal => basic constants =>
      no need fix_fields()
      
      We allow only one function as part of default value - 
      NOW() as default for TIMESTAMP type.
    */
    if (default_value->type() == Item::FUNC_ITEM && 
        !(((Item_func*)default_value)->functype() == Item_func::NOW_FUNC &&
         type == MYSQL_TYPE_TIMESTAMP))
    {
      my_error(ER_INVALID_DEFAULT, MYF(0), field_name->str);
      DBUG_RETURN(1);
    }
    else if (default_value->type() == Item::NULL_ITEM)
    {
      default_value= 0;
      if ((type_modifier & (NOT_NULL_FLAG | AUTO_INCREMENT_FLAG)) ==
	  NOT_NULL_FLAG)
      {
	my_error(ER_INVALID_DEFAULT, MYF(0), field_name->str);
	DBUG_RETURN(1);
      }
    }
    else if (type_modifier & AUTO_INCREMENT_FLAG)
    {
      my_error(ER_INVALID_DEFAULT, MYF(0), field_name->str);
      DBUG_RETURN(1);
    }
  }

  if (on_update_value && type != MYSQL_TYPE_TIMESTAMP)
  {
    my_error(ER_INVALID_ON_UPDATE, MYF(0), field_name->str);
    DBUG_RETURN(1);
  }

  if (type == MYSQL_TYPE_TIMESTAMP && length)
  {
    /* Display widths are no longer supported for TIMSTAMP as of MySQL 4.1.
       In other words, for declarations such as TIMESTAMP(2), TIMESTAMP(4),
       and so on, the display width is ignored.
    */
    char buf[32];
    my_snprintf(buf, sizeof(buf), "TIMESTAMP(%s)", length);
    WARN_DEPRECATED(thd, "6.0", buf, "'TIMESTAMP'");
  }

  if (!(new_field= new Create_field()) ||
      new_field->init(thd, field_name->str, type, length, decimals, type_modifier,
                      default_value, on_update_value, comment, change,
                      interval_list, cs, uint_geom_type, vcol_info,
                      create_options))
    DBUG_RETURN(1);

  lex->alter_info.create_list.push_back(new_field);
  lex->last_field=new_field;
  DBUG_RETURN(0);
}


/** Store position for column in ALTER TABLE .. ADD column. */

void store_position_for_column(const char *name)
{
  current_thd->lex->last_field->after=my_const_cast(char*) (name);
}

bool
add_proc_to_list(THD* thd, Item *item)
{
  ORDER *order;
  Item	**item_ptr;

  if (!(order = (ORDER *) thd->alloc(sizeof(ORDER)+sizeof(Item*))))
    return 1;
  item_ptr = (Item**) (order+1);
  *item_ptr= item;
  order->item=item_ptr;
  order->free_me=0;
  thd->lex->proc_list.link_in_list(order, &order->next);
  return 0;
}


/**
  save order by and tables in own lists.
*/

bool add_to_list(THD *thd, SQL_I_List<ORDER> &list, Item *item,bool asc)
{
  ORDER *order;
  DBUG_ENTER("add_to_list");
  if (!(order = (ORDER *) thd->alloc(sizeof(ORDER))))
    DBUG_RETURN(1);
  order->item_ptr= item;
  order->item= &order->item_ptr;
  order->asc = asc;
  order->free_me=0;
  order->used=0;
  order->counter_used= 0;
  list.link_in_list(order, &order->next);
  DBUG_RETURN(0);
}


/**
  Add a table to list of used tables.

  @param table		Table to add
  @param alias		alias for table (or null if no alias)
  @param table_options	A set of the following bits:
                         - TL_OPTION_UPDATING : Table will be updated
                         - TL_OPTION_FORCE_INDEX : Force usage of index
                         - TL_OPTION_ALIAS : an alias in multi table DELETE
  @param lock_type	How table should be locked
  @param use_index	List of indexed used in USE INDEX
  @param ignore_index	List of indexed used in IGNORE INDEX

  @retval
      0		Error
  @retval
    \#	Pointer to TABLE_LIST element added to the total table list
*/

TABLE_LIST *st_select_lex::add_table_to_list(THD *thd,
					     Table_ident *table,
					     LEX_STRING *alias,
					     ulong table_options,
					     thr_lock_type lock_type,
					     List<Index_hint> *index_hints_arg,
                                             LEX_STRING *option)
{
  register TABLE_LIST *ptr;
  TABLE_LIST *previous_table_ref; /* The table preceding the current one. */
  char *alias_str;
  LEX *lex= thd->lex;
  DBUG_ENTER("add_table_to_list");
  LINT_INIT(previous_table_ref);

  if (!table)
    DBUG_RETURN(0);				// End of memory
  alias_str= alias ? alias->str : table->table.str;
  if (!test(table_options & TL_OPTION_ALIAS) && 
      check_table_name(table->table.str, table->table.length, FALSE))
  {
    my_error(ER_WRONG_TABLE_NAME, MYF(0), table->table.str);
    DBUG_RETURN(0);
  }

  if (table->is_derived_table() == FALSE && table->db.str &&
      check_db_name(&table->db))
  {
    my_error(ER_WRONG_DB_NAME, MYF(0), table->db.str);
    DBUG_RETURN(0);
  }

  if (!alias)					/* Alias is case sensitive */
  {
    if (table->sel)
    {
      my_message(ER_DERIVED_MUST_HAVE_ALIAS,
                 ER(ER_DERIVED_MUST_HAVE_ALIAS), MYF(0));
      DBUG_RETURN(0);
    }
    if (!(alias_str= (char*) thd->memdup(alias_str,table->table.length+1)))
      DBUG_RETURN(0);
  }
  if (!(ptr = (TABLE_LIST *) thd->calloc(sizeof(TABLE_LIST))))
    DBUG_RETURN(0);				/* purecov: inspected */
  if (table->db.str)
  {
    ptr->db= table->db.str;
    ptr->db_length= table->db.length;
  }
  else if (lex->copy_db_to(&ptr->db, &ptr->db_length))
    DBUG_RETURN(0);

  ptr->alias= alias_str;
  if (lower_case_table_names && table->table.length)
    table->table.length= my_casedn_str(files_charset_info, table->table.str);
  ptr->table_name=table->table.str;
  ptr->table_name_length=table->table.length;
  ptr->lock_type=   lock_type;
  ptr->updating=    test(table_options & TL_OPTION_UPDATING);
  /* TODO: remove TL_OPTION_FORCE_INDEX as it looks like it's not used */
  ptr->force_index= test(table_options & TL_OPTION_FORCE_INDEX);
  ptr->ignore_leaves= test(table_options & TL_OPTION_IGNORE_LEAVES);
  ptr->derived=	    table->sel;
  if (!ptr->derived && is_schema_db(ptr->db, ptr->db_length))
  {
    ST_SCHEMA_TABLE *schema_table= find_schema_table(thd, ptr->table_name);
    if (!schema_table ||
        (schema_table->hidden && 
         ((sql_command_flags[lex->sql_command] & CF_STATUS_COMMAND) == 0 || 
          /*
            this check is used for show columns|keys from I_S hidden table
          */
          lex->sql_command == SQLCOM_SHOW_FIELDS ||
          lex->sql_command == SQLCOM_SHOW_KEYS)))
    {
      my_error(ER_UNKNOWN_TABLE, MYF(0),
               ptr->table_name, INFORMATION_SCHEMA_NAME.str);
      DBUG_RETURN(0);
    }
    ptr->schema_table_name= ptr->table_name;
    ptr->schema_table= schema_table;
  }
  ptr->select_lex=  lex->current_select;
  ptr->cacheable_table= 1;
  ptr->index_hints= index_hints_arg;
  ptr->option= option ? option->str : 0;
  /* check that used name is unique */
  if (lock_type != TL_IGNORE)
  {
    TABLE_LIST *first_table= table_list.first;
    if (lex->sql_command == SQLCOM_CREATE_VIEW)
      first_table= first_table ? first_table->next_local : NULL;
    for (TABLE_LIST *tables= first_table ;
	 tables ;
	 tables=tables->next_local)
    {
      if (!my_strcasecmp(table_alias_charset, alias_str, tables->alias) &&
	  !strcmp(ptr->db, tables->db))
      {
	my_error(ER_NONUNIQ_TABLE, MYF(0), alias_str); /* purecov: tested */
	DBUG_RETURN(0);				/* purecov: tested */
      }
    }
  }
  /* Store the table reference preceding the current one. */
  if (table_list.elements > 0)
  {
    /*
      table_list.next points to the last inserted TABLE_LIST->next_local'
      element
      We don't use the offsetof() macro here to avoid warnings from gcc
    */
    previous_table_ref= (TABLE_LIST*) ((char*) table_list.next -
                                       ((char*) &(ptr->next_local) -
                                        (char*) ptr));
    /*
      Set next_name_resolution_table of the previous table reference to point
      to the current table reference. In effect the list
      TABLE_LIST::next_name_resolution_table coincides with
      TABLE_LIST::next_local. Later this may be changed in
      store_top_level_join_columns() for NATURAL/USING joins.
    */
    previous_table_ref->next_name_resolution_table= ptr;
  }

  /*
    Link the current table reference in a local list (list for current select).
    Notice that as a side effect here we set the next_local field of the
    previous table reference to 'ptr'. Here we also add one element to the
    list 'table_list'.
  */
  table_list.link_in_list(ptr, &ptr->next_local);
  ptr->next_name_resolution_table= NULL;
  /* Link table in global list (all used tables) */
  lex->add_to_query_tables(ptr);
  DBUG_RETURN(ptr);
}


/**
  Initialize a new table list for a nested join.

    The function initializes a structure of the TABLE_LIST type
    for a nested join. It sets up its nested join list as empty.
    The created structure is added to the front of the current
    join list in the st_select_lex object. Then the function
    changes the current nest level for joins to refer to the newly
    created empty list after having saved the info on the old level
    in the initialized structure.

  @param thd         current thread

  @retval
    0   if success
  @retval
    1   otherwise
*/

bool st_select_lex::init_nested_join(THD *thd)
{
  TABLE_LIST *ptr;
  NESTED_JOIN *nested_join;
  DBUG_ENTER("init_nested_join");

  if (!(ptr= (TABLE_LIST*) thd->calloc(ALIGN_SIZE(sizeof(TABLE_LIST))+
                                       sizeof(NESTED_JOIN))))
    DBUG_RETURN(1);
  nested_join= ptr->nested_join=
    ((NESTED_JOIN*) ((uchar*) ptr + ALIGN_SIZE(sizeof(TABLE_LIST))));

  join_list->push_front(ptr);
  ptr->embedding= embedding;
  ptr->join_list= join_list;
  ptr->alias= (char*) "(nested_join)";
  embedding= ptr;
  join_list= &nested_join->join_list;
  join_list->empty();
  DBUG_RETURN(0);
}


/**
  End a nested join table list.

    The function returns to the previous join nest level.
    If the current level contains only one member, the function
    moves it one level up, eliminating the nest.

  @param thd         current thread

  @return
    - Pointer to TABLE_LIST element added to the total table list, if success
    - 0, otherwise
*/

TABLE_LIST *st_select_lex::end_nested_join(THD *thd)
{
  TABLE_LIST *ptr;
  NESTED_JOIN *nested_join;
  DBUG_ENTER("end_nested_join");

  DBUG_ASSERT(embedding);
  ptr= embedding;
  join_list= ptr->join_list;
  embedding= ptr->embedding;
  nested_join= ptr->nested_join;
  if (nested_join->join_list.elements == 1)
  {
    TABLE_LIST *embedded= nested_join->join_list.head();
    join_list->pop();
    embedded->join_list= join_list;
    embedded->embedding= embedding;
    join_list->push_front(embedded);
    ptr= embedded;
  }
  else if (nested_join->join_list.elements == 0)
  {
    join_list->pop();
    ptr= 0;                                     // return value
  }
  DBUG_RETURN(ptr);
}


/**
  Nest last join operation.

    The function nest last join operation as if it was enclosed in braces.

  @param thd         current thread

  @retval
    0  Error
  @retval
    \#  Pointer to TABLE_LIST element created for the new nested join
*/

TABLE_LIST *st_select_lex::nest_last_join(THD *thd)
{
  TABLE_LIST *ptr;
  NESTED_JOIN *nested_join;
  List<TABLE_LIST> *embedded_list;
  DBUG_ENTER("nest_last_join");

  if (!(ptr= (TABLE_LIST*) thd->calloc(ALIGN_SIZE(sizeof(TABLE_LIST))+
                                       sizeof(NESTED_JOIN))))
    DBUG_RETURN(0);
  nested_join= ptr->nested_join=
    ((NESTED_JOIN*) ((uchar*) ptr + ALIGN_SIZE(sizeof(TABLE_LIST))));

  ptr->embedding= embedding;
  ptr->join_list= join_list;
  ptr->alias= (char*) "(nest_last_join)";
  embedded_list= &nested_join->join_list;
  embedded_list->empty();

  for (uint i=0; i < 2; i++)
  {
    TABLE_LIST *table= join_list->pop();
    table->join_list= embedded_list;
    table->embedding= ptr;
    embedded_list->push_back(table);
    if (table->natural_join)
    {
      ptr->is_natural_join= TRUE;
      /*
        If this is a JOIN ... USING, move the list of joined fields to the
        table reference that describes the join.
      */
      if (prev_join_using)
        ptr->join_using_fields= prev_join_using;
    }
  }
  join_list->push_front(ptr);
  nested_join->used_tables= nested_join->not_null_tables= (table_map) 0;
  DBUG_RETURN(ptr);
}


/**
  Add a table to the current join list.

    The function puts a table in front of the current join list
    of st_select_lex object.
    Thus, joined tables are put into this list in the reverse order
    (the most outer join operation follows first).

  @param table       the table to add

  @return
    None
*/

void st_select_lex::add_joined_table(TABLE_LIST *table)
{
  DBUG_ENTER("add_joined_table");
  join_list->push_front(table);
  table->join_list= join_list;
  table->embedding= embedding;
  DBUG_VOID_RETURN;
}


/**
  Convert a right join into equivalent left join.

    The function takes the current join list t[0],t[1] ... and
    effectively converts it into the list t[1],t[0] ...
    Although the outer_join flag for the new nested table contains
    JOIN_TYPE_RIGHT, it will be handled as the inner table of a left join
    operation.

  EXAMPLES
  @verbatim
    SELECT * FROM t1 RIGHT JOIN t2 ON on_expr =>
      SELECT * FROM t2 LEFT JOIN t1 ON on_expr

    SELECT * FROM t1,t2 RIGHT JOIN t3 ON on_expr =>
      SELECT * FROM t1,t3 LEFT JOIN t2 ON on_expr

    SELECT * FROM t1,t2 RIGHT JOIN (t3,t4) ON on_expr =>
      SELECT * FROM t1,(t3,t4) LEFT JOIN t2 ON on_expr

    SELECT * FROM t1 LEFT JOIN t2 ON on_expr1 RIGHT JOIN t3  ON on_expr2 =>
      SELECT * FROM t3 LEFT JOIN (t1 LEFT JOIN t2 ON on_expr2) ON on_expr1
   @endverbatim

  @param thd         current thread

  @return
    - Pointer to the table representing the inner table, if success
    - 0, otherwise
*/

TABLE_LIST *st_select_lex::convert_right_join()
{
  TABLE_LIST *tab2= join_list->pop();
  TABLE_LIST *tab1= join_list->pop();
  DBUG_ENTER("convert_right_join");

  join_list->push_front(tab2);
  join_list->push_front(tab1);
  tab1->outer_join|= JOIN_TYPE_RIGHT;

  DBUG_RETURN(tab1);
}

/**
  Set lock for all tables in current select level.

  @param lock_type			Lock to set for tables

  @note
    If lock is a write lock, then tables->updating is set 1
    This is to get tables_ok to know that the table is updated by the
    query
*/

void st_select_lex::set_lock_for_tables(thr_lock_type lock_type)
{
  bool for_update= lock_type >= TL_READ_NO_INSERT;
  DBUG_ENTER("set_lock_for_tables");
  DBUG_PRINT("enter", ("lock_type: %d  for_update: %d", lock_type,
		       for_update));
  for (TABLE_LIST *tables= table_list.first;
       tables;
       tables= tables->next_local)
  {
    tables->lock_type= lock_type;
    tables->updating=  for_update;
  }
  DBUG_VOID_RETURN;
}


/**
  Create a fake SELECT_LEX for a unit.

    The method create a fake SELECT_LEX object for a unit.
    This object is created for any union construct containing a union
    operation and also for any single select union construct of the form
    @verbatim
    (SELECT ... ORDER BY order_list [LIMIT n]) ORDER BY ... 
    @endvarbatim
    or of the form
    @varbatim
    (SELECT ... ORDER BY LIMIT n) ORDER BY ...
    @endvarbatim
  
  @param thd_arg		   thread handle

  @note
    The object is used to retrieve rows from the temporary table
    where the result on the union is obtained.

  @retval
    1     on failure to create the object
  @retval
    0     on success
*/

bool st_select_lex_unit::add_fake_select_lex(THD *thd_arg)
{
  SELECT_LEX *first_sl= first_select();
  DBUG_ENTER("add_fake_select_lex");
  DBUG_ASSERT(!fake_select_lex);

  if (!(fake_select_lex= new (thd_arg->mem_root) SELECT_LEX()))
      DBUG_RETURN(1);
  fake_select_lex->include_standalone(this, 
                                      (SELECT_LEX_NODE**)&fake_select_lex);
  fake_select_lex->select_number= INT_MAX;
  fake_select_lex->parent_lex= thd_arg->lex; /* Used in init_query. */
  fake_select_lex->make_empty_select();
  fake_select_lex->linkage= GLOBAL_OPTIONS_TYPE;
  fake_select_lex->select_limit= 0;

  fake_select_lex->context.outer_context=first_sl->context.outer_context;
  /* allow item list resolving in fake select for ORDER BY */
  fake_select_lex->context.resolve_in_select_list= TRUE;
  fake_select_lex->context.select_lex= fake_select_lex;

  if (!is_union())
  {
    /* 
      This works only for 
      (SELECT ... ORDER BY list [LIMIT n]) ORDER BY order_list [LIMIT m],
      (SELECT ... LIMIT n) ORDER BY order_list [LIMIT m]
      just before the parser starts processing order_list
    */ 
    global_parameters= fake_select_lex;
    fake_select_lex->no_table_names_allowed= 1;
    thd_arg->lex->current_select= fake_select_lex;
  }
  thd_arg->lex->pop_context();
  DBUG_RETURN(0);
}


/**
  Push a new name resolution context for a JOIN ... ON clause to the
  context stack of a query block.

    Create a new name resolution context for a JOIN ... ON clause,
    set the first and last leaves of the list of table references
    to be used for name resolution, and push the newly created
    context to the stack of contexts of the query.

  @param thd       pointer to current thread
  @param left_op   left  operand of the JOIN
  @param right_op  rigth operand of the JOIN

  @retval
    FALSE  if all is OK
  @retval
    TRUE   if a memory allocation error occured
*/

bool
push_new_name_resolution_context(THD *thd,
                                 TABLE_LIST *left_op, TABLE_LIST *right_op)
{
  Name_resolution_context *on_context;
  if (!(on_context= new (thd->mem_root) Name_resolution_context))
    return TRUE;
  on_context->init();
  on_context->first_name_resolution_table=
    left_op->first_leaf_for_name_resolution();
  on_context->last_name_resolution_table=
    right_op->last_leaf_for_name_resolution();
  return thd->lex->push_context(on_context);
}


/**
  Fix condition which contains only field (f turns to  f <> 0 )

  @param cond            The condition to fix

  @return fixed condition
*/

Item *normalize_cond(Item *cond)
{
  if (cond)
  {
    Item::Type type= cond->type();
    if (type == Item::FIELD_ITEM || type == Item::REF_ITEM)
    {
      cond= new Item_func_ne(cond, new Item_int(0));
    }
  }
  return cond;
}


/**
  Add an ON condition to the second operand of a JOIN ... ON.

    Add an ON condition to the right operand of a JOIN ... ON clause.

  @param b     the second operand of a JOIN ... ON
  @param expr  the condition to be added to the ON clause

  @retval
    FALSE  if there was some error
  @retval
    TRUE   if all is OK
*/

void add_join_on(TABLE_LIST *b, Item *expr)
{
  if (expr)
  {
    expr= normalize_cond(expr);
    if (!b->on_expr)
      b->on_expr= expr;
    else
    {
      /*
        If called from the parser, this happens if you have both a
        right and left join. If called later, it happens if we add more
        than one condition to the ON clause.
      */
      b->on_expr= new Item_cond_and(b->on_expr,expr);
    }
    b->on_expr->top_level_item();
  }
}


/**
  Mark that there is a NATURAL JOIN or JOIN ... USING between two
  tables.

    This function marks that table b should be joined with a either via
    a NATURAL JOIN or via JOIN ... USING. Both join types are special
    cases of each other, so we treat them together. The function
    setup_conds() creates a list of equal condition between all fields
    of the same name for NATURAL JOIN or the fields in 'using_fields'
    for JOIN ... USING. The list of equality conditions is stored
    either in b->on_expr, or in JOIN::conds, depending on whether there
    was an outer join.

  EXAMPLE
  @verbatim
    SELECT * FROM t1 NATURAL LEFT JOIN t2
     <=>
    SELECT * FROM t1 LEFT JOIN t2 ON (t1.i=t2.i and t1.j=t2.j ... )

    SELECT * FROM t1 NATURAL JOIN t2 WHERE <some_cond>
     <=>
    SELECT * FROM t1, t2 WHERE (t1.i=t2.i and t1.j=t2.j and <some_cond>)

    SELECT * FROM t1 JOIN t2 USING(j) WHERE <some_cond>
     <=>
    SELECT * FROM t1, t2 WHERE (t1.j=t2.j and <some_cond>)
   @endverbatim

  @param a		  Left join argument
  @param b		  Right join argument
  @param using_fields    Field names from USING clause
*/

void add_join_natural(TABLE_LIST *a, TABLE_LIST *b, List<String> *using_fields,
                      SELECT_LEX *lex)
{
  b->natural_join= a;
  lex->prev_join_using= using_fields;
}


/**
  Reload/resets privileges and the different caches.

  @param thd Thread handler (can be NULL!)
  @param options What should be reset/reloaded (tables, privileges, slave...)
  @param tables Tables to flush (if any)
  @param write_to_binlog < 0 if there was an error while interacting with the binary log inside
                         reload_acl_and_cache, 
                         0 if we should not write to the binary log, 
                         > 0 if we can write to the binlog.
               
  @note Depending on 'options', it may be very bad to write the
    query to the binlog (e.g. FLUSH SLAVE); this is a
    pointer where reload_acl_and_cache() will put 0 if
    it thinks we really should not write to the binlog.
    Otherwise it will put 1.

  @return Error status code
    @retval 0 Ok
    @retval !=0  Error; thd->killed is set or thd->is_error() is true
*/

bool reload_acl_and_cache(THD *thd, ulong options, TABLE_LIST *tables,
                          int *write_to_binlog)
{
  bool result=0;
  select_errors=0;				/* Write if more errors */
  int tmp_write_to_binlog= *write_to_binlog= 1;

  DBUG_ASSERT(!thd || !thd->in_sub_stmt);

#ifndef NO_EMBEDDED_ACCESS_CHECKS
  if (options & REFRESH_GRANT)
  {
    THD *tmp_thd= 0;
    /*
      If reload_acl_and_cache() is called from SIGHUP handler we have to
      allocate temporary THD for execution of acl_reload()/grant_reload().
    */
    if (!thd && (thd= (tmp_thd= new THD)))
    {
      thd->thread_stack= (char*) &tmp_thd;
      thd->store_globals();
      lex_start(thd);
    }

    if (thd)
    {
      bool reload_acl_failed= acl_reload(thd);
      bool reload_grants_failed= grant_reload(thd);
      bool reload_servers_failed= servers_reload(thd);

      if (reload_acl_failed || reload_grants_failed || reload_servers_failed)
      {
        result= 1;
        /*
          When an error is returned, my_message may have not been called and
          the client will hang waiting for a response.
        */
        my_error(ER_UNKNOWN_ERROR, MYF(0), "FLUSH PRIVILEGES failed");
      }
    }

    if (tmp_thd)
    {
      delete tmp_thd;
      /* Remember that we don't have a THD */
      my_pthread_setspecific_ptr(THR_THD,  0);
      thd= 0;
    }
    reset_mqh((LEX_USER *)NULL, TRUE);
  }
#endif
  if (options & REFRESH_LOG)
  {
    /*
      Flush the normal query log, the update log, the binary log,
      the slow query log, the relay log (if it exists) and the log
      tables.
    */

    /*
      Writing this command to the binlog may result in infinite loops
      when doing mysqlbinlog|mysql, and anyway it does not really make
      sense to log it automatically (would cause more trouble to users
      than it would help them)
    */
    tmp_write_to_binlog= 0;
    if( mysql_bin_log.is_open() )
    {
      if (mysql_bin_log.rotate_and_purge(RP_FORCE_ROTATE))
        *write_to_binlog= -1;
    }
#ifdef HAVE_REPLICATION
    int rotate_error= 0;
    pthread_mutex_lock(&active_mi->data_lock);
    rotate_error= rotate_relay_log(active_mi);
    pthread_mutex_unlock(&active_mi->data_lock);
    if (rotate_error)
      *write_to_binlog= -1;
#endif

    /* flush slow and general logs */
    logger.flush_logs(thd);

    if (ha_flush_logs(NULL))
      result=1;
    if (flush_error_log())
    {
      /*
        When flush_error_log() failed, my_error() has not been called.
        So, we have to do it here to keep the protocol.
      */
      my_error(ER_UNKNOWN_ERROR, MYF(0));
      result= 1;
    }
  }
  if (((options & (REFRESH_SLOW_QUERY_LOG | REFRESH_LOG)) ==
       REFRESH_SLOW_QUERY_LOG))
  {
    /* We are only flushing slow query log */
    logger.flush_slow_log(thd);
  }

#ifdef HAVE_QUERY_CACHE
  if (options & REFRESH_QUERY_CACHE_FREE)
  {
    query_cache.pack();				// FLUSH QUERY CACHE
    options &= ~REFRESH_QUERY_CACHE;    // Don't flush cache, just free memory
  }
  if (options & (REFRESH_TABLES | REFRESH_QUERY_CACHE))
  {
    query_cache.flush();			// RESET QUERY CACHE
  }
#endif /*HAVE_QUERY_CACHE*/
  /*
    Note that if REFRESH_READ_LOCK bit is set then REFRESH_TABLES is set too
    (see sql_yacc.yy)
  */
  if (options & (REFRESH_TABLES | REFRESH_READ_LOCK)) 
  {
    if ((options & REFRESH_READ_LOCK) && thd)
    {
      /*
        We must not try to aspire a global read lock if we have a write
        locked table. This would lead to a deadlock when trying to
        reopen (and re-lock) the table after the flush.
      */
      if (thd->locked_tables)
      {
        THR_LOCK_DATA **lock_p= thd->locked_tables->locks;
        THR_LOCK_DATA **end_p= lock_p + thd->locked_tables->lock_count;

        for (; lock_p < end_p; lock_p++)
        {
          if ((*lock_p)->type >= TL_WRITE_ALLOW_WRITE)
          {
            my_error(ER_LOCK_OR_ACTIVE_TRANSACTION, MYF(0));
            return 1;
          }
        }
      }
      /*
	Writing to the binlog could cause deadlocks, as we don't log
	UNLOCK TABLES
      */
      tmp_write_to_binlog= 0;
      if (lock_global_read_lock(thd))
	return 1;                               // Killed
      if (close_cached_tables(thd, tables, FALSE, (options & REFRESH_FAST) ?
                              FALSE : TRUE, TRUE))
      {
        /*
          NOTE: my_error() has been already called by reopen_tables() within
          close_cached_tables().
        */
        result= 1;
      }
      
      if (make_global_read_lock_block_commit(thd)) // Killed
      {
        /* Don't leave things in a half-locked state */
        unlock_global_read_lock(thd);
        return 1;
      }
    }
    else
    {
      if (close_cached_tables(thd, tables, FALSE, (options & REFRESH_FAST) ?
                              FALSE : TRUE, FALSE))
      {
        /*
          NOTE: my_error() has been already called by reopen_tables() within
          close_cached_tables().
        */
        result= 1;
      }
    }
    my_dbopt_cleanup();
  }
  if (options & REFRESH_HOSTS)
    hostname_cache_refresh();
  if (thd && (options & REFRESH_STATUS))
    refresh_status(thd);
  if (options & REFRESH_THREADS)
    flush_thread_cache();
#ifdef HAVE_REPLICATION
  if (options & REFRESH_MASTER)
  {
    DBUG_ASSERT(thd);
    tmp_write_to_binlog= 0;
    if (reset_master(thd))
    {
      /* NOTE: my_error() has been already called by reset_master(). */
      result= 1;
    }
  }
#endif
#ifdef OPENSSL
   if (options & REFRESH_DES_KEY_FILE)
   {
     if (des_key_file && load_des_key_file(des_key_file))
     {
       /* NOTE: my_error() has been already called by load_des_key_file(). */
       result= 1;
     }
   }
#endif
#ifdef HAVE_REPLICATION
 if (options & REFRESH_SLAVE)
 {
   tmp_write_to_binlog= 0;
   pthread_mutex_lock(&LOCK_active_mi);
   if (reset_slave(thd, active_mi))
   {
     /* NOTE: my_error() has been already called by reset_slave(). */
     result= 1;
   }
   pthread_mutex_unlock(&LOCK_active_mi);
 }
#endif
  if (options & REFRESH_USER_RESOURCES)
    reset_mqh((LEX_USER *) NULL, 0);             /* purecov: inspected */
  if (options & REFRESH_TABLE_STATS)
  {
    pthread_mutex_lock(&LOCK_global_table_stats);
    free_global_table_stats();
    init_global_table_stats();
    pthread_mutex_unlock(&LOCK_global_table_stats);
  }
  if (options & REFRESH_INDEX_STATS)
  {
    pthread_mutex_lock(&LOCK_global_index_stats);
    free_global_index_stats();
    init_global_index_stats();
    pthread_mutex_unlock(&LOCK_global_index_stats);
  }
  if (options & (REFRESH_USER_STATS | REFRESH_CLIENT_STATS))
  {
    pthread_mutex_lock(&LOCK_global_user_client_stats);
    if (options & REFRESH_USER_STATS)
    {
      free_global_user_stats();
      init_global_user_stats();
    }
    if (options & REFRESH_CLIENT_STATS)
    {
      free_global_client_stats();
      init_global_client_stats();
    }
    pthread_mutex_unlock(&LOCK_global_user_client_stats);
  }
  if (*write_to_binlog != -1)
    *write_to_binlog= tmp_write_to_binlog;
  /*
    If the query was killed then this function must fail.
  */
  return result || (thd ? thd->killed : 0);
}


/**
  kill on thread.

  @param thd			Thread class
  @param id			Thread id
  @param only_kill_query        Should it kill the query or the connection

  @note
    This is written such that we have a short lock on LOCK_thread_count
*/

uint kill_one_thread(THD *thd, ulong id, bool only_kill_query)
{
  THD *tmp;
  uint error=ER_NO_SUCH_THREAD;
  DBUG_ENTER("kill_one_thread");
  DBUG_PRINT("enter", ("id=%lu only_kill=%d", id, only_kill_query));
  VOID(pthread_mutex_lock(&LOCK_thread_count)); // For unlink from list
  I_List_iterator<THD> it(threads);
  while ((tmp=it++))
  {
    if (tmp->command == COM_DAEMON)
      continue;
    if (tmp->thread_id == id)
    {
      pthread_mutex_lock(&tmp->LOCK_thd_kill);	// Lock from delete
      break;
    }
  }
  VOID(pthread_mutex_unlock(&LOCK_thread_count));
  if (tmp)
  {
    /*
      If we're SUPER, we can KILL anything, including system-threads.
      No further checks.

      KILLer: thd->security_ctx->user could in theory be NULL while
      we're still in "unauthenticated" state. This is a theoretical
      case (the code suggests this could happen, so we play it safe).

      KILLee: tmp->security_ctx->user will be NULL for system threads.
      We need to check so Jane Random User doesn't crash the server
      when trying to kill a) system threads or b) unauthenticated users'
      threads (Bug#43748).

      If user of both killer and killee are non-NULL, proceed with
      slayage if both are string-equal.

      It's ok to also kill DELAYED threads with KILL_CONNECTION instead of
      KILL_SYSTEM_THREAD; The difference is that KILL_CONNECTION may be
      faster and do a harder kill than KILL_SYSTEM_THREAD;
    */

    if ((thd->security_ctx->master_access & SUPER_ACL) ||
        thd->security_ctx->user_matches(tmp->security_ctx))
    {
      DEBUG_SYNC(thd, "kill_one_thread_before_kill");
      tmp->awake(only_kill_query ? THD::KILL_QUERY : THD::KILL_CONNECTION);
      error=0;
    }
    else
      error=ER_KILL_DENIED_ERROR;
    pthread_mutex_unlock(&tmp->LOCK_thd_kill);
  }
  DBUG_PRINT("exit", ("%d", error));
  DBUG_RETURN(error);
}


/*
  kills a thread and sends response

  SYNOPSIS
    sql_kill()
    thd			Thread class
    id			Thread id
    only_kill_query     Should it kill the query or the connection
*/

void sql_kill(THD *thd, ulong id, bool only_kill_query)
{
  uint error;
  if (!(error= kill_one_thread(thd, id, only_kill_query)))
    my_ok(thd);
  else
    my_error(error, MYF(0), id);
}


/** If pointer is not a null pointer, append filename to it. */

bool append_file_to_dir(THD *thd, const char **filename_ptr,
                        const char *table_name)
{
  char buff[FN_REFLEN],*ptr, *end;
  if (!*filename_ptr)
    return 0;					// nothing to do

  /* Check that the filename is not too long and it's a hard path */
  if (strlen(*filename_ptr)+strlen(table_name) >= FN_REFLEN-1 ||
      !test_if_hard_path(*filename_ptr))
  {
    my_error(ER_WRONG_TABLE_NAME, MYF(0), *filename_ptr);
    return 1;
  }
  /* Fix is using unix filename format on dos */
  strmov(buff,*filename_ptr);
  end=convert_dirname(buff, *filename_ptr, NullS);
  if (!(ptr= (char*) thd->alloc((size_t) (end-buff) + strlen(table_name)+1)))
    return 1;					// End of memory
  *filename_ptr=ptr;
  strxmov(ptr,buff,table_name,NullS);
  return 0;
}


/**
  Check if the select is a simple select (not an union).

  @retval
    0	ok
  @retval
    1	error	; In this case the error messege is sent to the client
*/

bool check_simple_select()
{
  THD *thd= current_thd;
  LEX *lex= thd->lex;
  if (lex->current_select != &lex->select_lex)
  {
    char command[80];
    Lex_input_stream *lip= & thd->m_parser_state->m_lip;
    strmake(command, lip->yylval->symbol.str,
	    min(lip->yylval->symbol.length, sizeof(command)-1));
    my_error(ER_CANT_USE_OPTION_HERE, MYF(0), command);
    return 1;
  }
  return 0;
}


Comp_creator *comp_eq_creator(bool invert)
{
  return invert?(Comp_creator *)&ne_creator:(Comp_creator *)&eq_creator;
}


Comp_creator *comp_ge_creator(bool invert)
{
  return invert?(Comp_creator *)&lt_creator:(Comp_creator *)&ge_creator;
}


Comp_creator *comp_gt_creator(bool invert)
{
  return invert?(Comp_creator *)&le_creator:(Comp_creator *)&gt_creator;
}


Comp_creator *comp_le_creator(bool invert)
{
  return invert?(Comp_creator *)&gt_creator:(Comp_creator *)&le_creator;
}


Comp_creator *comp_lt_creator(bool invert)
{
  return invert?(Comp_creator *)&ge_creator:(Comp_creator *)&lt_creator;
}


Comp_creator *comp_ne_creator(bool invert)
{
  return invert?(Comp_creator *)&eq_creator:(Comp_creator *)&ne_creator;
}


/**
  Construct ALL/ANY/SOME subquery Item.

  @param left_expr   pointer to left expression
  @param cmp         compare function creator
  @param all         true if we create ALL subquery
  @param select_lex  pointer on parsed subquery structure

  @return
    constructed Item (or 0 if out of memory)
*/
Item * all_any_subquery_creator(Item *left_expr,
				chooser_compare_func_creator cmp,
				bool all,
				SELECT_LEX *select_lex)
{
  if ((cmp == &comp_eq_creator) && !all)       //  = ANY <=> IN
    return new Item_in_subselect(left_expr, select_lex);

  if ((cmp == &comp_ne_creator) && all)        // <> ALL <=> NOT IN
    return new Item_func_not(new Item_in_subselect(left_expr, select_lex));

  Item_allany_subselect *it=
    new Item_allany_subselect(left_expr, cmp, select_lex, all);
  if (all)
    return it->upper_item= new Item_func_not_all(it);	/* ALL */

  return it->upper_item= new Item_func_nop_all(it);      /* ANY/SOME */
}


/**
  Multi update query pre-check.

  @param thd		Thread handler
  @param tables	Global/local table list (have to be the same)

  @retval
    FALSE OK
  @retval
    TRUE  Error
*/

bool multi_update_precheck(THD *thd, TABLE_LIST *tables)
{
  const char *msg= 0;
  TABLE_LIST *table;
  LEX *lex= thd->lex;
  SELECT_LEX *select_lex= &lex->select_lex;
  DBUG_ENTER("multi_update_precheck");

  if (select_lex->item_list.elements != lex->value_list.elements)
  {
    my_message(ER_WRONG_VALUE_COUNT, ER(ER_WRONG_VALUE_COUNT), MYF(0));
    DBUG_RETURN(TRUE);
  }
  /*
    Ensure that we have UPDATE or SELECT privilege for each table
    The exact privilege is checked in mysql_multi_update()
  */
  for (table= tables; table; table= table->next_local)
  {
    if (table->derived)
      table->grant.privilege= SELECT_ACL;
    else if ((check_access(thd, UPDATE_ACL, table->db,
                           &table->grant.privilege, 0, 1,
                           test(table->schema_table)) ||
              check_grant(thd, UPDATE_ACL, table, 0, 1, 1)) &&
             (check_access(thd, SELECT_ACL, table->db,
                           &table->grant.privilege, 0, 0,
                           test(table->schema_table)) ||
              check_grant(thd, SELECT_ACL, table, 0, 1, 0)))
      DBUG_RETURN(TRUE);

    table->table_in_first_from_clause= 1;
  }
  /*
    Is there tables of subqueries?
  */
  if (&lex->select_lex != lex->all_selects_list)
  {
    DBUG_PRINT("info",("Checking sub query list"));
    for (table= tables; table; table= table->next_global)
    {
      if (!table->table_in_first_from_clause)
      {
	if (check_access(thd, SELECT_ACL, table->db,
			 &table->grant.privilege, 0, 0,
                         test(table->schema_table)) ||
	    check_grant(thd, SELECT_ACL, table, 0, 1, 0))
	  DBUG_RETURN(TRUE);
      }
    }
  }

  if (select_lex->order_list.elements)
    msg= "ORDER BY";
  else if (select_lex->select_limit)
    msg= "LIMIT";
  if (msg)
  {
    my_error(ER_WRONG_USAGE, MYF(0), "UPDATE", msg);
    DBUG_RETURN(TRUE);
  }
  DBUG_RETURN(FALSE);
}

/**
  Multi delete query pre-check.

  @param thd			Thread handler
  @param tables		Global/local table list

  @retval
    FALSE OK
  @retval
    TRUE  error
*/

bool multi_delete_precheck(THD *thd, TABLE_LIST *tables)
{
  SELECT_LEX *select_lex= &thd->lex->select_lex;
  TABLE_LIST *aux_tables= thd->lex->auxiliary_table_list.first;
  TABLE_LIST **save_query_tables_own_last= thd->lex->query_tables_own_last;
  DBUG_ENTER("multi_delete_precheck");

  /* sql_yacc guarantees that tables and aux_tables are not zero */
  DBUG_ASSERT(aux_tables != 0);
  if (check_table_access(thd, SELECT_ACL, tables, UINT_MAX, FALSE))
    DBUG_RETURN(TRUE);

  /*
    Since aux_tables list is not part of LEX::query_tables list we
    have to juggle with LEX::query_tables_own_last value to be able
    call check_table_access() safely.
  */
  thd->lex->query_tables_own_last= 0;
  if (check_table_access(thd, DELETE_ACL, aux_tables, UINT_MAX, FALSE))
  {
    thd->lex->query_tables_own_last= save_query_tables_own_last;
    DBUG_RETURN(TRUE);
  }
  thd->lex->query_tables_own_last= save_query_tables_own_last;

  if ((thd->options & OPTION_SAFE_UPDATES) && !select_lex->where)
  {
    my_message(ER_UPDATE_WITHOUT_KEY_IN_SAFE_MODE,
               ER(ER_UPDATE_WITHOUT_KEY_IN_SAFE_MODE), MYF(0));
    DBUG_RETURN(TRUE);
  }
  DBUG_RETURN(FALSE);
}


/**
  Link tables in auxilary table list of multi-delete with corresponding
  elements in main table list, and set proper locks for them.

  @param lex   pointer to LEX representing multi-delete

  @retval
    FALSE   success
  @retval
    TRUE    error
*/

bool multi_delete_set_locks_and_link_aux_tables(LEX *lex)
{
  TABLE_LIST *tables= lex->select_lex.table_list.first;
  TABLE_LIST *target_tbl;
  DBUG_ENTER("multi_delete_set_locks_and_link_aux_tables");

  lex->table_count= 0;

  for (target_tbl= lex->auxiliary_table_list.first;
       target_tbl; target_tbl= target_tbl->next_local)
  {
    lex->table_count++;
    /* All tables in aux_tables must be found in FROM PART */
    TABLE_LIST *walk;
    for (walk= tables; walk; walk= walk->next_local)
    {
      if (!my_strcasecmp(table_alias_charset,
			 target_tbl->alias, walk->alias) &&
	  !strcmp(walk->db, target_tbl->db))
	break;
    }
    if (!walk)
    {
      my_error(ER_UNKNOWN_TABLE, MYF(0),
               target_tbl->table_name, "MULTI DELETE");
      DBUG_RETURN(TRUE);
    }
    if (!walk->derived)
    {
      target_tbl->table_name= walk->table_name;
      target_tbl->table_name_length= walk->table_name_length;
    }
    walk->updating= target_tbl->updating;
    walk->lock_type= target_tbl->lock_type;
    target_tbl->correspondent_table= walk;	// Remember corresponding table
  }
  DBUG_RETURN(FALSE);
}


/**
  simple UPDATE query pre-check.

  @param thd		Thread handler
  @param tables	Global table list

  @retval
    FALSE OK
  @retval
    TRUE  Error
*/

bool update_precheck(THD *thd, TABLE_LIST *tables)
{
  DBUG_ENTER("update_precheck");
  if (thd->lex->select_lex.item_list.elements != thd->lex->value_list.elements)
  {
    my_message(ER_WRONG_VALUE_COUNT, ER(ER_WRONG_VALUE_COUNT), MYF(0));
    DBUG_RETURN(TRUE);
  }
  DBUG_RETURN(check_one_table_access(thd, UPDATE_ACL, tables));
}


/**
  simple DELETE query pre-check.

  @param thd		Thread handler
  @param tables	Global table list

  @retval
    FALSE  OK
  @retval
    TRUE   error
*/

bool delete_precheck(THD *thd, TABLE_LIST *tables)
{
  DBUG_ENTER("delete_precheck");
  if (check_one_table_access(thd, DELETE_ACL, tables))
    DBUG_RETURN(TRUE);
  /* Set privilege for the WHERE clause */
  tables->grant.want_privilege=(SELECT_ACL & ~tables->grant.privilege);
  DBUG_RETURN(FALSE);
}


/**
  simple INSERT query pre-check.

  @param thd		Thread handler
  @param tables	Global table list

  @retval
    FALSE  OK
  @retval
    TRUE   error
*/

bool insert_precheck(THD *thd, TABLE_LIST *tables)
{
  LEX *lex= thd->lex;
  DBUG_ENTER("insert_precheck");

  /*
    Check that we have modify privileges for the first table and
    select privileges for the rest
  */
  ulong privilege= (INSERT_ACL |
                    (lex->duplicates == DUP_REPLACE ? DELETE_ACL : 0) |
                    (lex->value_list.elements ? UPDATE_ACL : 0));

  if (check_one_table_access(thd, privilege, tables))
    DBUG_RETURN(TRUE);

  if (lex->update_list.elements != lex->value_list.elements)
  {
    my_message(ER_WRONG_VALUE_COUNT, ER(ER_WRONG_VALUE_COUNT), MYF(0));
    DBUG_RETURN(TRUE);
  }
  DBUG_RETURN(FALSE);
}


/**
    @brief  Check privileges for SHOW CREATE TABLE statement.

    @param  thd    Thread context
    @param  table  Target table

    @retval TRUE  Failure
    @retval FALSE Success
*/

static bool check_show_create_table_access(THD *thd, TABLE_LIST *table)
{
  return check_access(thd, SELECT_ACL | EXTRA_ACL, table->db,
                      &table->grant.privilege, 0, 0,
                      test(table->schema_table)) ||
         check_grant(thd, SELECT_ACL, table, 2, UINT_MAX, 0);
}


/**
  CREATE TABLE query pre-check.

  @param thd			Thread handler
  @param tables		Global table list
  @param create_table	        Table which will be created

  @retval
    FALSE   OK
  @retval
    TRUE   Error
*/

bool create_table_precheck(THD *thd, TABLE_LIST *tables,
                           TABLE_LIST *create_table)
{
  LEX *lex= thd->lex;
  SELECT_LEX *select_lex= &lex->select_lex;
  ulong want_priv;
  bool error= TRUE;                                 // Error message is given
  DBUG_ENTER("create_table_precheck");

  /*
    Require CREATE [TEMPORARY] privilege on new table; for
    CREATE TABLE ... SELECT, also require INSERT.
  */

  want_priv= ((lex->create_info.options & HA_LEX_CREATE_TMP_TABLE) ?
              CREATE_TMP_ACL : CREATE_ACL) |
             (select_lex->item_list.elements ? INSERT_ACL : 0);

  if (check_access(thd, want_priv, create_table->db,
		   &create_table->grant.privilege, 0, 0,
                   test(create_table->schema_table)) ||
      check_merge_table_access(thd, create_table->db,
                               lex->create_info.merge_list.first))
    goto err;
  if (want_priv != CREATE_TMP_ACL &&
      check_grant(thd, want_priv, create_table, 0, 1, 0))
    goto err;

  if (select_lex->item_list.elements)
  {
    /* Check permissions for used tables in CREATE TABLE ... SELECT */

#ifdef NOT_NECESSARY_TO_CHECK_CREATE_TABLE_EXIST_WHEN_PREPARING_STATEMENT
    /* This code throws an ill error for CREATE TABLE t1 SELECT * FROM t1 */
    /*
      Only do the check for PS, because we on execute we have to check that
      against the opened tables to ensure we don't use a table that is part
      of the view (which can only be done after the table has been opened).
    */
    if (thd->stmt_arena->is_stmt_prepare_or_first_sp_execute())
    {
      /*
        For temporary tables we don't have to check if the created table exists
      */
      if (!(lex->create_info.options & HA_LEX_CREATE_TMP_TABLE) &&
          find_table_in_global_list(tables, create_table->db,
                                    create_table->table_name))
      {
	error= FALSE;
        goto err;
      }
    }
#endif
    if (tables && check_table_access(thd, SELECT_ACL, tables, UINT_MAX, FALSE))
      goto err;
  }
  else if (lex->create_info.options & HA_LEX_CREATE_TABLE_LIKE)
  {
    if (check_show_create_table_access(thd, tables))
      goto err;
  }
  error= FALSE;

err:
  DBUG_RETURN(error);
}


/**
  negate given expression.

  @param thd  thread handler
  @param expr expression for negation

  @return
    negated expression
*/

Item *negate_expression(THD *thd, Item *expr)
{
  Item *negated;
  if (expr->type() == Item::FUNC_ITEM &&
      ((Item_func *) expr)->functype() == Item_func::NOT_FUNC)
  {
    /* it is NOT(NOT( ... )) */
    Item *arg= ((Item_func *) expr)->arguments()[0];
    enum_parsing_place place= thd->lex->current_select->parsing_place;
    if (arg->is_bool_func() || place == IN_WHERE || place == IN_HAVING)
      return arg;
    /*
      if it is not boolean function then we have to emulate value of
      not(not(a)), it will be a != 0
    */
    return new Item_func_ne(arg, new Item_int((char*) "0", 0, 1));
  }

  if ((negated= expr->neg_transformer(thd)) != 0)
    return negated;
  return new Item_func_not(expr);
}

/**
  Set the specified definer to the default value, which is the
  current user in the thread.
 
  @param[in]  thd       thread handler
  @param[out] definer   definer
*/
 
void get_default_definer(THD *thd, LEX_USER *definer)
{
  const Security_context *sctx= thd->security_ctx;

  definer->user.str= (char *) sctx->priv_user;
  definer->user.length= strlen(definer->user.str);

  definer->host.str= (char *) sctx->priv_host;
  definer->host.length= strlen(definer->host.str);

  definer->password= null_lex_str;
  definer->plugin= empty_lex_str;
  definer->auth= empty_lex_str;
}


/**
  Create default definer for the specified THD.

  @param[in] thd         thread handler

  @return
    - On success, return a valid pointer to the created and initialized
    LEX_USER, which contains definer information.
    - On error, return 0.
*/

LEX_USER *create_default_definer(THD *thd)
{
  LEX_USER *definer;

  if (! (definer= (LEX_USER*) thd->alloc(sizeof(LEX_USER))))
    return 0;

  thd->get_definer(definer);

  return definer;
}


/**
  Create definer with the given user and host names.

  @param[in] thd          thread handler
  @param[in] user_name    user name
  @param[in] host_name    host name

  @return
    - On success, return a valid pointer to the created and initialized
    LEX_USER, which contains definer information.
    - On error, return 0.
*/

LEX_USER *create_definer(THD *thd, LEX_STRING *user_name, LEX_STRING *host_name)
{
  LEX_USER *definer;

  /* Create and initialize. */

  if (! (definer= (LEX_USER*) thd->alloc(sizeof(LEX_USER))))
    return 0;

  definer->user= *user_name;
  definer->host= *host_name;
  definer->password.str= NULL;
  definer->password.length= 0;

  return definer;
}


/**
  Retuns information about user or current user.

  @param[in] thd          thread handler
  @param[in] user         user

  @return
    - On success, return a valid pointer to initialized
    LEX_USER, which contains user information.
    - On error, return 0.
*/

LEX_USER *get_current_user(THD *thd, LEX_USER *user)
{
  if (!user->user.str)  // current_user
    return create_default_definer(thd);

  return user;
}


/**
  Check that byte length of a string does not exceed some limit.

  @param str         string to be checked
  @param err_msg     error message to be displayed if the string is too long
  @param max_length  max length

  @retval
    FALSE   the passed string is not longer than max_length
  @retval
    TRUE    the passed string is longer than max_length

  NOTE
    The function is not used in existing code but can be useful later?
*/

bool check_string_byte_length(LEX_STRING *str, const char *err_msg,
                              uint max_byte_length)
{
  if (str->length <= max_byte_length)
    return FALSE;

  my_error(ER_WRONG_STRING_LENGTH, MYF(0), str->str, err_msg, max_byte_length);

  return TRUE;
}


/*
  Check that char length of a string does not exceed some limit.

  SYNOPSIS
  check_string_char_length()
      str              string to be checked
      err_msg          error message to be displayed if the string is too long
      max_char_length  max length in symbols
      cs               string charset

  RETURN
    FALSE   the passed string is not longer than max_char_length
    TRUE    the passed string is longer than max_char_length
*/


bool check_string_char_length(LEX_STRING *str, const char *err_msg,
                              uint max_char_length, CHARSET_INFO *cs,
                              bool no_error)
{
  int well_formed_error;
  uint res= cs->cset->well_formed_len(cs, str->str, str->str + str->length,
                                      max_char_length, &well_formed_error);

  if (!well_formed_error &&  str->length == res)
    return FALSE;

  if (!no_error)
    my_error(ER_WRONG_STRING_LENGTH, MYF(0), str->str, err_msg, max_char_length);
  return TRUE;
}


/*
  Check if path does not contain mysql data home directory

  SYNOPSIS
    test_if_data_home_dir()
    dir                     directory

  RETURN VALUES
    0	ok
    1	error ;  Given path contains data directory
*/
C_MODE_START

int test_if_data_home_dir(const char *dir)
{
  char path[FN_REFLEN];
  int dir_len;
  DBUG_ENTER("test_if_data_home_dir");

  if (!dir)
    DBUG_RETURN(0);

  (void) fn_format(path, dir, "", "",
                   (MY_RETURN_REAL_PATH|MY_RESOLVE_SYMLINKS));
  dir_len= strlen(path);
  if (mysql_unpacked_real_data_home_len<= dir_len)
  {
    if (dir_len > mysql_unpacked_real_data_home_len &&
        path[mysql_unpacked_real_data_home_len] != FN_LIBCHAR)
      DBUG_RETURN(0);

    if (lower_case_file_system)
    {
      if (!my_strnncoll(default_charset_info, (const uchar*) path,
                        mysql_unpacked_real_data_home_len,
                        (const uchar*) mysql_unpacked_real_data_home,
                        mysql_unpacked_real_data_home_len))
      {
        DBUG_PRINT("error", ("Path is part of mysql_real_data_home"));
        DBUG_RETURN(1);
      }
    }
    else if (!memcmp(path, mysql_unpacked_real_data_home,
                     mysql_unpacked_real_data_home_len))
    {
      DBUG_PRINT("error", ("Path is part of mysql_real_data_home"));
      DBUG_RETURN(1);
    }
  }
  DBUG_RETURN(0);
}

C_MODE_END


/**
  Check that host name string is valid.

  @param[in] str string to be checked

  @return             Operation status
    @retval  FALSE    host name is ok
    @retval  TRUE     host name string is longer than max_length or
                      has invalid symbols
*/

bool check_host_name(LEX_STRING *str)
{
  const char *name= str->str;
  const char *end= str->str + str->length;
  if (check_string_byte_length(str, ER(ER_HOSTNAME), HOSTNAME_LENGTH))
    return TRUE;

  while (name != end)
  {
    if (*name == '@')
    {
      my_printf_error(ER_UNKNOWN_ERROR, 
                      "Malformed hostname (illegal symbol: '%c')", MYF(0),
                      *name);
      return TRUE;
    }
    name++;
  }
  return FALSE;
}


extern int MYSQLparse(void *thd); // from sql_yacc.cc


/**
  This is a wrapper of MYSQLparse(). All the code should call parse_sql()
  instead of MYSQLparse().

  @param thd Thread context.
  @param parser_state Parser state.
  @param creation_ctx Object creation context.

  @return Error status.
    @retval FALSE on success.
    @retval TRUE on parsing error.
*/

bool parse_sql(THD *thd,
               Parser_state *parser_state,
               Object_creation_ctx *creation_ctx)
{
  bool mysql_parse_status;
  DBUG_ENTER("parse_sql");

  DBUG_ASSERT(thd->m_parser_state == NULL);

  /* Backup creation context. */

  Object_creation_ctx *backup_ctx= NULL;

  if (creation_ctx)
    backup_ctx= creation_ctx->set_n_backup(thd);

  /* Set parser state. */

  thd->m_parser_state= parser_state;

  /* Parse the query. */

  mysql_parse_status= MYSQLparse(thd) != 0;

  /*
    Check that if MYSQLparse() failed, thd->is_error() is set (unless
    we have an error handler installed, which might have silenced error).
  */

  DBUG_ASSERT(!mysql_parse_status ||
              thd->is_error() ||
              thd->get_internal_handler());

  /* Reset parser state. */

  thd->m_parser_state= NULL;

  /* Restore creation context. */

  if (creation_ctx)
    creation_ctx->restore_env(thd, backup_ctx);

  /* That's it. */

  DBUG_RETURN(mysql_parse_status || thd->is_fatal_error);
}

/**
  @} (end of group Runtime_Environment)
*/<|MERGE_RESOLUTION|>--- conflicted
+++ resolved
@@ -1135,13 +1135,6 @@
   case COM_CHANGE_USER:
   {
     status_var_increment(thd->status_var.com_other);
-<<<<<<< HEAD
-=======
-    char *user= (char*) packet, *packet_end= packet + packet_length;
-    /* Safe because there is always a trailing \0 at the end of the packet */
-    char *passwd= strend(user)+1;
-    uint user_length= passwd - user - 1;
->>>>>>> d7304375
 
     thd->change_user();
     thd->clear_error();                         // if errors from rollback
@@ -1149,33 +1142,10 @@
     /* acl_authenticate() takes the data from net->read_pos */
     net->read_pos= (uchar*)packet;
 
-<<<<<<< HEAD
     uint save_db_length= thd->db_length;
     char *save_db= thd->db;
     int rc;
     USER_CONN *save_user_connect= thd->user_connect;
-=======
-      Cast *passwd to an unsigned char, so that it doesn't extend the sign
-      for *passwd > 127 and become 2**32-127 after casting to uint.
-    */
-    char db_buff[SAFE_NAME_LEN+1];           // buffer to store db in utf8
-    char user_buff[USERNAME_LENGTH + 1];      // buffer to store user in utf8
-    char *db= passwd;
-    char *save_db;
-    /*
-      If there is no password supplied, the packet must contain '\0',
-      in any type of handshake (4.1 or pre-4.1).
-     */
-    if (passwd >= packet_end)
-    {
-      my_message(ER_UNKNOWN_COM_ERROR, ER(ER_UNKNOWN_COM_ERROR), MYF(0));
-      break;
-    }
-    uint passwd_len= (thd->client_capabilities & CLIENT_SECURE_CONNECTION ?
-                      (uchar)(*passwd++) : strlen(passwd));
-    uint dummy_errors, save_db_length, db_length;
-    int res;
->>>>>>> d7304375
     Security_context save_security_ctx= *thd->security_ctx;
     CHARSET_INFO *save_character_set_client=
       thd->variables.character_set_client;
@@ -1197,74 +1167,8 @@
       my_message(ER_UNKNOWN_COM_ERROR, ER(ER_UNKNOWN_COM_ERROR), MYF(0));
       rc= 1;
     }
-<<<<<<< HEAD
     else
       rc= acl_authenticate(thd, 0, packet_length);
-=======
-    db_length= strlen(db);
-
-    char *ptr= db + db_length + 1;
-    uint cs_number= 0;
-
-    if (ptr < packet_end)
-    {
-      CHARSET_INFO *cs;
-      if (ptr + 2 > packet_end)
-      {
-        my_message(ER_UNKNOWN_COM_ERROR, ER(ER_UNKNOWN_COM_ERROR), MYF(0));
-        break;
-      }
-
-      if ((cs_number= uint2korr(ptr)) &&
-          (cs= get_charset(cs_number, MYF(0))) &&
-          !is_supported_parser_charset(cs))
-      {
-        /* Disallow non-supported parser character sets: UCS2, UTF16, UTF32 */
-        my_error(ER_WRONG_VALUE_FOR_VAR, MYF(0), "character_set_client",
-                 cs->csname);
-        break;
-      }
-
-      if (cs_number)
-      {
-        /*
-          We have checked charset earlier,
-          so thd_init_client_charset cannot fail.
-        */
-        if (thd_init_client_charset(thd, cs_number))
-          DBUG_ASSERT(0);
-        thd->update_charset();
-      }
-    }
-
-    /* Convert database and user names to utf8 */
-    db_buff[copy_and_convert(db_buff, sizeof(db_buff)-1,
-                             system_charset_info, db, db_length,
-                             thd->charset(), &dummy_errors)]= 0;
-    db= db_buff;
-
-    user_buff[copy_and_convert(user_buff,sizeof(user_buff)-1,
-                               system_charset_info, user, user_length,
-                               thd->charset(), &dummy_errors)]= 0;
-    user= user_buff;
-
-    /* Save user and privileges */
-    save_db_length= thd->db_length;
-    save_db= thd->db;
-    save_user_connect= thd->user_connect;
-
-    if (!(thd->security_ctx->user= my_strdup(user, MYF(0))))
-    {
-      thd->security_ctx->user= save_security_ctx.user;
-      my_message(ER_OUT_OF_RESOURCES, ER(ER_OUT_OF_RESOURCES), MYF(0));
-      break;
-    }
-
-    /* Clear variables that are allocated */
-    thd->user_connect= 0;
-    thd->security_ctx->priv_user= thd->security_ctx->user;
-    res= check_user(thd, COM_CHANGE_USER, passwd, passwd_len, db, FALSE);
->>>>>>> d7304375
 
     if (rc)
     {
