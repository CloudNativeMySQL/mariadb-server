--- conflicted
+++ resolved
@@ -27,11 +27,8 @@
 #include "sql_array.h"         // Dynamic_array
 #include "log_event.h"         // Query_log_event
 #include "sql_derived.h"       // mysql_handle_derived
-<<<<<<< HEAD
+#include "sql_cte.h"
 #include "sql_select.h"        // Virtual_tmp_table
-=======
-#include "sql_cte.h"
->>>>>>> 1b335a74
 
 #ifdef USE_PRAGMA_IMPLEMENTATION
 #pragma implementation
