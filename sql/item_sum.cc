--- conflicted
+++ resolved
@@ -1,10 +1,5 @@
-<<<<<<< HEAD
-/* Copyright (c) 2000, 2013, Oracle and/or its affiliates.
-   Copyright (c) 2008, 2014, SkySQL Ab.
-=======
-/* Copyright (c) 2000, 2015, Oracle and/or its affiliates. All rights reserved.
-   rights reserved.
->>>>>>> 31c803e8
+/* Copyright (c) 2000, 2015, Oracle and/or its affiliates.
+   Copyright (c) 2008, 2015, MariaDB
 
    This program is free software; you can redistribute it and/or modify
    it under the terms of the GNU General Public License as published by
@@ -3299,9 +3294,6 @@
     }
     DBUG_ASSERT(tree == 0);
   }
-<<<<<<< HEAD
-
-=======
   /*
     As the ORDER structures pointed to by the elements of the
     'order' array may be modified in find_order_in_list() called
@@ -3315,7 +3307,6 @@
     (*order_ptr)->item= &args[arg_count_field + i];
     order_ptr++;
   }
->>>>>>> 31c803e8
   DBUG_VOID_RETURN;
 }
 
