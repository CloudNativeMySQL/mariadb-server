/* Copyright 2000, 2010 Oracle and/or its affiliates. All rights reserved.

   This program is free software; you can redistribute it and/or modify
   it under the terms of the GNU General Public License as published by
   the Free Software Foundation; version 2 of the License.

   This program is distributed in the hope that it will be useful,
   but WITHOUT ANY WARRANTY; without even the implied warranty of
   MERCHANTABILITY or FITNESS FOR A PARTICULAR PURPOSE.  See the
   GNU General Public License for more details.

   You should have received a copy of the GNU General Public License
   along with this program; if not, write to the Free Software
   Foundation, Inc., 51 Franklin St, Fifth Floor, Boston, MA 02110-1301  USA */


/* Function with list databases, tables or fields */

#include "my_global.h"                          /* NO_EMBEDDED_ACCESS_CHECKS */
#include "sql_priv.h"
<<<<<<< HEAD
#include "debug_sync.h"
=======
>>>>>>> 13495fae
#include "unireg.h"
#include "sql_acl.h"                        // fill_schema_*_privileges
#include "sql_select.h"                         // For select_describe
#include "sql_base.h"                       // close_tables_for_reopen
#include "sql_show.h"
#include "sql_table.h"                        // filename_to_tablename,
                                              // primary_key_name,
                                              // build_table_filename
#include "repl_failsafe.h"
<<<<<<< HEAD
#include "sql_view.h"                           // mysql_frm_type
=======
>>>>>>> 13495fae
#include "sql_parse.h"             // check_access, check_table_access
#include "sql_partition.h"         // partition_element
#include "sql_db.h"     // check_db_dir_existence, load_db_opt_by_name
#include "sql_time.h"   // interval_type_to_name
#include "tztime.h"                             // struct Time_zone
#include "sql_acl.h"     // TABLE_ACLS, check_grant, DB_ACLS, acl_get,
                         // check_grant_db
#include "filesort.h"    // filesort_free_buffers
#include "sp.h"
#include "sp_head.h"
#include "sp_pcontext.h"
#include "set_var.h"
#include "sql_trigger.h"
#include "authors.h"
#include "contributors.h"
#include "sql_partition.h"
#ifdef HAVE_EVENT_SCHEDULER
#include "events.h"
#include "event_data_objects.h"
#endif
#include <my_dir.h>
#include "lock.h"                           // MYSQL_OPEN_IGNORE_FLUSH
#include "debug_sync.h"
<<<<<<< HEAD
#include "lock.h"                           // MYSQL_OPEN_IGNORE_FLUSH
=======
#include "datadict.h"   // dd_frm_type()
>>>>>>> 13495fae

#define STR_OR_NIL(S) ((S) ? (S) : "<nil>")

#ifdef WITH_PARTITION_STORAGE_ENGINE
#include "ha_partition.h"
#endif
enum enum_i_s_events_fields
{
  ISE_EVENT_CATALOG= 0,
  ISE_EVENT_SCHEMA,
  ISE_EVENT_NAME,
  ISE_DEFINER,
  ISE_TIME_ZONE,
  ISE_EVENT_BODY,
  ISE_EVENT_DEFINITION,
  ISE_EVENT_TYPE,
  ISE_EXECUTE_AT,
  ISE_INTERVAL_VALUE,
  ISE_INTERVAL_FIELD,
  ISE_SQL_MODE,
  ISE_STARTS,
  ISE_ENDS,
  ISE_STATUS,
  ISE_ON_COMPLETION,
  ISE_CREATED,
  ISE_LAST_ALTERED,
  ISE_LAST_EXECUTED,
  ISE_EVENT_COMMENT,
  ISE_ORIGINATOR,
  ISE_CLIENT_CS,
  ISE_CONNECTION_CL,
  ISE_DB_CL
};

#ifndef NO_EMBEDDED_ACCESS_CHECKS
static const char *grant_names[]={
  "select","insert","update","delete","create","drop","reload","shutdown",
  "process","file","grant","references","index","alter"};

static TYPELIB grant_types = { sizeof(grant_names)/sizeof(char **),
                               "grant_types",
                               grant_names, NULL};
#endif

static void store_key_options(THD *thd, String *packet, TABLE *table,
                              KEY *key_info);

static void get_cs_converted_string_value(THD *thd,
                                          String *input_str,
                                          String *output_str,
                                          CHARSET_INFO *cs,
                                          bool use_hex);

static void
append_algorithm(TABLE_LIST *table, String *buff);

static COND * make_cond_for_info_schema(COND *cond, TABLE_LIST *table);

/***************************************************************************
** List all table types supported
***************************************************************************/

static int make_version_string(char *buf, int buf_length, uint version)
{
  return my_snprintf(buf, buf_length, "%d.%d", version>>8,version&0xff);
}

static my_bool show_plugins(THD *thd, plugin_ref plugin,
                            void *arg)
{
  TABLE *table= (TABLE*) arg;
  struct st_mysql_plugin *plug= plugin_decl(plugin);
  struct st_plugin_dl *plugin_dl= plugin_dlib(plugin);
  CHARSET_INFO *cs= system_charset_info;
  char version_buf[20];

  restore_record(table, s->default_values);

  table->field[0]->store(plugin_name(plugin)->str,
                         plugin_name(plugin)->length, cs);

  table->field[1]->store(version_buf,
        make_version_string(version_buf, sizeof(version_buf), plug->version),
        cs);


  switch (plugin_state(plugin)) {
  /* case PLUGIN_IS_FREED: does not happen */
  case PLUGIN_IS_DELETED:
    table->field[2]->store(STRING_WITH_LEN("DELETED"), cs);
    break;
  case PLUGIN_IS_UNINITIALIZED:
    table->field[2]->store(STRING_WITH_LEN("INACTIVE"), cs);
    break;
  case PLUGIN_IS_READY:
    table->field[2]->store(STRING_WITH_LEN("ACTIVE"), cs);
    break;
  case PLUGIN_IS_DISABLED:
    table->field[2]->store(STRING_WITH_LEN("DISABLED"), cs);
    break;
  default:
    DBUG_ASSERT(0);
  }

  table->field[3]->store(plugin_type_names[plug->type].str,
                         plugin_type_names[plug->type].length,
                         cs);
  table->field[4]->store(version_buf,
        make_version_string(version_buf, sizeof(version_buf),
                            *(uint *)plug->info), cs);

  if (plugin_dl)
  {
    table->field[5]->store(plugin_dl->dl.str, plugin_dl->dl.length, cs);
    table->field[5]->set_notnull();
    table->field[6]->store(version_buf,
          make_version_string(version_buf, sizeof(version_buf),
                              plugin_dl->version),
          cs);
    table->field[6]->set_notnull();
  }
  else
  {
    table->field[5]->set_null();
    table->field[6]->set_null();
  }


  if (plug->author)
  {
    table->field[7]->store(plug->author, strlen(plug->author), cs);
    table->field[7]->set_notnull();
  }
  else
    table->field[7]->set_null();

  if (plug->descr)
  {
    table->field[8]->store(plug->descr, strlen(plug->descr), cs);
    table->field[8]->set_notnull();
  }
  else
    table->field[8]->set_null();

  switch (plug->license) {
  case PLUGIN_LICENSE_GPL:
    table->field[9]->store(PLUGIN_LICENSE_GPL_STRING, 
                           strlen(PLUGIN_LICENSE_GPL_STRING), cs);
    break;
  case PLUGIN_LICENSE_BSD:
    table->field[9]->store(PLUGIN_LICENSE_BSD_STRING, 
                           strlen(PLUGIN_LICENSE_BSD_STRING), cs);
    break;
  default:
    table->field[9]->store(PLUGIN_LICENSE_PROPRIETARY_STRING, 
                           strlen(PLUGIN_LICENSE_PROPRIETARY_STRING), cs);
    break;
  }
  table->field[9]->set_notnull();

  return schema_table_store_record(thd, table);
}


int fill_plugins(THD *thd, TABLE_LIST *tables, COND *cond)
{
  DBUG_ENTER("fill_plugins");
  TABLE *table= tables->table;

  if (plugin_foreach_with_mask(thd, show_plugins, MYSQL_ANY_PLUGIN,
                               ~PLUGIN_IS_FREED, table))
    DBUG_RETURN(1);

  DBUG_RETURN(0);
}


/***************************************************************************
** List all Authors.
** If you can update it, you get to be in it :)
***************************************************************************/

bool mysqld_show_authors(THD *thd)
{
  List<Item> field_list;
  Protocol *protocol= thd->protocol;
  DBUG_ENTER("mysqld_show_authors");

  field_list.push_back(new Item_empty_string("Name",40));
  field_list.push_back(new Item_empty_string("Location",40));
  field_list.push_back(new Item_empty_string("Comment",80));

  if (protocol->send_result_set_metadata(&field_list,
                            Protocol::SEND_NUM_ROWS | Protocol::SEND_EOF))
    DBUG_RETURN(TRUE);

  show_table_authors_st *authors;
  for (authors= show_table_authors; authors->name; authors++)
  {
    protocol->prepare_for_resend();
    protocol->store(authors->name, system_charset_info);
    protocol->store(authors->location, system_charset_info);
    protocol->store(authors->comment, system_charset_info);
    if (protocol->write())
      DBUG_RETURN(TRUE);
  }
  my_eof(thd);
  DBUG_RETURN(FALSE);
}


/***************************************************************************
** List all Contributors.
** Please get permission before updating
***************************************************************************/

bool mysqld_show_contributors(THD *thd)
{
  List<Item> field_list;
  Protocol *protocol= thd->protocol;
  DBUG_ENTER("mysqld_show_contributors");

  field_list.push_back(new Item_empty_string("Name",40));
  field_list.push_back(new Item_empty_string("Location",40));
  field_list.push_back(new Item_empty_string("Comment",80));

  if (protocol->send_result_set_metadata(&field_list,
                            Protocol::SEND_NUM_ROWS | Protocol::SEND_EOF))
    DBUG_RETURN(TRUE);

  show_table_contributors_st *contributors;
  for (contributors= show_table_contributors; contributors->name; contributors++)
  {
    protocol->prepare_for_resend();
    protocol->store(contributors->name, system_charset_info);
    protocol->store(contributors->location, system_charset_info);
    protocol->store(contributors->comment, system_charset_info);
    if (protocol->write())
      DBUG_RETURN(TRUE);
  }
  my_eof(thd);
  DBUG_RETURN(FALSE);
}


/***************************************************************************
 List all privileges supported
***************************************************************************/

struct show_privileges_st {
  const char *privilege;
  const char *context;
  const char *comment;
};

static struct show_privileges_st sys_privileges[]=
{
  {"Alter", "Tables",  "To alter the table"},
  {"Alter routine", "Functions,Procedures",  "To alter or drop stored functions/procedures"},
  {"Create", "Databases,Tables,Indexes",  "To create new databases and tables"},
  {"Create routine","Databases","To use CREATE FUNCTION/PROCEDURE"},
  {"Create temporary tables","Databases","To use CREATE TEMPORARY TABLE"},
  {"Create view", "Tables",  "To create new views"},
  {"Create user", "Server Admin",  "To create new users"},
  {"Delete", "Tables",  "To delete existing rows"},
  {"Drop", "Databases,Tables", "To drop databases, tables, and views"},
#ifdef HAVE_EVENT_SCHEDULER
  {"Event","Server Admin","To create, alter, drop and execute events"},
#endif
  {"Execute", "Functions,Procedures", "To execute stored routines"},
  {"File", "File access on server",   "To read and write files on the server"},
  {"Grant option",  "Databases,Tables,Functions,Procedures", "To give to other users those privileges you possess"},
  {"Index", "Tables",  "To create or drop indexes"},
  {"Insert", "Tables",  "To insert data into tables"},
  {"Lock tables","Databases","To use LOCK TABLES (together with SELECT privilege)"},
  {"Process", "Server Admin", "To view the plain text of currently executing queries"},
  {"References", "Databases,Tables", "To have references on tables"},
  {"Reload", "Server Admin", "To reload or refresh tables, logs and privileges"},
  {"Replication client","Server Admin","To ask where the slave or master servers are"},
  {"Replication slave","Server Admin","To read binary log events from the master"},
  {"Select", "Tables",  "To retrieve rows from table"},
  {"Show databases","Server Admin","To see all databases with SHOW DATABASES"},
  {"Show view","Tables","To see views with SHOW CREATE VIEW"},
  {"Shutdown","Server Admin", "To shut down the server"},
  {"Super","Server Admin","To use KILL thread, SET GLOBAL, CHANGE MASTER, etc."},
  {"Trigger","Tables", "To use triggers"},
  {"Create tablespace", "Server Admin", "To create/alter/drop tablespaces"},
  {"Update", "Tables",  "To update existing rows"},
  {"Usage","Server Admin","No privileges - allow connect only"},
  {NullS, NullS, NullS}
};

bool mysqld_show_privileges(THD *thd)
{
  List<Item> field_list;
  Protocol *protocol= thd->protocol;
  DBUG_ENTER("mysqld_show_privileges");

  field_list.push_back(new Item_empty_string("Privilege",10));
  field_list.push_back(new Item_empty_string("Context",15));
  field_list.push_back(new Item_empty_string("Comment",NAME_CHAR_LEN));

  if (protocol->send_result_set_metadata(&field_list,
                            Protocol::SEND_NUM_ROWS | Protocol::SEND_EOF))
    DBUG_RETURN(TRUE);

  show_privileges_st *privilege= sys_privileges;
  for (privilege= sys_privileges; privilege->privilege ; privilege++)
  {
    protocol->prepare_for_resend();
    protocol->store(privilege->privilege, system_charset_info);
    protocol->store(privilege->context, system_charset_info);
    protocol->store(privilege->comment, system_charset_info);
    if (protocol->write())
      DBUG_RETURN(TRUE);
  }
  my_eof(thd);
  DBUG_RETURN(FALSE);
}


/*
  find_files() - find files in a given directory.

  SYNOPSIS
    find_files()
    thd                 thread handler
    files               put found files in this list
    db                  database name to set in TABLE_LIST structure
    path                path to database
    wild                filter for found files
    dir                 read databases in path if TRUE, read .frm files in
                        database otherwise

  RETURN
    FIND_FILES_OK       success
    FIND_FILES_OOM      out of memory error
    FIND_FILES_DIR      no such directory, or directory can't be read
*/


find_files_result
find_files(THD *thd, List<LEX_STRING> *files, const char *db,
           const char *path, const char *wild, bool dir)
{
  uint i;
  char *ext;
  MY_DIR *dirp;
  FILEINFO *file;
  LEX_STRING *file_name= 0;
  uint file_name_len;
#ifndef NO_EMBEDDED_ACCESS_CHECKS
  uint col_access=thd->col_access;
#endif
  uint wild_length= 0;
  TABLE_LIST table_list;
  DBUG_ENTER("find_files");

  if (wild)
  {
    if (!wild[0])
      wild= 0;
    else
      wild_length= strlen(wild);
  }



  bzero((char*) &table_list,sizeof(table_list));

  if (!(dirp = my_dir(path,MYF(dir ? MY_WANT_STAT : 0))))
  {
    if (my_errno == ENOENT)
      my_error(ER_BAD_DB_ERROR, MYF(ME_BELL+ME_WAITTANG), db);
    else
      my_error(ER_CANT_READ_DIR, MYF(ME_BELL+ME_WAITTANG), path, my_errno);
    DBUG_RETURN(FIND_FILES_DIR);
  }

  for (i=0 ; i < (uint) dirp->number_off_files  ; i++)
  {
    char uname[NAME_LEN + 1];                   /* Unencoded name */
    file=dirp->dir_entry+i;
    if (dir)
    {                                           /* Return databases */
      if ((file->name[0] == '.' && 
          ((file->name[1] == '.' && file->name[2] == '\0') ||
            file->name[1] == '\0')))
        continue;                               /* . or .. */
#ifdef USE_SYMDIR
      char *ext;
      char buff[FN_REFLEN];
      if (my_use_symdir && !strcmp(ext=fn_ext(file->name), ".sym"))
      {
	/* Only show the sym file if it points to a directory */
	char *end;
        *ext=0;                                 /* Remove extension */
	unpack_dirname(buff, file->name);
	end= strend(buff);
	if (end != buff && end[-1] == FN_LIBCHAR)
	  end[-1]= 0;				// Remove end FN_LIBCHAR
        if (!mysql_file_stat(key_file_misc, buff, file->mystat, MYF(0)))
               continue;
       }
#endif
      if (!MY_S_ISDIR(file->mystat->st_mode))
        continue;

      file_name_len= filename_to_tablename(file->name, uname, sizeof(uname));
      if (wild && wild_compare(uname, wild, 0))
        continue;
      if (!(file_name= 
            thd->make_lex_string(file_name, uname, file_name_len, TRUE)))
      {
        my_dirend(dirp);
        DBUG_RETURN(FIND_FILES_OOM);
      }
    }
    else
    {
        // Return only .frm files which aren't temp files.
      if (my_strcasecmp(system_charset_info, ext=fn_rext(file->name),reg_ext) ||
          is_prefix(file->name, tmp_file_prefix))
        continue;
      *ext=0;
      file_name_len= filename_to_tablename(file->name, uname, sizeof(uname));
      if (wild)
      {
	if (lower_case_table_names)
	{
          if (my_wildcmp(files_charset_info,
                         uname, uname + file_name_len,
                         wild, wild + wild_length,
                         wild_prefix, wild_one,wild_many))
            continue;
	}
	else if (wild_compare(uname, wild, 0))
	  continue;
      }
    }
#ifndef NO_EMBEDDED_ACCESS_CHECKS
    /* Don't show tables where we don't have any privileges */
    if (db && !(col_access & TABLE_ACLS))
    {
      table_list.db= (char*) db;
      table_list.db_length= strlen(db);
      table_list.table_name= uname;
      table_list.table_name_length= file_name_len;
      table_list.grant.privilege=col_access;
      if (check_grant(thd, TABLE_ACLS, &table_list, TRUE, 1, TRUE))
        continue;
    }
#endif
    if (!(file_name= 
          thd->make_lex_string(file_name, uname, file_name_len, TRUE)) ||
        files->push_back(file_name))
    {
      my_dirend(dirp);
      DBUG_RETURN(FIND_FILES_OOM);
    }
  }
  DBUG_PRINT("info",("found: %d files", files->elements));
  my_dirend(dirp);

  (void) ha_find_files(thd, db, path, wild, dir, files);

  DBUG_RETURN(FIND_FILES_OK);
}


/**
   An Internal_error_handler that suppresses errors regarding views'
   underlying tables that occur during privilege checking within SHOW CREATE
   VIEW commands. This happens in the cases when

   - A view's underlying table (e.g. referenced in its SELECT list) does not
     exist. There should not be an error as no attempt was made to access it
     per se.

   - Access is denied for some table, column, function or stored procedure
     such as mentioned above. This error gets raised automatically, since we
     can't untangle its access checking from that of the view itself.
 */
class Show_create_error_handler : public Internal_error_handler {
  
  TABLE_LIST *m_top_view;
  bool m_handling;
  Security_context *m_sctx;

  char m_view_access_denied_message[MYSQL_ERRMSG_SIZE];
  char *m_view_access_denied_message_ptr;

public:

  /**
     Creates a new Show_create_error_handler for the particular security
     context and view. 

     @thd Thread context, used for security context information if needed.
     @top_view The view. We do not verify at this point that top_view is in
     fact a view since, alas, these things do not stay constant.
  */
  explicit Show_create_error_handler(THD *thd, TABLE_LIST *top_view) : 
    m_top_view(top_view), m_handling(FALSE),
    m_view_access_denied_message_ptr(NULL) 
  {
    
    m_sctx = test(m_top_view->security_ctx) ?
      m_top_view->security_ctx : thd->security_ctx;
  }

  /**
     Lazy instantiation of 'view access denied' message. The purpose of the
     Show_create_error_handler is to hide details of underlying tables for
     which we have no privileges behind ER_VIEW_INVALID messages. But this
     obviously does not apply if we lack privileges on the view itself.
     Unfortunately the information about for which table privilege checking
     failed is not available at this point. The only way for us to check is by
     reconstructing the actual error message and see if it's the same.
  */
  char* get_view_access_denied_message() 
  {
    if (!m_view_access_denied_message_ptr)
    {
      m_view_access_denied_message_ptr= m_view_access_denied_message;
      my_snprintf(m_view_access_denied_message, MYSQL_ERRMSG_SIZE,
                  ER(ER_TABLEACCESS_DENIED_ERROR), "SHOW VIEW",
                  m_sctx->priv_user,
                  m_sctx->host_or_ip, m_top_view->get_table_name());
    }
    return m_view_access_denied_message_ptr;
  }

  bool handle_condition(THD *thd, uint sql_errno, const char */* sqlstate */,
                        MYSQL_ERROR::enum_warning_level level,
                        const char *message, MYSQL_ERROR **/* cond_hdl */)
  {
    /* 
       The handler does not handle the errors raised by itself.
       At this point we know if top_view is really a view.
    */
    if (m_handling || !m_top_view->view)
      return FALSE;

    m_handling= TRUE;

    bool is_handled;
    
    switch (sql_errno)
    {
    case ER_TABLEACCESS_DENIED_ERROR:
      if (!strcmp(get_view_access_denied_message(), message))
      {
        /* Access to top view is not granted, don't interfere. */
        is_handled= FALSE;
        break;
      }
    case ER_COLUMNACCESS_DENIED_ERROR:
    case ER_VIEW_NO_EXPLAIN: /* Error was anonymized, ignore all the same. */
    case ER_PROCACCESS_DENIED_ERROR:
      is_handled= TRUE;
      break;

    case ER_NO_SUCH_TABLE:
      /* Established behavior: warn if underlying tables are missing. */
      push_warning_printf(thd, MYSQL_ERROR::WARN_LEVEL_WARN, 
                          ER_VIEW_INVALID,
                          ER(ER_VIEW_INVALID),
                          m_top_view->get_db_name(),
                          m_top_view->get_table_name());
      is_handled= TRUE;
      break;

    case ER_SP_DOES_NOT_EXIST:
      /* Established behavior: warn if underlying functions are missing. */
      push_warning_printf(thd, MYSQL_ERROR::WARN_LEVEL_WARN, 
                          ER_VIEW_INVALID,
                          ER(ER_VIEW_INVALID),
                          m_top_view->get_db_name(),
                          m_top_view->get_table_name());
      is_handled= TRUE;
      break;
    default:
      is_handled= FALSE;
    }

    m_handling= FALSE;
    return is_handled;
  }
};


bool
mysqld_show_create(THD *thd, TABLE_LIST *table_list)
{
  Protocol *protocol= thd->protocol;
  char buff[2048];
  String buffer(buff, sizeof(buff), system_charset_info);
  DBUG_ENTER("mysqld_show_create");
  DBUG_PRINT("enter",("db: %s  table: %s",table_list->db,
                      table_list->table_name));

  /* We want to preserve the tree for views. */
  thd->lex->view_prepare_mode= TRUE;

  {
    Show_create_error_handler view_error_suppressor(thd, table_list);
    thd->push_internal_handler(&view_error_suppressor);
    bool error=
      open_normal_and_derived_tables(thd, table_list,
                                     MYSQL_OPEN_FORCE_SHARED_HIGH_PRIO_MDL);
    thd->pop_internal_handler();
    if (error && (thd->killed || thd->is_error()))
      DBUG_RETURN(TRUE);
  }

  /* TODO: add environment variables show when it become possible */
  if (thd->lex->only_view && !table_list->view)
  {
    my_error(ER_WRONG_OBJECT, MYF(0),
             table_list->db, table_list->table_name, "VIEW");
    DBUG_RETURN(TRUE);
  }

  buffer.length(0);

  if (table_list->view)
    buffer.set_charset(table_list->view_creation_ctx->get_client_cs());

  if ((table_list->view ?
       view_store_create_info(thd, table_list, &buffer) :
       store_create_info(thd, table_list, &buffer, NULL,
                         FALSE /* show_database */)))
    DBUG_RETURN(TRUE);

  List<Item> field_list;
  if (table_list->view)
  {
    field_list.push_back(new Item_empty_string("View",NAME_CHAR_LEN));
    field_list.push_back(new Item_empty_string("Create View",
                                               max(buffer.length(),1024)));
    field_list.push_back(new Item_empty_string("character_set_client",
                                               MY_CS_NAME_SIZE));
    field_list.push_back(new Item_empty_string("collation_connection",
                                               MY_CS_NAME_SIZE));
  }
  else
  {
    field_list.push_back(new Item_empty_string("Table",NAME_CHAR_LEN));
    // 1024 is for not to confuse old clients
    field_list.push_back(new Item_empty_string("Create Table",
                                               max(buffer.length(),1024)));
  }

  if (protocol->send_result_set_metadata(&field_list,
                            Protocol::SEND_NUM_ROWS | Protocol::SEND_EOF))
    DBUG_RETURN(TRUE);
  protocol->prepare_for_resend();
  if (table_list->view)
    protocol->store(table_list->view_name.str, system_charset_info);
  else
  {
    if (table_list->schema_table)
      protocol->store(table_list->schema_table->table_name,
                      system_charset_info);
    else
      protocol->store(table_list->table->alias, system_charset_info);
  }

  if (table_list->view)
  {
    protocol->store(buffer.ptr(), buffer.length(),
                    table_list->view_creation_ctx->get_client_cs());

    protocol->store(table_list->view_creation_ctx->get_client_cs()->csname,
                    system_charset_info);

    protocol->store(table_list->view_creation_ctx->get_connection_cl()->name,
                    system_charset_info);
  }
  else
    protocol->store(buffer.ptr(), buffer.length(), buffer.charset());

  if (protocol->write())
    DBUG_RETURN(TRUE);

  my_eof(thd);
  DBUG_RETURN(FALSE);
}

bool mysqld_show_create_db(THD *thd, char *dbname,
                           HA_CREATE_INFO *create_info)
{
  char buff[2048];
  String buffer(buff, sizeof(buff), system_charset_info);
#ifndef NO_EMBEDDED_ACCESS_CHECKS
  Security_context *sctx= thd->security_ctx;
  uint db_access;
#endif
  HA_CREATE_INFO create;
  uint create_options = create_info ? create_info->options : 0;
  Protocol *protocol=thd->protocol;
  DBUG_ENTER("mysql_show_create_db");

#ifndef NO_EMBEDDED_ACCESS_CHECKS
  if (test_all_bits(sctx->master_access, DB_ACLS))
    db_access=DB_ACLS;
  else
    db_access= (acl_get(sctx->host, sctx->ip, sctx->priv_user, dbname, 0) |
		sctx->master_access);
  if (!(db_access & DB_ACLS) && check_grant_db(thd,dbname))
  {
    my_error(ER_DBACCESS_DENIED_ERROR, MYF(0),
             sctx->priv_user, sctx->host_or_ip, dbname);
    general_log_print(thd,COM_INIT_DB,ER(ER_DBACCESS_DENIED_ERROR),
                      sctx->priv_user, sctx->host_or_ip, dbname);
    DBUG_RETURN(TRUE);
  }
#endif
  if (is_infoschema_db(dbname))
  {
    dbname= INFORMATION_SCHEMA_NAME.str;
    create.default_table_charset= system_charset_info;
  }
  else
  {
    if (check_db_dir_existence(dbname))
    {
      my_error(ER_BAD_DB_ERROR, MYF(0), dbname);
      DBUG_RETURN(TRUE);
    }

    load_db_opt_by_name(thd, dbname, &create);
  }
  List<Item> field_list;
  field_list.push_back(new Item_empty_string("Database",NAME_CHAR_LEN));
  field_list.push_back(new Item_empty_string("Create Database",1024));

  if (protocol->send_result_set_metadata(&field_list,
                            Protocol::SEND_NUM_ROWS | Protocol::SEND_EOF))
    DBUG_RETURN(TRUE);

  protocol->prepare_for_resend();
  protocol->store(dbname, strlen(dbname), system_charset_info);
  buffer.length(0);
  buffer.append(STRING_WITH_LEN("CREATE DATABASE "));
  if (create_options & HA_LEX_CREATE_IF_NOT_EXISTS)
    buffer.append(STRING_WITH_LEN("/*!32312 IF NOT EXISTS*/ "));
  append_identifier(thd, &buffer, dbname, strlen(dbname));

  if (create.default_table_charset)
  {
    buffer.append(STRING_WITH_LEN(" /*!40100"));
    buffer.append(STRING_WITH_LEN(" DEFAULT CHARACTER SET "));
    buffer.append(create.default_table_charset->csname);
    if (!(create.default_table_charset->state & MY_CS_PRIMARY))
    {
      buffer.append(STRING_WITH_LEN(" COLLATE "));
      buffer.append(create.default_table_charset->name);
    }
    buffer.append(STRING_WITH_LEN(" */"));
  }
  protocol->store(buffer.ptr(), buffer.length(), buffer.charset());

  if (protocol->write())
    DBUG_RETURN(TRUE);
  my_eof(thd);
  DBUG_RETURN(FALSE);
}



/****************************************************************************
  Return only fields for API mysql_list_fields
  Use "show table wildcard" in mysql instead of this
****************************************************************************/

void
mysqld_list_fields(THD *thd, TABLE_LIST *table_list, const char *wild)
{
  TABLE *table;
  DBUG_ENTER("mysqld_list_fields");
  DBUG_PRINT("enter",("table: %s",table_list->table_name));

  if (open_normal_and_derived_tables(thd, table_list,
                                     MYSQL_OPEN_FORCE_SHARED_HIGH_PRIO_MDL))
    DBUG_VOID_RETURN;
  table= table_list->table;

  List<Item> field_list;

  Field **ptr,*field;
  for (ptr=table->field ; (field= *ptr); ptr++)
  {
    if (!wild || !wild[0] || 
        !wild_case_compare(system_charset_info, field->field_name,wild))
    {
      if (table_list->view)
        field_list.push_back(new Item_ident_for_show(field,
                                                     table_list->view_db.str,
                                                     table_list->view_name.str));
      else
        field_list.push_back(new Item_field(field));
    }
  }
  restore_record(table, s->default_values);              // Get empty record
  table->use_all_columns();
  if (thd->protocol->send_result_set_metadata(&field_list, Protocol::SEND_DEFAULTS))
    DBUG_VOID_RETURN;
  my_eof(thd);
  DBUG_VOID_RETURN;
}

/*
  Go through all character combinations and ensure that sql_lex.cc can
  parse it as an identifier.

  SYNOPSIS
  require_quotes()
  name			attribute name
  name_length		length of name

  RETURN
    #	Pointer to conflicting character
    0	No conflicting character
*/

static const char *require_quotes(const char *name, uint name_length)
{
  uint length;
  bool pure_digit= TRUE;
  const char *end= name + name_length;

  for (; name < end ; name++)
  {
    uchar chr= (uchar) *name;
    length= my_mbcharlen(system_charset_info, chr);
    if (length == 1 && !system_charset_info->ident_map[chr])
      return name;
    if (length == 1 && (chr < '0' || chr > '9'))
      pure_digit= FALSE;
  }
  if (pure_digit)
    return name;
  return 0;
}


/*
  Quote the given identifier if needed and append it to the target string.
  If the given identifier is empty, it will be quoted.

  SYNOPSIS
  append_identifier()
  thd                   thread handler
  packet                target string
  name                  the identifier to be appended
  name_length           length of the appending identifier
*/

void
append_identifier(THD *thd, String *packet, const char *name, uint length)
{
  const char *name_end;
  char quote_char;
  int q= get_quote_char_for_identifier(thd, name, length);

  if (q == EOF)
  {
    packet->append(name, length, packet->charset());
    return;
  }

  /*
    The identifier must be quoted as it includes a quote character or
   it's a keyword
  */

  (void) packet->reserve(length*2 + 2);
  quote_char= (char) q;
  packet->append(&quote_char, 1, system_charset_info);

  for (name_end= name+length ; name < name_end ; name+= length)
  {
    uchar chr= (uchar) *name;
    length= my_mbcharlen(system_charset_info, chr);
    /*
      my_mbcharlen can return 0 on a wrong multibyte
      sequence. It is possible when upgrading from 4.0,
      and identifier contains some accented characters.
      The manual says it does not work. So we'll just
      change length to 1 not to hang in the endless loop.
    */
    if (!length)
      length= 1;
    if (length == 1 && chr == (uchar) quote_char)
      packet->append(&quote_char, 1, system_charset_info);
    packet->append(name, length, system_charset_info);
  }
  packet->append(&quote_char, 1, system_charset_info);
}


/*
  Get the quote character for displaying an identifier.

  SYNOPSIS
    get_quote_char_for_identifier()
    thd		Thread handler
    name	name to quote
    length	length of name

  IMPLEMENTATION
    Force quoting in the following cases:
      - name is empty (for one, it is possible when we use this function for
        quoting user and host names for DEFINER clause);
      - name is a keyword;
      - name includes a special character;
    Otherwise identifier is quoted only if the option OPTION_QUOTE_SHOW_CREATE
    is set.

  RETURN
    EOF	  No quote character is needed
    #	  Quote character
*/

int get_quote_char_for_identifier(THD *thd, const char *name, uint length)
{
  if (length &&
      !is_keyword(name,length) &&
      !require_quotes(name, length) &&
      !(thd->variables.option_bits & OPTION_QUOTE_SHOW_CREATE))
    return EOF;
  if (thd->variables.sql_mode & MODE_ANSI_QUOTES)
    return '"';
  return '`';
}


/* Append directory name (if exists) to CREATE INFO */

static void append_directory(THD *thd, String *packet, const char *dir_type,
			     const char *filename)
{
  if (filename && !(thd->variables.sql_mode & MODE_NO_DIR_IN_CREATE))
  {
    uint length= dirname_length(filename);
    packet->append(' ');
    packet->append(dir_type);
    packet->append(STRING_WITH_LEN(" DIRECTORY='"));
#ifdef __WIN__
    /* Convert \ to / to be able to create table on unix */
    char *winfilename= (char*) thd->memdup(filename, length);
    char *pos, *end;
    for (pos= winfilename, end= pos+length ; pos < end ; pos++)
    {
      if (*pos == '\\')
        *pos = '/';
    }
    filename= winfilename;
#endif
    packet->append(filename, length);
    packet->append('\'');
  }
}


#define LIST_PROCESS_HOST_LEN 64

static bool get_field_default_value(THD *thd, Field *timestamp_field,
                                    Field *field, String *def_value,
                                    bool quoted)
{
  bool has_default;
  bool has_now_default;
  enum enum_field_types field_type= field->type();

  /*
     We are using CURRENT_TIMESTAMP instead of NOW because it is
     more standard
  */
  has_now_default= (timestamp_field == field &&
                    field->unireg_check != Field::TIMESTAMP_UN_FIELD);

  has_default= (field_type != FIELD_TYPE_BLOB &&
                !(field->flags & NO_DEFAULT_VALUE_FLAG) &&
                field->unireg_check != Field::NEXT_NUMBER &&
                !((thd->variables.sql_mode & (MODE_MYSQL323 | MODE_MYSQL40))
                  && has_now_default));

  def_value->length(0);
  if (has_default)
  {
    if (has_now_default)
      def_value->append(STRING_WITH_LEN("CURRENT_TIMESTAMP"));
    else if (!field->is_null())
    {                                             // Not null by default
      char tmp[MAX_FIELD_WIDTH];
      String type(tmp, sizeof(tmp), field->charset());
      if (field_type == MYSQL_TYPE_BIT)
      {
        longlong dec= field->val_int();
        char *ptr= longlong2str(dec, tmp + 2, 2);
        uint32 length= (uint32) (ptr - tmp);
        tmp[0]= 'b';
        tmp[1]= '\'';        
        tmp[length]= '\'';
        type.length(length + 1);
        quoted= 0;
      }
      else
        field->val_str(&type);
      if (type.length())
      {
        String def_val;
        uint dummy_errors;
        /* convert to system_charset_info == utf8 */
        def_val.copy(type.ptr(), type.length(), field->charset(),
                     system_charset_info, &dummy_errors);
        if (quoted)
          append_unescaped(def_value, def_val.ptr(), def_val.length());
        else
          def_value->append(def_val.ptr(), def_val.length());
      }
      else if (quoted)
        def_value->append(STRING_WITH_LEN("''"));
    }
    else if (field->maybe_null() && quoted)
      def_value->append(STRING_WITH_LEN("NULL"));    // Null as default
    else
      return 0;

  }
  return has_default;
}


/*
  Build a CREATE TABLE statement for a table.

  SYNOPSIS
    store_create_info()
    thd               The thread
    table_list        A list containing one table to write statement
                      for.
    packet            Pointer to a string where statement will be
                      written.
    create_info_arg   Pointer to create information that can be used
                      to tailor the format of the statement.  Can be
                      NULL, in which case only SQL_MODE is considered
                      when building the statement.
  
  NOTE
    Currently always return 0, but might return error code in the
    future.
    
  RETURN
    0       OK
 */

int store_create_info(THD *thd, TABLE_LIST *table_list, String *packet,
                      HA_CREATE_INFO *create_info_arg, bool show_database)
{
  List<Item> field_list;
  char tmp[MAX_FIELD_WIDTH], *for_str, buff[128], def_value_buf[MAX_FIELD_WIDTH];
  const char *alias;
  String type(tmp, sizeof(tmp), system_charset_info);
  String def_value(def_value_buf, sizeof(def_value_buf), system_charset_info);
  Field **ptr,*field;
  uint primary_key;
  KEY *key_info;
  TABLE *table= table_list->table;
  handler *file= table->file;
  TABLE_SHARE *share= table->s;
  HA_CREATE_INFO create_info;
  bool show_table_options= FALSE;
  bool foreign_db_mode=  (thd->variables.sql_mode & (MODE_POSTGRESQL |
                                                     MODE_ORACLE |
                                                     MODE_MSSQL |
                                                     MODE_DB2 |
                                                     MODE_MAXDB |
                                                     MODE_ANSI)) != 0;
  bool limited_mysql_mode= (thd->variables.sql_mode & (MODE_NO_FIELD_OPTIONS |
                                                       MODE_MYSQL323 |
                                                       MODE_MYSQL40)) != 0;
  my_bitmap_map *old_map;
  DBUG_ENTER("store_create_info");
  DBUG_PRINT("enter",("table: %s", table->s->table_name.str));

  restore_record(table, s->default_values); // Get empty record

  if (share->tmp_table)
    packet->append(STRING_WITH_LEN("CREATE TEMPORARY TABLE "));
  else
    packet->append(STRING_WITH_LEN("CREATE TABLE "));
  if (create_info_arg &&
      (create_info_arg->options & HA_LEX_CREATE_IF_NOT_EXISTS))
    packet->append(STRING_WITH_LEN("IF NOT EXISTS "));
  if (table_list->schema_table)
    alias= table_list->schema_table->table_name;
  else
  {
    if (lower_case_table_names == 2)
      alias= table->alias;
    else
    {
      alias= share->table_name.str;
    }
  }

  /*
    Print the database before the table name if told to do that. The
    database name is only printed in the event that it is different
    from the current database.  The main reason for doing this is to
    avoid having to update gazillions of tests and result files, but
    it also saves a few bytes of the binary log.
   */
  if (show_database)
  {
    const LEX_STRING *const db=
      table_list->schema_table ? &INFORMATION_SCHEMA_NAME : &table->s->db;
    if (!thd->db || strcmp(db->str, thd->db))
    {
      append_identifier(thd, packet, db->str, db->length);
      packet->append(STRING_WITH_LEN("."));
    }
  }

  append_identifier(thd, packet, alias, strlen(alias));
  packet->append(STRING_WITH_LEN(" (\n"));
  /*
    We need this to get default values from the table
    We have to restore the read_set if we are called from insert in case
    of row based replication.
  */
  old_map= tmp_use_all_columns(table, table->read_set);

  for (ptr=table->field ; (field= *ptr); ptr++)
  {
    uint flags = field->flags;

    if (ptr != table->field)
      packet->append(STRING_WITH_LEN(",\n"));

    packet->append(STRING_WITH_LEN("  "));
    append_identifier(thd,packet,field->field_name, strlen(field->field_name));
    packet->append(' ');
    // check for surprises from the previous call to Field::sql_type()
    if (type.ptr() != tmp)
      type.set(tmp, sizeof(tmp), system_charset_info);
    else
      type.set_charset(system_charset_info);

    field->sql_type(type);
    packet->append(type.ptr(), type.length(), system_charset_info);

    if (field->has_charset() && 
        !(thd->variables.sql_mode & (MODE_MYSQL323 | MODE_MYSQL40)))
    {
      if (field->charset() != share->table_charset)
      {
	packet->append(STRING_WITH_LEN(" CHARACTER SET "));
	packet->append(field->charset()->csname);
      }
      /* 
	For string types dump collation name only if 
	collation is not primary for the given charset
      */
      if (!(field->charset()->state & MY_CS_PRIMARY))
      {
	packet->append(STRING_WITH_LEN(" COLLATE "));
	packet->append(field->charset()->name);
      }
    }

    if (flags & NOT_NULL_FLAG)
      packet->append(STRING_WITH_LEN(" NOT NULL"));
    else if (field->type() == MYSQL_TYPE_TIMESTAMP)
    {
      /*
        TIMESTAMP field require explicit NULL flag, because unlike
        all other fields they are treated as NOT NULL by default.
      */
      packet->append(STRING_WITH_LEN(" NULL"));
    }

    if (get_field_default_value(thd, table->timestamp_field,
                                field, &def_value, 1))
    {
      packet->append(STRING_WITH_LEN(" DEFAULT "));
      packet->append(def_value.ptr(), def_value.length(), system_charset_info);
    }

    if (!limited_mysql_mode && table->timestamp_field == field && 
        field->unireg_check != Field::TIMESTAMP_DN_FIELD)
      packet->append(STRING_WITH_LEN(" ON UPDATE CURRENT_TIMESTAMP"));

    if (field->unireg_check == Field::NEXT_NUMBER && 
        !(thd->variables.sql_mode & MODE_NO_FIELD_OPTIONS))
      packet->append(STRING_WITH_LEN(" AUTO_INCREMENT"));

    if (field->comment.length)
    {
      packet->append(STRING_WITH_LEN(" COMMENT "));
      append_unescaped(packet, field->comment.str, field->comment.length);
    }
  }

  key_info= table->key_info;
  bzero((char*) &create_info, sizeof(create_info));
  /* Allow update_create_info to update row type */
  create_info.row_type= share->row_type;
  file->update_create_info(&create_info);
  primary_key= share->primary_key;

  for (uint i=0 ; i < share->keys ; i++,key_info++)
  {
    KEY_PART_INFO *key_part= key_info->key_part;
    bool found_primary=0;
    packet->append(STRING_WITH_LEN(",\n  "));

    if (i == primary_key && !strcmp(key_info->name, primary_key_name))
    {
      found_primary=1;
      /*
        No space at end, because a space will be added after where the
        identifier would go, but that is not added for primary key.
      */
      packet->append(STRING_WITH_LEN("PRIMARY KEY"));
    }
    else if (key_info->flags & HA_NOSAME)
      packet->append(STRING_WITH_LEN("UNIQUE KEY "));
    else if (key_info->flags & HA_FULLTEXT)
      packet->append(STRING_WITH_LEN("FULLTEXT KEY "));
    else if (key_info->flags & HA_SPATIAL)
      packet->append(STRING_WITH_LEN("SPATIAL KEY "));
    else
      packet->append(STRING_WITH_LEN("KEY "));

    if (!found_primary)
     append_identifier(thd, packet, key_info->name, strlen(key_info->name));

    packet->append(STRING_WITH_LEN(" ("));

    for (uint j=0 ; j < key_info->key_parts ; j++,key_part++)
    {
      if (j)
        packet->append(',');

      if (key_part->field)
        append_identifier(thd,packet,key_part->field->field_name,
			  strlen(key_part->field->field_name));
      if (key_part->field &&
          (key_part->length !=
           table->field[key_part->fieldnr-1]->key_length() &&
           !(key_info->flags & (HA_FULLTEXT | HA_SPATIAL))))
      {
        char *end;
        buff[0] = '(';
        end= int10_to_str((long) key_part->length /
                          key_part->field->charset()->mbmaxlen,
                          buff + 1,10);
        *end++ = ')';
        packet->append(buff,(uint) (end-buff));
      }
    }
    packet->append(')');
    store_key_options(thd, packet, table, key_info);
    if (key_info->parser)
    {
      LEX_STRING *parser_name= plugin_name(key_info->parser);
      packet->append(STRING_WITH_LEN(" /*!50100 WITH PARSER "));
      append_identifier(thd, packet, parser_name->str, parser_name->length);
      packet->append(STRING_WITH_LEN(" */ "));
    }
  }

  /*
    Get possible foreign key definitions stored in InnoDB and append them
    to the CREATE TABLE statement
  */

  if ((for_str= file->get_foreign_key_create_info()))
  {
    packet->append(for_str, strlen(for_str));
    file->free_foreign_key_create_info(for_str);
  }

  packet->append(STRING_WITH_LEN("\n)"));
  if (!(thd->variables.sql_mode & MODE_NO_TABLE_OPTIONS) && !foreign_db_mode)
  {
    show_table_options= TRUE;
    /*
      Get possible table space definitions and append them
      to the CREATE TABLE statement
    */

    if ((for_str= file->get_tablespace_name(thd,0,0)))
    {
      packet->append(STRING_WITH_LEN(" /*!50100 TABLESPACE "));
      packet->append(for_str, strlen(for_str));
      packet->append(STRING_WITH_LEN(" STORAGE DISK */"));
      my_free(for_str, MYF(0));
    }

    /*
      IF   check_create_info
      THEN add ENGINE only if it was used when creating the table
    */
    if (!create_info_arg ||
        (create_info_arg->used_fields & HA_CREATE_USED_ENGINE))
    {
      if (thd->variables.sql_mode & (MODE_MYSQL323 | MODE_MYSQL40))
        packet->append(STRING_WITH_LEN(" TYPE="));
      else
        packet->append(STRING_WITH_LEN(" ENGINE="));
#ifdef WITH_PARTITION_STORAGE_ENGINE
    if (table->part_info)
      packet->append(ha_resolve_storage_engine_name(
                        table->part_info->default_engine_type));
    else
      packet->append(file->table_type());
#else
      packet->append(file->table_type());
#endif
    }

    /*
      Add AUTO_INCREMENT=... if there is an AUTO_INCREMENT column,
      and NEXT_ID > 1 (the default).  We must not print the clause
      for engines that do not support this as it would break the
      import of dumps, but as of this writing, the test for whether
      AUTO_INCREMENT columns are allowed and wether AUTO_INCREMENT=...
      is supported is identical, !(file->table_flags() & HA_NO_AUTO_INCREMENT))
      Because of that, we do not explicitly test for the feature,
      but may extrapolate its existence from that of an AUTO_INCREMENT column.
    */

    if (create_info.auto_increment_value > 1)
    {
      char *end;
      packet->append(STRING_WITH_LEN(" AUTO_INCREMENT="));
      end= longlong10_to_str(create_info.auto_increment_value, buff,10);
      packet->append(buff, (uint) (end - buff));
    }
    
    if (share->table_charset &&
	!(thd->variables.sql_mode & MODE_MYSQL323) &&
	!(thd->variables.sql_mode & MODE_MYSQL40))
    {
      /*
        IF   check_create_info
        THEN add DEFAULT CHARSET only if it was used when creating the table
      */
      if (!create_info_arg ||
          (create_info_arg->used_fields & HA_CREATE_USED_DEFAULT_CHARSET))
      {
        packet->append(STRING_WITH_LEN(" DEFAULT CHARSET="));
        packet->append(share->table_charset->csname);
        if (!(share->table_charset->state & MY_CS_PRIMARY))
        {
          packet->append(STRING_WITH_LEN(" COLLATE="));
          packet->append(table->s->table_charset->name);
        }
      }
    }

    if (share->min_rows)
    {
      char *end;
      packet->append(STRING_WITH_LEN(" MIN_ROWS="));
      end= longlong10_to_str(share->min_rows, buff, 10);
      packet->append(buff, (uint) (end- buff));
    }

    if (share->max_rows && !table_list->schema_table)
    {
      char *end;
      packet->append(STRING_WITH_LEN(" MAX_ROWS="));
      end= longlong10_to_str(share->max_rows, buff, 10);
      packet->append(buff, (uint) (end - buff));
    }

    if (share->avg_row_length)
    {
      char *end;
      packet->append(STRING_WITH_LEN(" AVG_ROW_LENGTH="));
      end= longlong10_to_str(share->avg_row_length, buff,10);
      packet->append(buff, (uint) (end - buff));
    }

    if (share->db_create_options & HA_OPTION_PACK_KEYS)
      packet->append(STRING_WITH_LEN(" PACK_KEYS=1"));
    if (share->db_create_options & HA_OPTION_NO_PACK_KEYS)
      packet->append(STRING_WITH_LEN(" PACK_KEYS=0"));
    /* We use CHECKSUM, instead of TABLE_CHECKSUM, for backward compability */
    if (share->db_create_options & HA_OPTION_CHECKSUM)
      packet->append(STRING_WITH_LEN(" CHECKSUM=1"));
    if (share->db_create_options & HA_OPTION_DELAY_KEY_WRITE)
      packet->append(STRING_WITH_LEN(" DELAY_KEY_WRITE=1"));
    if (create_info.row_type != ROW_TYPE_DEFAULT)
    {
      packet->append(STRING_WITH_LEN(" ROW_FORMAT="));
      packet->append(ha_row_type[(uint) create_info.row_type]);
    }
    if (table->s->key_block_size)
    {
      char *end;
      packet->append(STRING_WITH_LEN(" KEY_BLOCK_SIZE="));
      end= longlong10_to_str(table->s->key_block_size, buff, 10);
      packet->append(buff, (uint) (end - buff));
    }
    table->file->append_create_info(packet);
    if (share->comment.length)
    {
      packet->append(STRING_WITH_LEN(" COMMENT="));
      append_unescaped(packet, share->comment.str, share->comment.length);
    }
    if (share->connect_string.length)
    {
      packet->append(STRING_WITH_LEN(" CONNECTION="));
      append_unescaped(packet, share->connect_string.str, share->connect_string.length);
    }
    append_directory(thd, packet, "DATA",  create_info.data_file_name);
    append_directory(thd, packet, "INDEX", create_info.index_file_name);
  }
#ifdef WITH_PARTITION_STORAGE_ENGINE
  {
    /*
      Partition syntax for CREATE TABLE is at the end of the syntax.
    */
    uint part_syntax_len;
    char *part_syntax;
    if (table->part_info &&
        (!table->part_info->is_auto_partitioned) &&
        ((part_syntax= generate_partition_syntax(table->part_info,
                                                  &part_syntax_len,
                                                  FALSE,
                                                  show_table_options,
                                                  NULL, NULL))))
    {
       table->part_info->set_show_version_string(packet);
       packet->append(part_syntax, part_syntax_len);
       packet->append(STRING_WITH_LEN(" */"));
       my_free(part_syntax, MYF(0));
    }
  }
#endif
  tmp_restore_column_map(table->read_set, old_map);
  DBUG_RETURN(0);
}


static void store_key_options(THD *thd, String *packet, TABLE *table,
                              KEY *key_info)
{
  bool limited_mysql_mode= (thd->variables.sql_mode &
                            (MODE_NO_FIELD_OPTIONS | MODE_MYSQL323 |
                             MODE_MYSQL40)) != 0;
  bool foreign_db_mode=  (thd->variables.sql_mode & (MODE_POSTGRESQL |
                                                     MODE_ORACLE |
                                                     MODE_MSSQL |
                                                     MODE_DB2 |
                                                     MODE_MAXDB |
                                                     MODE_ANSI)) != 0;
  char *end, buff[32];

  if (!(thd->variables.sql_mode & MODE_NO_KEY_OPTIONS) &&
      !limited_mysql_mode && !foreign_db_mode)
  {

    if (key_info->algorithm == HA_KEY_ALG_BTREE)
      packet->append(STRING_WITH_LEN(" USING BTREE"));

    if (key_info->algorithm == HA_KEY_ALG_HASH)
      packet->append(STRING_WITH_LEN(" USING HASH"));

    /* send USING only in non-default case: non-spatial rtree */
    if ((key_info->algorithm == HA_KEY_ALG_RTREE) &&
        !(key_info->flags & HA_SPATIAL))
      packet->append(STRING_WITH_LEN(" USING RTREE"));

    if ((key_info->flags & HA_USES_BLOCK_SIZE) &&
        table->s->key_block_size != key_info->block_size)
    {
      packet->append(STRING_WITH_LEN(" KEY_BLOCK_SIZE="));
      end= longlong10_to_str(key_info->block_size, buff, 10);
      packet->append(buff, (uint) (end - buff));
    }
    DBUG_ASSERT(test(key_info->flags & HA_USES_COMMENT) == 
               (key_info->comment.length > 0));
    if (key_info->flags & HA_USES_COMMENT)
    {
      packet->append(STRING_WITH_LEN(" COMMENT "));
      append_unescaped(packet, key_info->comment.str, 
                       key_info->comment.length);
    }
  }
}


void
view_store_options(THD *thd, TABLE_LIST *table, String *buff)
{
  append_algorithm(table, buff);
  append_definer(thd, buff, &table->definer.user, &table->definer.host);
  if (table->view_suid)
    buff->append(STRING_WITH_LEN("SQL SECURITY DEFINER "));
  else
    buff->append(STRING_WITH_LEN("SQL SECURITY INVOKER "));
}


/*
  Append DEFINER clause to the given buffer.
  
  SYNOPSIS
    append_definer()
    thd           [in] thread handle
    buffer        [inout] buffer to hold DEFINER clause
    definer_user  [in] user name part of definer
    definer_host  [in] host name part of definer
*/

static void append_algorithm(TABLE_LIST *table, String *buff)
{
  buff->append(STRING_WITH_LEN("ALGORITHM="));
  switch ((int8)table->algorithm) {
  case VIEW_ALGORITHM_UNDEFINED:
    buff->append(STRING_WITH_LEN("UNDEFINED "));
    break;
  case VIEW_ALGORITHM_TMPTABLE:
    buff->append(STRING_WITH_LEN("TEMPTABLE "));
    break;
  case VIEW_ALGORITHM_MERGE:
    buff->append(STRING_WITH_LEN("MERGE "));
    break;
  default:
    DBUG_ASSERT(0); // never should happen
  }
}

/*
  Append DEFINER clause to the given buffer.
  
  SYNOPSIS
    append_definer()
    thd           [in] thread handle
    buffer        [inout] buffer to hold DEFINER clause
    definer_user  [in] user name part of definer
    definer_host  [in] host name part of definer
*/

void append_definer(THD *thd, String *buffer, const LEX_STRING *definer_user,
                    const LEX_STRING *definer_host)
{
  buffer->append(STRING_WITH_LEN("DEFINER="));
  append_identifier(thd, buffer, definer_user->str, definer_user->length);
  buffer->append('@');
  append_identifier(thd, buffer, definer_host->str, definer_host->length);
  buffer->append(' ');
}


int
view_store_create_info(THD *thd, TABLE_LIST *table, String *buff)
{
  my_bool compact_view_name= TRUE;
  my_bool foreign_db_mode= (thd->variables.sql_mode & (MODE_POSTGRESQL |
                                                       MODE_ORACLE |
                                                       MODE_MSSQL |
                                                       MODE_DB2 |
                                                       MODE_MAXDB |
                                                       MODE_ANSI)) != 0;

  if (!thd->db || strcmp(thd->db, table->view_db.str))
    /*
      print compact view name if the view belongs to the current database
    */
    compact_view_name= table->compact_view_format= FALSE;
  else
  {
    /*
      Compact output format for view body can be used
      if this view only references table inside it's own db
    */
    TABLE_LIST *tbl;
    table->compact_view_format= TRUE;
    for (tbl= thd->lex->query_tables;
         tbl;
         tbl= tbl->next_global)
    {
      if (strcmp(table->view_db.str, tbl->view ? tbl->view_db.str :tbl->db)!= 0)
      {
        table->compact_view_format= FALSE;
        break;
      }
    }
  }

  buff->append(STRING_WITH_LEN("CREATE "));
  if (!foreign_db_mode)
  {
    view_store_options(thd, table, buff);
  }
  buff->append(STRING_WITH_LEN("VIEW "));
  if (!compact_view_name)
  {
    append_identifier(thd, buff, table->view_db.str, table->view_db.length);
    buff->append('.');
  }
  append_identifier(thd, buff, table->view_name.str, table->view_name.length);
  buff->append(STRING_WITH_LEN(" AS "));

  /*
    We can't just use table->query, because our SQL_MODE may trigger
    a different syntax, like when ANSI_QUOTES is defined.
  */
  table->view->unit.print(buff, QT_ORDINARY);

  if (table->with_check != VIEW_CHECK_NONE)
  {
    if (table->with_check == VIEW_CHECK_LOCAL)
      buff->append(STRING_WITH_LEN(" WITH LOCAL CHECK OPTION"));
    else
      buff->append(STRING_WITH_LEN(" WITH CASCADED CHECK OPTION"));
  }
  return 0;
}


/****************************************************************************
  Return info about all processes
  returns for each thread: thread id, user, host, db, command, info
****************************************************************************/

class thread_info :public ilink {
public:
  static void *operator new(size_t size)
  {
    return (void*) sql_alloc((uint) size);
  }
  static void operator delete(void *ptr __attribute__((unused)),
                              size_t size __attribute__((unused)))
  { TRASH(ptr, size); }

  ulong thread_id;
  time_t start_time;
  uint   command;
  const char *user,*host,*db,*proc_info,*state_info;
  char *query;
};

#ifdef HAVE_EXPLICIT_TEMPLATE_INSTANTIATION
template class I_List<thread_info>;
#endif

static const char *thread_state_info(THD *tmp)
{
#ifndef EMBEDDED_LIBRARY
  if (tmp->net.reading_or_writing)
  {
    if (tmp->net.reading_or_writing == 2)
      return "Writing to net";
    else if (tmp->command == COM_SLEEP)
      return "";
    else
      return "Reading from net";
  }
  else
#endif
  {
    if (tmp->proc_info)
      return tmp->proc_info;
    else if (tmp->mysys_var && tmp->mysys_var->current_cond)
      return "Waiting on cond";
    else
      return NULL;
  }
}

void mysqld_list_processes(THD *thd,const char *user, bool verbose)
{
  Item *field;
  List<Item> field_list;
  I_List<thread_info> thread_infos;
  ulong max_query_length= (verbose ? thd->variables.max_allowed_packet :
			   PROCESS_LIST_WIDTH);
  Protocol *protocol= thd->protocol;
  DBUG_ENTER("mysqld_list_processes");

  field_list.push_back(new Item_int("Id", 0, MY_INT32_NUM_DECIMAL_DIGITS));
  field_list.push_back(new Item_empty_string("User",16));
  field_list.push_back(new Item_empty_string("Host",LIST_PROCESS_HOST_LEN));
  field_list.push_back(field=new Item_empty_string("db",NAME_CHAR_LEN));
  field->maybe_null=1;
  field_list.push_back(new Item_empty_string("Command",16));
  field_list.push_back(field= new Item_return_int("Time",7, MYSQL_TYPE_LONG));
  field->unsigned_flag= 0;
  field_list.push_back(field=new Item_empty_string("State",30));
  field->maybe_null=1;
  field_list.push_back(field=new Item_empty_string("Info",max_query_length));
  field->maybe_null=1;
  if (protocol->send_result_set_metadata(&field_list,
                            Protocol::SEND_NUM_ROWS | Protocol::SEND_EOF))
    DBUG_VOID_RETURN;

  mysql_mutex_lock(&LOCK_thread_count); // For unlink from list
  if (!thd->killed)
  {
    I_List_iterator<THD> it(threads);
    THD *tmp;
    while ((tmp=it++))
    {
      Security_context *tmp_sctx= tmp->security_ctx;
      struct st_my_thread_var *mysys_var;
      if ((tmp->vio_ok() || tmp->system_thread) &&
          (!user || (tmp_sctx->user && !strcmp(tmp_sctx->user, user))))
      {
        thread_info *thd_info= new thread_info;

        thd_info->thread_id=tmp->thread_id;
        thd_info->user= thd->strdup(tmp_sctx->user ? tmp_sctx->user :
                                    (tmp->system_thread ?
                                     "system user" : "unauthenticated user"));
	if (tmp->peer_port && (tmp_sctx->host || tmp_sctx->ip) &&
            thd->security_ctx->host_or_ip[0])
	{
	  if ((thd_info->host= (char*) thd->alloc(LIST_PROCESS_HOST_LEN+1)))
	    my_snprintf((char *) thd_info->host, LIST_PROCESS_HOST_LEN,
			"%s:%u", tmp_sctx->host_or_ip, tmp->peer_port);
	}
	else
	  thd_info->host= thd->strdup(tmp_sctx->host_or_ip[0] ? 
                                      tmp_sctx->host_or_ip : 
                                      tmp_sctx->host ? tmp_sctx->host : "");
        if ((thd_info->db=tmp->db))             // Safe test
          thd_info->db=thd->strdup(thd_info->db);
        thd_info->command=(int) tmp->command;
        if ((mysys_var= tmp->mysys_var))
          mysql_mutex_lock(&mysys_var->mutex);
        thd_info->proc_info= (char*) (tmp->killed == THD::KILL_CONNECTION? "Killed" : 0);
        thd_info->state_info= thread_state_info(tmp);
        if (mysys_var)
          mysql_mutex_unlock(&mysys_var->mutex);

        thd_info->start_time= tmp->start_time;
        thd_info->query=0;
        /* Lock THD mutex that protects its data when looking at it. */
        mysql_mutex_lock(&tmp->LOCK_thd_data);
        if (tmp->query())
        {
          uint length= min(max_query_length, tmp->query_length());
          thd_info->query= (char*) thd->strmake(tmp->query(),length);
        }
        mysql_mutex_unlock(&tmp->LOCK_thd_data);
        thread_infos.append(thd_info);
      }
    }
  }
  mysql_mutex_unlock(&LOCK_thread_count);

  thread_info *thd_info;
  time_t now= my_time(0);
  while ((thd_info=thread_infos.get()))
  {
    protocol->prepare_for_resend();
    protocol->store((ulonglong) thd_info->thread_id);
    protocol->store(thd_info->user, system_charset_info);
    protocol->store(thd_info->host, system_charset_info);
    protocol->store(thd_info->db, system_charset_info);
    if (thd_info->proc_info)
      protocol->store(thd_info->proc_info, system_charset_info);
    else
      protocol->store(command_name[thd_info->command].str, system_charset_info);
    if (thd_info->start_time)
      protocol->store_long ((longlong) (now - thd_info->start_time));
    else
      protocol->store_null();
    protocol->store(thd_info->state_info, system_charset_info);
    protocol->store(thd_info->query, system_charset_info);
    if (protocol->write())
      break; /* purecov: inspected */
  }
  my_eof(thd);
  DBUG_VOID_RETURN;
}

int fill_schema_processlist(THD* thd, TABLE_LIST* tables, COND* cond)
{
  TABLE *table= tables->table;
  CHARSET_INFO *cs= system_charset_info;
  char *user;
  time_t now= my_time(0);
  DBUG_ENTER("fill_process_list");

  user= thd->security_ctx->master_access & PROCESS_ACL ?
        NullS : thd->security_ctx->priv_user;

  mysql_mutex_lock(&LOCK_thread_count);

  if (!thd->killed)
  {
    I_List_iterator<THD> it(threads);
    THD* tmp;

    while ((tmp= it++))
    {
      Security_context *tmp_sctx= tmp->security_ctx;
      struct st_my_thread_var *mysys_var;
      const char *val;

      if ((!tmp->vio_ok() && !tmp->system_thread) ||
          (user && (!tmp_sctx->user || strcmp(tmp_sctx->user, user))))
        continue;

      restore_record(table, s->default_values);
      /* ID */
      table->field[0]->store((longlong) tmp->thread_id, TRUE);
      /* USER */
      val= tmp_sctx->user ? tmp_sctx->user :
            (tmp->system_thread ? "system user" : "unauthenticated user");
      table->field[1]->store(val, strlen(val), cs);
      /* HOST */
      if (tmp->peer_port && (tmp_sctx->host || tmp_sctx->ip) &&
          thd->security_ctx->host_or_ip[0])
      {
        char host[LIST_PROCESS_HOST_LEN + 1];
        my_snprintf(host, LIST_PROCESS_HOST_LEN, "%s:%u",
                    tmp_sctx->host_or_ip, tmp->peer_port);
        table->field[2]->store(host, strlen(host), cs);
      }
      else
        table->field[2]->store(tmp_sctx->host_or_ip,
                               strlen(tmp_sctx->host_or_ip), cs);
      /* DB */
      if (tmp->db)
      {
        table->field[3]->store(tmp->db, strlen(tmp->db), cs);
        table->field[3]->set_notnull();
      }

      if ((mysys_var= tmp->mysys_var))
        mysql_mutex_lock(&mysys_var->mutex);
      /* COMMAND */
      if ((val= (char *) (tmp->killed == THD::KILL_CONNECTION? "Killed" : 0)))
        table->field[4]->store(val, strlen(val), cs);
      else
        table->field[4]->store(command_name[tmp->command].str,
                               command_name[tmp->command].length, cs);
      /* MYSQL_TIME */
      table->field[5]->store((longlong)(tmp->start_time ?
                                      now - tmp->start_time : 0), FALSE);
      /* STATE */
      if ((val= thread_state_info(tmp)))
      {
        table->field[6]->store(val, strlen(val), cs);
        table->field[6]->set_notnull();
      }

      if (mysys_var)
        mysql_mutex_unlock(&mysys_var->mutex);

      /* INFO */
      /* Lock THD mutex that protects its data when looking at it. */
      mysql_mutex_lock(&tmp->LOCK_thd_data);
      if (tmp->query())
      {
        table->field[7]->store(tmp->query(),
                               min(PROCESS_LIST_INFO_WIDTH,
                                   tmp->query_length()), cs);
        table->field[7]->set_notnull();
      }
      mysql_mutex_unlock(&tmp->LOCK_thd_data);

      if (schema_table_store_record(thd, table))
      {
        mysql_mutex_unlock(&LOCK_thread_count);
        DBUG_RETURN(1);
      }
    }
  }

  mysql_mutex_unlock(&LOCK_thread_count);
  DBUG_RETURN(0);
}

/*****************************************************************************
  Status functions
*****************************************************************************/

static DYNAMIC_ARRAY all_status_vars;
static bool status_vars_inited= 0;

C_MODE_START
static int show_var_cmp(const void *var1, const void *var2)
{
  return strcmp(((SHOW_VAR*)var1)->name, ((SHOW_VAR*)var2)->name);
}
C_MODE_END

/*
  deletes all the SHOW_UNDEF elements from the array and calls
  delete_dynamic() if it's completely empty.
*/
static void shrink_var_array(DYNAMIC_ARRAY *array)
{
  uint a,b;
  SHOW_VAR *all= dynamic_element(array, 0, SHOW_VAR *);

  for (a= b= 0; b < array->elements; b++)
    if (all[b].type != SHOW_UNDEF)
      all[a++]= all[b];
  if (a)
  {
    bzero(all+a, sizeof(SHOW_VAR)); // writing NULL-element to the end
    array->elements= a;
  }
  else // array is completely empty - delete it
    delete_dynamic(array);
}

/*
  Adds an array of SHOW_VAR entries to the output of SHOW STATUS

  SYNOPSIS
    add_status_vars(SHOW_VAR *list)
    list - an array of SHOW_VAR entries to add to all_status_vars
           the last entry must be {0,0,SHOW_UNDEF}

  NOTE
    The handling of all_status_vars[] is completely internal, it's allocated
    automatically when something is added to it, and deleted completely when
    the last entry is removed.

    As a special optimization, if add_status_vars() is called before
    init_status_vars(), it assumes "startup mode" - neither concurrent access
    to the array nor SHOW STATUS are possible (thus it skips locks and qsort)

    The last entry of the all_status_vars[] should always be {0,0,SHOW_UNDEF}
*/
int add_status_vars(SHOW_VAR *list)
{
  int res= 0;
  if (status_vars_inited)
    mysql_mutex_lock(&LOCK_status);
  if (!all_status_vars.buffer && // array is not allocated yet - do it now
      my_init_dynamic_array(&all_status_vars, sizeof(SHOW_VAR), 200, 20))
  {
    res= 1;
    goto err;
  }
  while (list->name)
    res|= insert_dynamic(&all_status_vars, (uchar*)list++);
  res|= insert_dynamic(&all_status_vars, (uchar*)list); // appending NULL-element
  all_status_vars.elements--; // but next insert_dynamic should overwite it
  if (status_vars_inited)
    sort_dynamic(&all_status_vars, show_var_cmp);
err:
  if (status_vars_inited)
    mysql_mutex_unlock(&LOCK_status);
  return res;
}

/*
  Make all_status_vars[] usable for SHOW STATUS

  NOTE
    See add_status_vars(). Before init_status_vars() call, add_status_vars()
    works in a special fast "startup" mode. Thus init_status_vars()
    should be called as late as possible but before enabling multi-threading.
*/
void init_status_vars()
{
  status_vars_inited=1;
  sort_dynamic(&all_status_vars, show_var_cmp);
}

void reset_status_vars()
{
  SHOW_VAR *ptr= (SHOW_VAR*) all_status_vars.buffer;
  SHOW_VAR *last= ptr + all_status_vars.elements;
  for (; ptr < last; ptr++)
  {
    /* Note that SHOW_LONG_NOFLUSH variables are not reset */
    if (ptr->type == SHOW_LONG)
      *(ulong*) ptr->value= 0;
  }  
}

/*
  catch-all cleanup function, cleans up everything no matter what

  DESCRIPTION
    This function is not strictly required if all add_to_status/
    remove_status_vars are properly paired, but it's a safety measure that
    deletes everything from the all_status_vars[] even if some
    remove_status_vars were forgotten
*/
void free_status_vars()
{
  delete_dynamic(&all_status_vars);
}

/*
  Removes an array of SHOW_VAR entries from the output of SHOW STATUS

  SYNOPSIS
    remove_status_vars(SHOW_VAR *list)
    list - an array of SHOW_VAR entries to remove to all_status_vars
           the last entry must be {0,0,SHOW_UNDEF}

  NOTE
    there's lots of room for optimizing this, especially in non-sorted mode,
    but nobody cares - it may be called only in case of failed plugin
    initialization in the mysqld startup.
*/

void remove_status_vars(SHOW_VAR *list)
{
  if (status_vars_inited)
  {
    mysql_mutex_lock(&LOCK_status);
    SHOW_VAR *all= dynamic_element(&all_status_vars, 0, SHOW_VAR *);
    int a= 0, b= all_status_vars.elements, c= (a+b)/2;

    for (; list->name; list++)
    {
      int res= 0;
      for (a= 0, b= all_status_vars.elements; b-a > 1; c= (a+b)/2)
      {
        res= show_var_cmp(list, all+c);
        if (res < 0)
          b= c;
        else if (res > 0)
          a= c;
        else
          break;
      }
      if (res == 0)
        all[c].type= SHOW_UNDEF;
    }
    shrink_var_array(&all_status_vars);
    mysql_mutex_unlock(&LOCK_status);
  }
  else
  {
    SHOW_VAR *all= dynamic_element(&all_status_vars, 0, SHOW_VAR *);
    uint i;
    for (; list->name; list++)
    {
      for (i= 0; i < all_status_vars.elements; i++)
      {
        if (show_var_cmp(list, all+i))
          continue;
        all[i].type= SHOW_UNDEF;
        break;
      }
    }
    shrink_var_array(&all_status_vars);
  }
}

inline void make_upper(char *buf)
{
  for (; *buf; buf++)
    *buf= my_toupper(system_charset_info, *buf);
}

static bool show_status_array(THD *thd, const char *wild,
                              SHOW_VAR *variables,
                              enum enum_var_type value_type,
                              struct system_status_var *status_var,
                              const char *prefix, TABLE *table,
                              bool ucase_names,
                              COND *cond)
{
  MY_ALIGNED_BYTE_ARRAY(buff_data, SHOW_VAR_FUNC_BUFF_SIZE, long);
  char * const buff= (char *) &buff_data;
  char *prefix_end;
  /* the variable name should not be longer than 64 characters */
  char name_buffer[64];
  int len;
  LEX_STRING null_lex_str;
  SHOW_VAR tmp, *var;
  COND *partial_cond= 0;
  enum_check_fields save_count_cuted_fields= thd->count_cuted_fields;
  bool res= FALSE;
  CHARSET_INFO *charset= system_charset_info;
  DBUG_ENTER("show_status_array");

  thd->count_cuted_fields= CHECK_FIELD_WARN;  
  null_lex_str.str= 0;				// For sys_var->value_ptr()
  null_lex_str.length= 0;

  prefix_end=strnmov(name_buffer, prefix, sizeof(name_buffer)-1);
  if (*prefix)
    *prefix_end++= '_';
  len=name_buffer + sizeof(name_buffer) - prefix_end;
  partial_cond= make_cond_for_info_schema(cond, table->pos_in_table_list);

  for (; variables->name; variables++)
  {
    strnmov(prefix_end, variables->name, len);
    name_buffer[sizeof(name_buffer)-1]=0;       /* Safety */
    if (ucase_names)
      make_upper(name_buffer);

    restore_record(table, s->default_values);
    table->field[0]->store(name_buffer, strlen(name_buffer),
                           system_charset_info);
    /*
      if var->type is SHOW_FUNC, call the function.
      Repeat as necessary, if new var is again SHOW_FUNC
    */
    for (var=variables; var->type == SHOW_FUNC; var= &tmp)
      ((mysql_show_var_func)(var->value))(thd, &tmp, buff);

    SHOW_TYPE show_type=var->type;
    if (show_type == SHOW_ARRAY)
    {
      show_status_array(thd, wild, (SHOW_VAR *) var->value, value_type,
                        status_var, name_buffer, table, ucase_names, partial_cond);
    }
    else
    {
      if (!(wild && wild[0] && wild_case_compare(system_charset_info,
                                                 name_buffer, wild)) &&
          (!partial_cond || partial_cond->val_int()))
      {
        char *value=var->value;
        const char *pos, *end;                  // We assign a lot of const's

        mysql_mutex_lock(&LOCK_global_system_variables);

        if (show_type == SHOW_SYS)
        {
          sys_var *var= ((sys_var *) value);
          show_type= var->show_type();
          value= (char*) var->value_ptr(thd, value_type, &null_lex_str);
          charset= var->charset(thd);
        }

        pos= end= buff;
        /*
          note that value may be == buff. All SHOW_xxx code below
          should still work in this case
        */
        switch (show_type) {
        case SHOW_DOUBLE_STATUS:
          value= ((char *) status_var + (ulong) value);
          /* fall through */
        case SHOW_DOUBLE:
          /* 6 is the default precision for '%f' in sprintf() */
          end= buff + my_fcvt(*(double *) value, 6, buff, NULL);
          break;
        case SHOW_LONG_STATUS:
          value= ((char *) status_var + (ulong) value);
          /* fall through */
        case SHOW_LONG:
        case SHOW_LONG_NOFLUSH: // the difference lies in refresh_status()
          end= int10_to_str(*(long*) value, buff, 10);
          break;
        case SHOW_LONGLONG_STATUS:
          value= ((char *) status_var + (ulonglong) value);
          /* fall through */
        case SHOW_LONGLONG:
          end= longlong10_to_str(*(longlong*) value, buff, 10);
          break;
        case SHOW_HA_ROWS:
          end= longlong10_to_str((longlong) *(ha_rows*) value, buff, 10);
          break;
        case SHOW_BOOL:
          end= strmov(buff, *(bool*) value ? "ON" : "OFF");
          break;
        case SHOW_MY_BOOL:
          end= strmov(buff, *(my_bool*) value ? "ON" : "OFF");
          break;
        case SHOW_INT:
          end= int10_to_str((long) *(uint32*) value, buff, 10);
          break;
        case SHOW_HAVE:
        {
          SHOW_COMP_OPTION tmp= *(SHOW_COMP_OPTION*) value;
          pos= show_comp_option_name[(int) tmp];
          end= strend(pos);
          break;
        }
        case SHOW_CHAR:
        {
          if (!(pos= value))
            pos= "";
          end= strend(pos);
          break;
        }
       case SHOW_CHAR_PTR:
        {
          if (!(pos= *(char**) value))
            pos= "";
          end= strend(pos);
          break;
        }
        case SHOW_LEX_STRING:
        {
          LEX_STRING *ls=(LEX_STRING*)value;
          if (!(pos= ls->str))
            end= pos= "";
          else
            end= pos + ls->length;
          break;
        }
        case SHOW_KEY_CACHE_LONG:
          value= (char*) dflt_key_cache + (ulong)value;
          end= int10_to_str(*(long*) value, buff, 10);
          break;
        case SHOW_KEY_CACHE_LONGLONG:
          value= (char*) dflt_key_cache + (ulong)value;
	  end= longlong10_to_str(*(longlong*) value, buff, 10);
	  break;
        case SHOW_UNDEF:
          break;                                        // Return empty string
        case SHOW_SYS:                                  // Cannot happen
        default:
          DBUG_ASSERT(0);
          break;
        }
        table->field[1]->store(pos, (uint32) (end - pos), charset);
        thd->count_cuted_fields= CHECK_FIELD_IGNORE;
        table->field[1]->set_notnull();

        mysql_mutex_unlock(&LOCK_global_system_variables);

        if (schema_table_store_record(thd, table))
        {
          res= TRUE;
          goto end;
        }
      }
    }
  }
end:
  thd->count_cuted_fields= save_count_cuted_fields;
  DBUG_RETURN(res);
}


/* collect status for all running threads */

void calc_sum_of_all_status(STATUS_VAR *to)
{
  DBUG_ENTER("calc_sum_of_all_status");

  /* Ensure that thread id not killed during loop */
  mysql_mutex_lock(&LOCK_thread_count); // For unlink from list

  I_List_iterator<THD> it(threads);
  THD *tmp;
  
  /* Get global values as base */
  *to= global_status_var;
  
  /* Add to this status from existing threads */
  while ((tmp= it++))
    add_to_status(to, &tmp->status_var);
  
  mysql_mutex_unlock(&LOCK_thread_count);
  DBUG_VOID_RETURN;
}


/* This is only used internally, but we need it here as a forward reference */
extern ST_SCHEMA_TABLE schema_tables[];

typedef struct st_lookup_field_values
{
  LEX_STRING db_value, table_value;
  bool wild_db_value, wild_table_value;
} LOOKUP_FIELD_VALUES;


/*
  Store record to I_S table, convert HEAP table
  to MyISAM if necessary

  SYNOPSIS
    schema_table_store_record()
    thd                   thread handler
    table                 Information schema table to be updated

  RETURN
    0	                  success
    1	                  error
*/

bool schema_table_store_record(THD *thd, TABLE *table)
{
  int error;
  if ((error= table->file->ha_write_row(table->record[0])))
  {
    if (create_myisam_from_heap(thd, table, 
                                table->pos_in_table_list->schema_table_param,
                                error, 0))
      return 1;
  }
  return 0;
}


int make_table_list(THD *thd, SELECT_LEX *sel,
                    LEX_STRING *db_name, LEX_STRING *table_name)
{
  Table_ident *table_ident;
  table_ident= new Table_ident(thd, *db_name, *table_name, 1);
  sel->init_query();
  if (!sel->add_table_to_list(thd, table_ident, 0, 0, TL_READ, MDL_SHARED_READ))
    return 1;
  return 0;
}


/**
  @brief    Get lookup value from the part of 'WHERE' condition 

  @details This function gets lookup value from 
           the part of 'WHERE' condition if it's possible and 
           fill appropriate lookup_field_vals struct field
           with this value.

  @param[in]      thd                   thread handler
  @param[in]      item_func             part of WHERE condition
  @param[in]      table                 I_S table
  @param[in, out] lookup_field_vals     Struct which holds lookup values 

  @return
    0             success
    1             error, there can be no matching records for the condition
*/

bool get_lookup_value(THD *thd, Item_func *item_func,
                      TABLE_LIST *table, 
                      LOOKUP_FIELD_VALUES *lookup_field_vals)
{
  ST_SCHEMA_TABLE *schema_table= table->schema_table;
  ST_FIELD_INFO *field_info= schema_table->fields_info;
  const char *field_name1= schema_table->idx_field1 >= 0 ?
    field_info[schema_table->idx_field1].field_name : "";
  const char *field_name2= schema_table->idx_field2 >= 0 ?
    field_info[schema_table->idx_field2].field_name : "";

  if (item_func->functype() == Item_func::EQ_FUNC ||
      item_func->functype() == Item_func::EQUAL_FUNC)
  {
    int idx_field, idx_val;
    char tmp[MAX_FIELD_WIDTH];
    String *tmp_str, str_buff(tmp, sizeof(tmp), system_charset_info);
    Item_field *item_field;
    CHARSET_INFO *cs= system_charset_info;

    if (item_func->arguments()[0]->type() == Item::FIELD_ITEM &&
        item_func->arguments()[1]->const_item())
    {
      idx_field= 0;
      idx_val= 1;
    }
    else if (item_func->arguments()[1]->type() == Item::FIELD_ITEM &&
             item_func->arguments()[0]->const_item())
    {
      idx_field= 1;
      idx_val= 0;
    }
    else
      return 0;

    item_field= (Item_field*) item_func->arguments()[idx_field];
    if (table->table != item_field->field->table)
      return 0;
    tmp_str= item_func->arguments()[idx_val]->val_str(&str_buff);

    /* impossible value */
    if (!tmp_str)
      return 1;

    /* Lookup value is database name */
    if (!cs->coll->strnncollsp(cs, (uchar *) field_name1, strlen(field_name1),
                               (uchar *) item_field->field_name,
                               strlen(item_field->field_name), 0))
    {
      thd->make_lex_string(&lookup_field_vals->db_value, tmp_str->ptr(),
                           tmp_str->length(), FALSE);
    }
    /* Lookup value is table name */
    else if (!cs->coll->strnncollsp(cs, (uchar *) field_name2,
                                    strlen(field_name2),
                                    (uchar *) item_field->field_name,
                                    strlen(item_field->field_name), 0))
    {
      thd->make_lex_string(&lookup_field_vals->table_value, tmp_str->ptr(),
                           tmp_str->length(), FALSE);
    }
  }
  return 0;
}


/**
  @brief    Calculates lookup values from 'WHERE' condition 

  @details This function calculates lookup value(database name, table name)
           from 'WHERE' condition if it's possible and 
           fill lookup_field_vals struct fields with these values.

  @param[in]      thd                   thread handler
  @param[in]      cond                  WHERE condition
  @param[in]      table                 I_S table
  @param[in, out] lookup_field_vals     Struct which holds lookup values 

  @return
    0             success
    1             error, there can be no matching records for the condition
*/

bool calc_lookup_values_from_cond(THD *thd, COND *cond, TABLE_LIST *table,
                                  LOOKUP_FIELD_VALUES *lookup_field_vals)
{
  if (!cond)
    return 0;

  if (cond->type() == Item::COND_ITEM)
  {
    if (((Item_cond*) cond)->functype() == Item_func::COND_AND_FUNC)
    {
      List_iterator<Item> li(*((Item_cond*) cond)->argument_list());
      Item *item;
      while ((item= li++))
      {
        if (item->type() == Item::FUNC_ITEM)
        {
          if (get_lookup_value(thd, (Item_func*)item, table, lookup_field_vals))
            return 1;
        }
        else
        {
          if (calc_lookup_values_from_cond(thd, item, table, lookup_field_vals))
            return 1;
        }
      }
    }
    return 0;
  }
  else if (cond->type() == Item::FUNC_ITEM &&
           get_lookup_value(thd, (Item_func*) cond, table, lookup_field_vals))
    return 1;
  return 0;
}


bool uses_only_table_name_fields(Item *item, TABLE_LIST *table)
{
  if (item->type() == Item::FUNC_ITEM)
  {
    Item_func *item_func= (Item_func*)item;
    for (uint i=0; i<item_func->argument_count(); i++)
    {
      if (!uses_only_table_name_fields(item_func->arguments()[i], table))
        return 0;
    }
  }
  else if (item->type() == Item::FIELD_ITEM)
  {
    Item_field *item_field= (Item_field*)item;
    CHARSET_INFO *cs= system_charset_info;
    ST_SCHEMA_TABLE *schema_table= table->schema_table;
    ST_FIELD_INFO *field_info= schema_table->fields_info;
    const char *field_name1= schema_table->idx_field1 >= 0 ?
      field_info[schema_table->idx_field1].field_name : "";
    const char *field_name2= schema_table->idx_field2 >= 0 ?
      field_info[schema_table->idx_field2].field_name : "";
    if (table->table != item_field->field->table ||
        (cs->coll->strnncollsp(cs, (uchar *) field_name1, strlen(field_name1),
                               (uchar *) item_field->field_name,
                               strlen(item_field->field_name), 0) &&
         cs->coll->strnncollsp(cs, (uchar *) field_name2, strlen(field_name2),
                               (uchar *) item_field->field_name,
                               strlen(item_field->field_name), 0)))
      return 0;
  }
  else if (item->type() == Item::REF_ITEM)
    return uses_only_table_name_fields(item->real_item(), table);

  if (item->type() == Item::SUBSELECT_ITEM && !item->const_item())
    return 0;

  return 1;
}


static COND * make_cond_for_info_schema(COND *cond, TABLE_LIST *table)
{
  if (!cond)
    return (COND*) 0;
  if (cond->type() == Item::COND_ITEM)
  {
    if (((Item_cond*) cond)->functype() == Item_func::COND_AND_FUNC)
    {
      /* Create new top level AND item */
      Item_cond_and *new_cond=new Item_cond_and;
      if (!new_cond)
	return (COND*) 0;
      List_iterator<Item> li(*((Item_cond*) cond)->argument_list());
      Item *item;
      while ((item=li++))
      {
	Item *fix= make_cond_for_info_schema(item, table);
	if (fix)
	  new_cond->argument_list()->push_back(fix);
      }
      switch (new_cond->argument_list()->elements) {
      case 0:
	return (COND*) 0;
      case 1:
	return new_cond->argument_list()->head();
      default:
	new_cond->quick_fix_field();
	return new_cond;
      }
    }
    else
    {						// Or list
      Item_cond_or *new_cond=new Item_cond_or;
      if (!new_cond)
	return (COND*) 0;
      List_iterator<Item> li(*((Item_cond*) cond)->argument_list());
      Item *item;
      while ((item=li++))
      {
	Item *fix=make_cond_for_info_schema(item, table);
	if (!fix)
	  return (COND*) 0;
	new_cond->argument_list()->push_back(fix);
      }
      new_cond->quick_fix_field();
      new_cond->top_level_item();
      return new_cond;
    }
  }

  if (!uses_only_table_name_fields(cond, table))
    return (COND*) 0;
  return cond;
}


/**
  @brief   Calculate lookup values(database name, table name)

  @details This function calculates lookup values(database name, table name)
           from 'WHERE' condition or wild values (for 'SHOW' commands only)
           from LEX struct and fill lookup_field_vals struct field
           with these values.

  @param[in]      thd                   thread handler
  @param[in]      cond                  WHERE condition
  @param[in]      tables                I_S table
  @param[in, out] lookup_field_values   Struct which holds lookup values 

  @return
    0             success
    1             error, there can be no matching records for the condition
*/

bool get_lookup_field_values(THD *thd, COND *cond, TABLE_LIST *tables,
                             LOOKUP_FIELD_VALUES *lookup_field_values)
{
  LEX *lex= thd->lex;
  const char *wild= lex->wild ? lex->wild->ptr() : NullS;
  bzero((char*) lookup_field_values, sizeof(LOOKUP_FIELD_VALUES));
  switch (lex->sql_command) {
  case SQLCOM_SHOW_DATABASES:
    if (wild)
    {
      lookup_field_values->db_value.str= (char*) wild;
      lookup_field_values->db_value.length= strlen(wild);
      lookup_field_values->wild_db_value= 1;
    }
    return 0;
  case SQLCOM_SHOW_TABLES:
  case SQLCOM_SHOW_TABLE_STATUS:
  case SQLCOM_SHOW_TRIGGERS:
  case SQLCOM_SHOW_EVENTS:
    lookup_field_values->db_value.str= lex->select_lex.db;
    lookup_field_values->db_value.length=strlen(lex->select_lex.db);
    if (wild)
    {
      lookup_field_values->table_value.str= (char*)wild;
      lookup_field_values->table_value.length= strlen(wild);
      lookup_field_values->wild_table_value= 1;
    }
    return 0;
  default:
    /*
      The "default" is for queries over I_S.
      All previous cases handle SHOW commands.
    */
    return calc_lookup_values_from_cond(thd, cond, tables, lookup_field_values);
  }
}


enum enum_schema_tables get_schema_table_idx(ST_SCHEMA_TABLE *schema_table)
{
  return (enum enum_schema_tables) (schema_table - &schema_tables[0]);
}


/*
  Create db names list. Information schema name always is first in list

  SYNOPSIS
    make_db_list()
    thd                   thread handler
    files                 list of db names
    wild                  wild string
    idx_field_vals        idx_field_vals->db_name contains db name or
                          wild string
    with_i_schema         returns 1 if we added 'IS' name to list
                          otherwise returns 0 

  RETURN
    zero                  success
    non-zero              error
*/

int make_db_list(THD *thd, List<LEX_STRING> *files,
                 LOOKUP_FIELD_VALUES *lookup_field_vals,
                 bool *with_i_schema)
{
  LEX_STRING *i_s_name_copy= 0;
  i_s_name_copy= thd->make_lex_string(i_s_name_copy,
                                      INFORMATION_SCHEMA_NAME.str,
                                      INFORMATION_SCHEMA_NAME.length, TRUE);
  *with_i_schema= 0;
  if (lookup_field_vals->wild_db_value)
  {
    /*
      This part of code is only for SHOW DATABASES command.
      idx_field_vals->db_value can be 0 when we don't use
      LIKE clause (see also get_index_field_values() function)
    */
    if (!lookup_field_vals->db_value.str ||
        !wild_case_compare(system_charset_info, 
                           INFORMATION_SCHEMA_NAME.str,
                           lookup_field_vals->db_value.str))
    {
      *with_i_schema= 1;
      if (files->push_back(i_s_name_copy))
        return 1;
    }
    return (find_files(thd, files, NullS, mysql_data_home,
                       lookup_field_vals->db_value.str, 1) != FIND_FILES_OK);
  }


  /*
    If we have db lookup vaule we just add it to list and
    exit from the function
  */
  if (lookup_field_vals->db_value.str)
  {
    if (is_infoschema_db(lookup_field_vals->db_value.str,
                         lookup_field_vals->db_value.length))
    {
      *with_i_schema= 1;
      if (files->push_back(i_s_name_copy))
        return 1;
      return 0;
    }
    if (files->push_back(&lookup_field_vals->db_value))
      return 1;
    return 0;
  }

  /*
    Create list of existing databases. It is used in case
    of select from information schema table
  */
  if (files->push_back(i_s_name_copy))
    return 1;
  *with_i_schema= 1;
  return (find_files(thd, files, NullS,
                     mysql_data_home, NullS, 1) != FIND_FILES_OK);
}


struct st_add_schema_table 
{
  List<LEX_STRING> *files;
  const char *wild;
};


static my_bool add_schema_table(THD *thd, plugin_ref plugin,
                                void* p_data)
{
  LEX_STRING *file_name= 0;
  st_add_schema_table *data= (st_add_schema_table *)p_data;
  List<LEX_STRING> *file_list= data->files;
  const char *wild= data->wild;
  ST_SCHEMA_TABLE *schema_table= plugin_data(plugin, ST_SCHEMA_TABLE *);
  DBUG_ENTER("add_schema_table");

  if (schema_table->hidden)
      DBUG_RETURN(0);
  if (wild)
  {
    if (lower_case_table_names)
    {
      if (wild_case_compare(files_charset_info,
                            schema_table->table_name,
                            wild))
        DBUG_RETURN(0);
    }
    else if (wild_compare(schema_table->table_name, wild, 0))
      DBUG_RETURN(0);
  }

  if ((file_name= thd->make_lex_string(file_name, schema_table->table_name,
                                       strlen(schema_table->table_name),
                                       TRUE)) &&
      !file_list->push_back(file_name))
    DBUG_RETURN(0);
  DBUG_RETURN(1);
}


int schema_tables_add(THD *thd, List<LEX_STRING> *files, const char *wild)
{
  LEX_STRING *file_name= 0;
  ST_SCHEMA_TABLE *tmp_schema_table= schema_tables;
  st_add_schema_table add_data;
  DBUG_ENTER("schema_tables_add");

  for (; tmp_schema_table->table_name; tmp_schema_table++)
  {
    if (tmp_schema_table->hidden)
      continue;
    if (wild)
    {
      if (lower_case_table_names)
      {
        if (wild_case_compare(files_charset_info,
                              tmp_schema_table->table_name,
                              wild))
          continue;
      }
      else if (wild_compare(tmp_schema_table->table_name, wild, 0))
        continue;
    }
    if ((file_name= 
         thd->make_lex_string(file_name, tmp_schema_table->table_name,
                              strlen(tmp_schema_table->table_name), TRUE)) &&
        !files->push_back(file_name))
      continue;
    DBUG_RETURN(1);
  }

  add_data.files= files;
  add_data.wild= wild;
  if (plugin_foreach(thd, add_schema_table,
                     MYSQL_INFORMATION_SCHEMA_PLUGIN, &add_data))
      DBUG_RETURN(1);

  DBUG_RETURN(0);
}


/**
  @brief          Create table names list

  @details        The function creates the list of table names in
                  database

  @param[in]      thd                   thread handler
  @param[in]      table_names           List of table names in database
  @param[in]      lex                   pointer to LEX struct
  @param[in]      lookup_field_vals     pointer to LOOKUP_FIELD_VALUE struct
  @param[in]      with_i_schema         TRUE means that we add I_S tables to list
  @param[in]      db_name               database name

  @return         Operation status
    @retval       0           ok
    @retval       1           fatal error
    @retval       2           Not fatal error; Safe to ignore this file list
*/

static int
make_table_name_list(THD *thd, List<LEX_STRING> *table_names, LEX *lex,
                     LOOKUP_FIELD_VALUES *lookup_field_vals,
                     bool with_i_schema, LEX_STRING *db_name)
{
  char path[FN_REFLEN + 1];
  build_table_filename(path, sizeof(path) - 1, db_name->str, "", "", 0);
  if (!lookup_field_vals->wild_table_value &&
      lookup_field_vals->table_value.str)
  {
    if (with_i_schema)
    {
      if (find_schema_table(thd, lookup_field_vals->table_value.str))
      {
        if (table_names->push_back(&lookup_field_vals->table_value))
          return 1;
      }
    }
    else
    {    
      if (table_names->push_back(&lookup_field_vals->table_value))
        return 1;
      /*
        Check that table is relevant in current transaction.
        (used for ndb engine, see ndbcluster_find_files(), ha_ndbcluster.cc)
      */
      (void) ha_find_files(thd, db_name->str, path,
                         lookup_field_vals->table_value.str, 0,
                         table_names);
    }
    return 0;
  }

  /*
    This call will add all matching the wildcards (if specified) IS tables
    to the list
  */
  if (with_i_schema)
    return (schema_tables_add(thd, table_names,
                              lookup_field_vals->table_value.str));

  find_files_result res= find_files(thd, table_names, db_name->str, path,
                                    lookup_field_vals->table_value.str, 0);
  if (res != FIND_FILES_OK)
  {
    /*
      Downgrade errors about problems with database directory to
      warnings if this is not a 'SHOW' command.  Another thread
      may have dropped database, and we may still have a name
      for that directory.
    */
    if (res == FIND_FILES_DIR)
    {
      if (lex->sql_command != SQLCOM_SELECT)
        return 1;
      thd->clear_error();
      return 2;
    }
    return 1;
  }
  return 0;
}


/**
  @brief          Fill I_S table for SHOW COLUMNS|INDEX commands

  @param[in]      thd                      thread handler
  @param[in]      tables                   TABLE_LIST for I_S table
  @param[in]      schema_table             pointer to I_S structure
  @param[in]      can_deadlock             Indicates that deadlocks are possible
                                           due to metadata locks, so to avoid
                                           them we should not wait in case if
                                           conflicting lock is present.
  @param[in]      open_tables_state_backup pointer to Open_tables_backup object
                                           which is used to save|restore original
                                           status of variables related to
                                           open tables state

  @return         Operation status
    @retval       0           success
    @retval       1           error
*/

static int 
fill_schema_show_cols_or_idxs(THD *thd, TABLE_LIST *tables,
                              ST_SCHEMA_TABLE *schema_table,
                              bool can_deadlock,
                              Open_tables_backup *open_tables_state_backup)
{
  LEX *lex= thd->lex;
  bool res;
  LEX_STRING tmp_lex_string, tmp_lex_string1, *db_name, *table_name;
  enum_sql_command save_sql_command= lex->sql_command;
  TABLE_LIST *show_table_list= tables->schema_select_lex->table_list.first;
  TABLE *table= tables->table;
  int error= 1;
  DBUG_ENTER("fill_schema_show");

  lex->all_selects_list= tables->schema_select_lex;
  /*
    Restore thd->temporary_tables to be able to process
    temporary tables(only for 'show index' & 'show columns').
    This should be changed when processing of temporary tables for
    I_S tables will be done.
  */
  thd->temporary_tables= open_tables_state_backup->temporary_tables;
  /*
    Let us set fake sql_command so views won't try to merge
    themselves into main statement. If we don't do this,
    SELECT * from information_schema.xxxx will cause problems.
    SQLCOM_SHOW_FIELDS is used because it satisfies 'only_view_structure()' 
  */
  lex->sql_command= SQLCOM_SHOW_FIELDS;
  res= open_normal_and_derived_tables(thd, show_table_list,
                                      (MYSQL_OPEN_IGNORE_FLUSH |
                                       MYSQL_OPEN_FORCE_SHARED_HIGH_PRIO_MDL |
                                       (can_deadlock ?
                                        MYSQL_OPEN_FAIL_ON_MDL_CONFLICT : 0)));
  lex->sql_command= save_sql_command;

  DEBUG_SYNC(thd, "after_open_table_ignore_flush");

  /*
    get_all_tables() returns 1 on failure and 0 on success thus
    return only these and not the result code of ::process_table()

    We should use show_table_list->alias instead of 
    show_table_list->table_name because table_name
    could be changed during opening of I_S tables. It's safe
    to use alias because alias contains original table name 
    in this case(this part of code is used only for 
    'show columns' & 'show statistics' commands).
  */
   table_name= thd->make_lex_string(&tmp_lex_string1, show_table_list->alias,
                                    strlen(show_table_list->alias), FALSE);
   if (!show_table_list->view)
     db_name= thd->make_lex_string(&tmp_lex_string, show_table_list->db,
                                   show_table_list->db_length, FALSE);
   else
     db_name= &show_table_list->view_db;
      

   error= test(schema_table->process_table(thd, show_table_list,
                                           table, res, db_name,
                                           table_name));
   thd->temporary_tables= 0;
   close_tables_for_reopen(thd, &show_table_list,
                           open_tables_state_backup->mdl_system_tables_svp);
   DBUG_RETURN(error);
}


/**
  @brief          Fill I_S table for SHOW TABLE NAMES commands

  @param[in]      thd                      thread handler
  @param[in]      table                    TABLE struct for I_S table
  @param[in]      db_name                  database name
  @param[in]      table_name               table name
  @param[in]      with_i_schema            I_S table if TRUE

  @return         Operation status
    @retval       0           success
    @retval       1           error
*/

static int fill_schema_table_names(THD *thd, TABLE *table,
                                   LEX_STRING *db_name, LEX_STRING *table_name,
                                   bool with_i_schema)
{
  if (with_i_schema)
  {
    table->field[3]->store(STRING_WITH_LEN("SYSTEM VIEW"),
                           system_charset_info);
  }
  else
  {
    enum legacy_db_type not_used;
    char path[FN_REFLEN + 1];
    (void) build_table_filename(path, sizeof(path) - 1, db_name->str, 
                                table_name->str, reg_ext, 0);
    switch (dd_frm_type(thd, path, &not_used)) {
    case FRMTYPE_ERROR:
      table->field[3]->store(STRING_WITH_LEN("ERROR"),
                             system_charset_info);
      break;
    case FRMTYPE_TABLE:
      table->field[3]->store(STRING_WITH_LEN("BASE TABLE"),
                             system_charset_info);
      break;
    case FRMTYPE_VIEW:
      table->field[3]->store(STRING_WITH_LEN("VIEW"),
                             system_charset_info);
      break;
    default:
      DBUG_ASSERT(0);
    }
    if (thd->is_error() && thd->stmt_da->sql_errno() == ER_NO_SUCH_TABLE)
    {
      thd->clear_error();
      return 0;
    }
  }
  if (schema_table_store_record(thd, table))
    return 1;
  return 0;
}


/**
  @brief          Get open table method

  @details        The function calculates the method which will be used
                  for table opening:
                  SKIP_OPEN_TABLE - do not open table
                  OPEN_FRM_ONLY   - open FRM file only
                  OPEN_FULL_TABLE - open FRM, data, index files
  @param[in]      tables               I_S table table_list
  @param[in]      schema_table         I_S table struct
  @param[in]      schema_table_idx     I_S table index

  @return         return a set of flags
    @retval       SKIP_OPEN_TABLE | OPEN_FRM_ONLY | OPEN_FULL_TABLE
*/

uint get_table_open_method(TABLE_LIST *tables,
                                  ST_SCHEMA_TABLE *schema_table,
                                  enum enum_schema_tables schema_table_idx)
{
  /*
    determine which method will be used for table opening
  */
  if (schema_table->i_s_requested_object & OPTIMIZE_I_S_TABLE)
  {
    Field **ptr, *field;
    int table_open_method= 0, field_indx= 0;
    uint star_table_open_method= OPEN_FULL_TABLE;
    bool used_star= true;                  // true if '*' is used in select
    for (ptr=tables->table->field; (field= *ptr) ; ptr++)
    {
      star_table_open_method=
        min(star_table_open_method,
            schema_table->fields_info[field_indx].open_method);
      if (bitmap_is_set(tables->table->read_set, field->field_index))
      {
        used_star= false;
        table_open_method|= schema_table->fields_info[field_indx].open_method;
      }
      field_indx++;
    }
    if (used_star)
      return star_table_open_method;
    return table_open_method;
  }
  /* I_S tables which use get_all_tables but can not be optimized */
  return (uint) OPEN_FULL_TABLE;
}


/**
   Try acquire high priority share metadata lock on a table (with
   optional wait for conflicting locks to go away).

   @param thd            Thread context.
   @param mdl_request    Pointer to memory to be used for MDL_request
                         object for a lock request.
   @param table          Table list element for the table
   @param can_deadlock   Indicates that deadlocks are possible due to
                         metadata locks, so to avoid them we should not
                         wait in case if conflicting lock is present.

   @note This is an auxiliary function to be used in cases when we want to
         access table's description by looking up info in TABLE_SHARE without
         going through full-blown table open.
   @note This function assumes that there are no other metadata lock requests
         in the current metadata locking context.

   @retval FALSE  No error, if lock was obtained TABLE_LIST::mdl_request::ticket
                  is set to non-NULL value.
   @retval TRUE   Some error occured (probably thread was killed).
*/

static bool
try_acquire_high_prio_shared_mdl_lock(THD *thd, TABLE_LIST *table,
                                      bool can_deadlock)
{
  bool error;
  table->mdl_request.init(MDL_key::TABLE, table->db, table->table_name,
                          MDL_SHARED_HIGH_PRIO);
<<<<<<< HEAD
  while (!(error=
           thd->mdl_context.try_acquire_lock(&table->mdl_request)) &&
         !table->mdl_request.ticket && !can_deadlock)
  {
    if ((error=
         thd->mdl_context.wait_for_lock(&table->mdl_request,
                                        thd->variables.lock_wait_timeout)))
      break;
  }
=======

  if (can_deadlock)
  {
    /*
      When .FRM is being open in order to get data for an I_S table,
      we might have some tables not only open but also locked.
      E.g. this happens when a SHOW or I_S statement is run
      under LOCK TABLES or inside a stored function.
      By waiting for the conflicting metadata lock to go away we
      might create a deadlock which won't entirely belong to the
      MDL subsystem and thus won't be detectable by this subsystem's
      deadlock detector. To avoid such situation, when there are
      other locked tables, we prefer not to wait on a conflicting
      lock.
    */
    error= thd->mdl_context.try_acquire_lock(&table->mdl_request);
  }
  else
    error= thd->mdl_context.acquire_lock(&table->mdl_request,
                                         thd->variables.lock_wait_timeout);

>>>>>>> 13495fae
  return error;
}


/**
  @brief          Fill I_S table with data from FRM file only

  @param[in]      thd                      thread handler
  @param[in]      table                    TABLE struct for I_S table
  @param[in]      schema_table             I_S table struct
  @param[in]      db_name                  database name
  @param[in]      table_name               table name
  @param[in]      schema_table_idx         I_S table index
  @param[in]      can_deadlock             Indicates that deadlocks are possible
                                           due to metadata locks, so to avoid
                                           them we should not wait in case if
                                           conflicting lock is present.

  @return         Operation status
    @retval       0           Table is processed and we can continue
                              with new table
    @retval       1           It's view and we have to use
                              open_tables function for this table
*/

static int fill_schema_table_from_frm(THD *thd, TABLE_LIST *tables,
                                      ST_SCHEMA_TABLE *schema_table,
                                      LEX_STRING *db_name,
                                      LEX_STRING *table_name,
                                      enum enum_schema_tables schema_table_idx,
                                      bool can_deadlock)
{
  TABLE *table= tables->table;
  TABLE_SHARE *share;
  TABLE tbl;
  TABLE_LIST table_list;
  uint res= 0;
  int not_used;
  my_hash_value_type hash_value;
  char key[MAX_DBKEY_LENGTH];
  uint key_length;
  char db_name_buff[NAME_LEN + 1], table_name_buff[NAME_LEN + 1];

  bzero((char*) &table_list, sizeof(TABLE_LIST));
  bzero((char*) &tbl, sizeof(TABLE));

  if (lower_case_table_names)
  {
    /*
      In lower_case_table_names > 0 metadata locking and table definition
      cache subsystems require normalized (lowercased) database and table
      names as input.
    */
    strmov(db_name_buff, db_name->str);
    strmov(table_name_buff, table_name->str);
    my_casedn_str(files_charset_info, db_name_buff);
    my_casedn_str(files_charset_info, table_name_buff);
    table_list.db= db_name_buff;
    table_list.table_name= table_name_buff;
  }
  else
  {
    table_list.table_name= table_name->str;
    table_list.db= db_name->str;
  }

  /*
    TODO: investigate if in this particular situation we can get by
          simply obtaining internal lock of data-dictionary (ATM it
          is LOCK_open) instead of obtaning full-blown metadata lock.
  */
  if (try_acquire_high_prio_shared_mdl_lock(thd, &table_list, can_deadlock))
  {
    /*
      Some error occured (most probably we have been killed while
      waiting for conflicting locks to go away), let the caller to
      handle the situation.
    */
    return 1;
  }

  if (! table_list.mdl_request.ticket)
  {
    /*
      We are in situation when we have encountered conflicting metadata
      lock and deadlocks can occur due to waiting for it to go away.
      So instead of waiting skip this table with an appropriate warning.
    */
    DBUG_ASSERT(can_deadlock);

    push_warning_printf(thd, MYSQL_ERROR::WARN_LEVEL_WARN,
                        ER_WARN_I_S_SKIPPED_TABLE,
                        ER(ER_WARN_I_S_SKIPPED_TABLE),
                        table_list.db, table_list.table_name);
    return 0;
  }

  if (schema_table->i_s_requested_object & OPEN_TRIGGER_ONLY)
  {
    init_sql_alloc(&tbl.mem_root, TABLE_ALLOC_BLOCK_SIZE, 0);
    if (!Table_triggers_list::check_n_load(thd, db_name->str,
                                           table_name->str, &tbl, 1))
    {
      table_list.table= &tbl;
      res= schema_table->process_table(thd, &table_list, table,
                                       res, db_name, table_name);
      delete tbl.triggers;
    }
    free_root(&tbl.mem_root, MYF(0));
    goto end;
  }

  key_length= create_table_def_key(thd, key, &table_list, 0);
  hash_value= my_calc_hash(&table_def_cache, (uchar*) key, key_length);
  mysql_mutex_lock(&LOCK_open);
  share= get_table_share(thd, &table_list, key,
                         key_length, OPEN_VIEW, &not_used, hash_value);
  if (!share)
  {
    res= 0;
    goto end_unlock;
  }

  if (share->is_view)
  {
    if (schema_table->i_s_requested_object & OPEN_TABLE_ONLY)
    {
      /* skip view processing */
      res= 0;
      goto end_share;
    }
    else if (schema_table->i_s_requested_object & OPEN_VIEW_FULL)
    {
      /*
        tell get_all_tables() to fall back to
        open_normal_and_derived_tables()
      */
      res= 1;
      goto end_share;
    }
  }

  if (share->is_view)
  {
    if (open_new_frm(thd, share, table_name->str,
                     (uint) (HA_OPEN_KEYFILE | HA_OPEN_RNDFILE |
                             HA_GET_INDEX | HA_TRY_READ_ONLY),
                     READ_KEYINFO | COMPUTE_TYPES | EXTRA_RECORD |
                     OPEN_VIEW_NO_PARSE,
                     thd->open_options, &tbl, &table_list, thd->mem_root))
      goto end_share;
    table_list.view= (LEX*) share->is_view;
    res= schema_table->process_table(thd, &table_list, table,
                                     res, db_name, table_name);
    goto end_share;
  }

  if (!open_table_from_share(thd, share, table_name->str, 0,
                             (EXTRA_RECORD | OPEN_FRM_FILE_ONLY),
                             thd->open_options, &tbl, FALSE))
  {
    tbl.s= share;
    table_list.table= &tbl;
    table_list.view= (LEX*) share->is_view;
    res= schema_table->process_table(thd, &table_list, table,
                                     res, db_name, table_name);
    free_root(&tbl.mem_root, MYF(0));
    my_free((char*) tbl.alias, MYF(MY_ALLOW_ZERO_PTR));
  }

end_share:
  release_table_share(share);

end_unlock:
  mysql_mutex_unlock(&LOCK_open);
  /*
    Don't release the MDL lock, it can be part of a transaction.
    If it is not, it will be released by the call to
    MDL_context::rollback_to_savepoint() in the caller.
  */

end:
  thd->clear_error();
  return res;
}


/**
  @brief          Fill I_S tables whose data are retrieved
                  from frm files and storage engine

  @details        The information schema tables are internally represented as
                  temporary tables that are filled at query execution time.
                  Those I_S tables whose data are retrieved
                  from frm files and storage engine are filled by the function
                  get_all_tables().

  @param[in]      thd                      thread handler
  @param[in]      tables                   I_S table
  @param[in]      cond                     'WHERE' condition

  @return         Operation status
    @retval       0                        success
    @retval       1                        error
*/

int get_all_tables(THD *thd, TABLE_LIST *tables, COND *cond)
{
  LEX *lex= thd->lex;
  TABLE *table= tables->table;
  SELECT_LEX *old_all_select_lex= lex->all_selects_list;
  SELECT_LEX *lsel= tables->schema_select_lex;
  ST_SCHEMA_TABLE *schema_table= tables->schema_table;
  SELECT_LEX sel;
  LOOKUP_FIELD_VALUES lookup_field_vals;
  LEX_STRING *db_name, *table_name;
  bool with_i_schema;
  enum enum_schema_tables schema_table_idx;
  List<LEX_STRING> db_names;
  List_iterator_fast<LEX_STRING> it(db_names);
  COND *partial_cond= 0;
  uint derived_tables= lex->derived_tables; 
  int error= 1;
  Open_tables_backup open_tables_state_backup;
  bool save_view_prepare_mode= lex->view_prepare_mode;
  Query_tables_list query_tables_list_backup;
#ifndef NO_EMBEDDED_ACCESS_CHECKS
  Security_context *sctx= thd->security_ctx;
#endif
  uint table_open_method;
  bool can_deadlock;
  DBUG_ENTER("get_all_tables");

  /*
    In cases when SELECT from I_S table being filled by this call is
    part of statement which also uses other tables or is being executed
    under LOCK TABLES or is part of transaction which also uses other
    tables waiting for metadata locks which happens below might result
    in deadlocks.
    To avoid them we don't wait if conflicting metadata lock is
    encountered and skip table with emitting an appropriate warning.
  */
  can_deadlock= thd->mdl_context.has_locks();

  lex->view_prepare_mode= TRUE;
  lex->reset_n_backup_query_tables_list(&query_tables_list_backup);
  /*
    Restore Query_tables_list::sql_command value, which was reset
    above, as ST_SCHEMA_TABLE::process_table() functions often rely
    that this value reflects which SHOW statement is executed.
  */
  lex->sql_command= query_tables_list_backup.sql_command;

  /*
    We should not introduce deadlocks even if we already have some
    tables open and locked, since we won't lock tables which we will
    open and will ignore pending exclusive metadata locks for these
    tables by using high-priority requests for shared metadata locks.
  */
  thd->reset_n_backup_open_tables_state(&open_tables_state_backup);

  schema_table_idx= get_schema_table_idx(schema_table);
  tables->table_open_method= table_open_method=
    get_table_open_method(tables, schema_table, schema_table_idx);
  DBUG_PRINT("open_method", ("%d", tables->table_open_method));
  /* 
    this branch processes SHOW FIELDS, SHOW INDEXES commands.
    see sql_parse.cc, prepare_schema_table() function where
    this values are initialized
  */
  if (lsel && lsel->table_list.first)
  {
    error= fill_schema_show_cols_or_idxs(thd, tables, schema_table,
                                         can_deadlock,
                                         &open_tables_state_backup);
    goto err;
  }

  if (get_lookup_field_values(thd, cond, tables, &lookup_field_vals))
  {
    error= 0;
    goto err;
  }
  DBUG_PRINT("INDEX VALUES",("db_name='%s', table_name='%s'",
                             STR_OR_NIL(lookup_field_vals.db_value.str),
                             STR_OR_NIL(lookup_field_vals.table_value.str)));

  if (!lookup_field_vals.wild_db_value && !lookup_field_vals.wild_table_value)
  {
    /* 
      if lookup value is empty string then
      it's impossible table name or db name
    */
    if ((lookup_field_vals.db_value.str &&
         !lookup_field_vals.db_value.str[0]) ||
        (lookup_field_vals.table_value.str &&
         !lookup_field_vals.table_value.str[0]))
    {
      error= 0;
      goto err;
    }
  }

  if (lookup_field_vals.db_value.length &&
      !lookup_field_vals.wild_db_value)
    tables->has_db_lookup_value= TRUE;
  if (lookup_field_vals.table_value.length &&
      !lookup_field_vals.wild_table_value) 
    tables->has_table_lookup_value= TRUE;

  if (tables->has_db_lookup_value && tables->has_table_lookup_value)
    partial_cond= 0;
  else
    partial_cond= make_cond_for_info_schema(cond, tables);

  if (lex->describe)
  {
    /* EXPLAIN SELECT */
    error= 0;
    goto err;
  }

  if (make_db_list(thd, &db_names, &lookup_field_vals, &with_i_schema))
    goto err;
  it.rewind(); /* To get access to new elements in basis list */
  while ((db_name= it++))
  {
#ifndef NO_EMBEDDED_ACCESS_CHECKS
    if (!(check_access(thd, SELECT_ACL, db_name->str,
                       &thd->col_access, NULL, 0, 1) ||
          (!thd->col_access && check_grant_db(thd, db_name->str))) ||
        sctx->master_access & (DB_ACLS | SHOW_DB_ACL) ||
        acl_get(sctx->host, sctx->ip, sctx->priv_user, db_name->str, 0))
#endif
    {
      thd->no_warnings_for_error= 1;
      List<LEX_STRING> table_names;
      int res= make_table_name_list(thd, &table_names, lex,
                                    &lookup_field_vals,
                                    with_i_schema, db_name);
      if (res == 2)   /* Not fatal error, continue */
        continue;
      if (res)
        goto err;

      List_iterator_fast<LEX_STRING> it_files(table_names);
      while ((table_name= it_files++))
      {
	restore_record(table, s->default_values);
        table->field[schema_table->idx_field1]->
          store(db_name->str, db_name->length, system_charset_info);
        table->field[schema_table->idx_field2]->
          store(table_name->str, table_name->length, system_charset_info);

        if (!partial_cond || partial_cond->val_int())
        {
          /*
            If table is I_S.tables and open_table_method is 0 (eg SKIP_OPEN)
            we can skip table opening and we don't have lookup value for 
            table name or lookup value is wild string(table name list is
            already created by make_table_name_list() function).
          */
          if (!table_open_method && schema_table_idx == SCH_TABLES &&
              (!lookup_field_vals.table_value.length ||
               lookup_field_vals.wild_table_value))
          {
            table->field[0]->store(STRING_WITH_LEN("def"), system_charset_info);
            if (schema_table_store_record(thd, table))
              goto err;      /* Out of space in temporary table */
            continue;
          }

          /* SHOW TABLE NAMES command */
          if (schema_table_idx == SCH_TABLE_NAMES)
          {
            if (fill_schema_table_names(thd, tables->table, db_name,
                                        table_name, with_i_schema))
              continue;
          }
          else
          {
            if (!(table_open_method & ~OPEN_FRM_ONLY) &&
                !with_i_schema)
            {
              if (!fill_schema_table_from_frm(thd, tables, schema_table, db_name,
                                              table_name, schema_table_idx,
                                              can_deadlock))
                continue;
            }

            int res;
            LEX_STRING tmp_lex_string, orig_db_name;
            /*
              Set the parent lex of 'sel' because it is needed by
              sel.init_query() which is called inside make_table_list.
            */
            thd->no_warnings_for_error= 1;
            sel.parent_lex= lex;
            /* db_name can be changed in make_table_list() func */
            if (!thd->make_lex_string(&orig_db_name, db_name->str,
                                      db_name->length, FALSE))
              goto err;
            if (make_table_list(thd, &sel, db_name, table_name))
              goto err;
            TABLE_LIST *show_table_list= sel.table_list.first;
            lex->all_selects_list= &sel;
            lex->derived_tables= 0;
            lex->sql_command= SQLCOM_SHOW_FIELDS;
            show_table_list->i_s_requested_object=
              schema_table->i_s_requested_object;
            DEBUG_SYNC(thd, "before_open_in_get_all_tables");
            res= open_normal_and_derived_tables(thd, show_table_list,
                   (MYSQL_OPEN_IGNORE_FLUSH |
                    MYSQL_OPEN_FORCE_SHARED_HIGH_PRIO_MDL |
                    (can_deadlock ? MYSQL_OPEN_FAIL_ON_MDL_CONFLICT : 0)));
            lex->sql_command= query_tables_list_backup.sql_command;
            /*
              XXX:  show_table_list has a flag i_is_requested,
              and when it's set, open_normal_and_derived_tables()
              can return an error without setting an error message
              in THD, which is a hack. This is why we have to
              check for res, then for thd->is_error() only then
              for thd->stmt_da->sql_errno().
            */
            if (res && thd->is_error() &&
                thd->stmt_da->sql_errno() == ER_NO_SUCH_TABLE)
            {
              /*
                Hide error for not existing table.
                This error can occur for example when we use
                where condition with db name and table name and this
                table does not exist.
              */
              res= 0;
              thd->clear_error();
            }
            else
            {
              /*
                We should use show_table_list->alias instead of 
                show_table_list->table_name because table_name
                could be changed during opening of I_S tables. It's safe
                to use alias because alias contains original table name 
                in this case.
              */
              thd->make_lex_string(&tmp_lex_string, show_table_list->alias,
                                   strlen(show_table_list->alias), FALSE);
              res= schema_table->process_table(thd, show_table_list, table,
                                               res, &orig_db_name,
                                               &tmp_lex_string);
              close_tables_for_reopen(thd, &show_table_list,
                                      open_tables_state_backup.mdl_system_tables_svp);
            }
            DBUG_ASSERT(!lex->query_tables_own_last);
            if (res)
              goto err;
          }
        }
      }
      /*
        If we have information schema its always the first table and only
        the first table. Reset for other tables.
      */
      with_i_schema= 0;
    }
  }

  error= 0;
err:
  thd->restore_backup_open_tables_state(&open_tables_state_backup);
  lex->restore_backup_query_tables_list(&query_tables_list_backup);
  lex->derived_tables= derived_tables;
  lex->all_selects_list= old_all_select_lex;
  lex->view_prepare_mode= save_view_prepare_mode;
  DBUG_RETURN(error);
}


bool store_schema_shemata(THD* thd, TABLE *table, LEX_STRING *db_name,
                          CHARSET_INFO *cs)
{
  restore_record(table, s->default_values);
  table->field[0]->store(STRING_WITH_LEN("def"), system_charset_info);
  table->field[1]->store(db_name->str, db_name->length, system_charset_info);
  table->field[2]->store(cs->csname, strlen(cs->csname), system_charset_info);
  table->field[3]->store(cs->name, strlen(cs->name), system_charset_info);
  return schema_table_store_record(thd, table);
}


int fill_schema_schemata(THD *thd, TABLE_LIST *tables, COND *cond)
{
  /*
    TODO: fill_schema_shemata() is called when new client is connected.
    Returning error status in this case leads to client hangup.
  */

  LOOKUP_FIELD_VALUES lookup_field_vals;
  List<LEX_STRING> db_names;
  LEX_STRING *db_name;
  bool with_i_schema;
  HA_CREATE_INFO create;
  TABLE *table= tables->table;
#ifndef NO_EMBEDDED_ACCESS_CHECKS
  Security_context *sctx= thd->security_ctx;
#endif
  DBUG_ENTER("fill_schema_shemata");

  if (get_lookup_field_values(thd, cond, tables, &lookup_field_vals))
    DBUG_RETURN(0);
  DBUG_PRINT("INDEX VALUES",("db_name='%s', table_name='%s'",
                             lookup_field_vals.db_value.str,
                             lookup_field_vals.table_value.str));
  if (make_db_list(thd, &db_names, &lookup_field_vals,
                   &with_i_schema))
    DBUG_RETURN(1);

  /*
    If we have lookup db value we should check that the database exists
  */
  if(lookup_field_vals.db_value.str && !lookup_field_vals.wild_db_value &&
     !with_i_schema)
  {
    char path[FN_REFLEN+16];
    uint path_len;
    MY_STAT stat_info;
    if (!lookup_field_vals.db_value.str[0])
      DBUG_RETURN(0);
    path_len= build_table_filename(path, sizeof(path) - 1,
                                   lookup_field_vals.db_value.str, "", "", 0);
    path[path_len-1]= 0;
    if (!mysql_file_stat(key_file_misc, path, &stat_info, MYF(0)))
      DBUG_RETURN(0);
  }

  List_iterator_fast<LEX_STRING> it(db_names);
  while ((db_name=it++))
  {
    if (with_i_schema)       // information schema name is always first in list
    {
      if (store_schema_shemata(thd, table, db_name,
                               system_charset_info))
        DBUG_RETURN(1);
      with_i_schema= 0;
      continue;
    }
#ifndef NO_EMBEDDED_ACCESS_CHECKS
    if (sctx->master_access & (DB_ACLS | SHOW_DB_ACL) ||
	acl_get(sctx->host, sctx->ip, sctx->priv_user, db_name->str, 0) ||
	!check_grant_db(thd, db_name->str))
#endif
    {
      load_db_opt_by_name(thd, db_name->str, &create);
      if (store_schema_shemata(thd, table, db_name,
                               create.default_table_charset))
        DBUG_RETURN(1);
    }
  }
  DBUG_RETURN(0);
}


static int get_schema_tables_record(THD *thd, TABLE_LIST *tables,
				    TABLE *table, bool res,
				    LEX_STRING *db_name,
				    LEX_STRING *table_name)
{
  const char *tmp_buff;
  MYSQL_TIME time;
  CHARSET_INFO *cs= system_charset_info;
  DBUG_ENTER("get_schema_tables_record");

  restore_record(table, s->default_values);
  table->field[0]->store(STRING_WITH_LEN("def"), cs);
  table->field[1]->store(db_name->str, db_name->length, cs);
  table->field[2]->store(table_name->str, table_name->length, cs);
  if (res)
  {
    /*
      there was errors during opening tables
    */
    const char *error= thd->is_error() ? thd->stmt_da->message() : "";
    if (tables->view)
      table->field[3]->store(STRING_WITH_LEN("VIEW"), cs);
    else if (tables->schema_table)
      table->field[3]->store(STRING_WITH_LEN("SYSTEM VIEW"), cs);
    else
      table->field[3]->store(STRING_WITH_LEN("BASE TABLE"), cs);
    table->field[20]->store(error, strlen(error), cs);
    thd->clear_error();
  }
  else if (tables->view)
  {
    table->field[3]->store(STRING_WITH_LEN("VIEW"), cs);
    table->field[20]->store(STRING_WITH_LEN("VIEW"), cs);
  }
  else
  {
    char option_buff[350],*ptr;
    TABLE *show_table= tables->table;
    TABLE_SHARE *share= show_table->s;
    handler *file= show_table->file;
    handlerton *tmp_db_type= share->db_type();
#ifdef WITH_PARTITION_STORAGE_ENGINE
    bool is_partitioned= FALSE;
#endif
    if (share->tmp_table == SYSTEM_TMP_TABLE)
      table->field[3]->store(STRING_WITH_LEN("SYSTEM VIEW"), cs);
    else if (share->tmp_table)
      table->field[3]->store(STRING_WITH_LEN("LOCAL TEMPORARY"), cs);
    else
      table->field[3]->store(STRING_WITH_LEN("BASE TABLE"), cs);

    for (int i= 4; i < 20; i++)
    {
      if (i == 7 || (i > 12 && i < 17) || i == 18)
        continue;
      table->field[i]->set_notnull();
    }
#ifdef WITH_PARTITION_STORAGE_ENGINE
    if (share->db_type() == partition_hton &&
        share->partition_info_str_len)
    {
      tmp_db_type= share->default_part_db_type;
      is_partitioned= TRUE;
    }
#endif
    tmp_buff= (char *) ha_resolve_storage_engine_name(tmp_db_type);
    table->field[4]->store(tmp_buff, strlen(tmp_buff), cs);
    table->field[5]->store((longlong) share->frm_version, TRUE);

    ptr=option_buff;
    if (share->min_rows)
    {
      ptr=strmov(ptr," min_rows=");
      ptr=longlong10_to_str(share->min_rows,ptr,10);
    }
    if (share->max_rows)
    {
      ptr=strmov(ptr," max_rows=");
      ptr=longlong10_to_str(share->max_rows,ptr,10);
    }
    if (share->avg_row_length)
    {
      ptr=strmov(ptr," avg_row_length=");
      ptr=longlong10_to_str(share->avg_row_length,ptr,10);
    }
    if (share->db_create_options & HA_OPTION_PACK_KEYS)
      ptr=strmov(ptr," pack_keys=1");
    if (share->db_create_options & HA_OPTION_NO_PACK_KEYS)
      ptr=strmov(ptr," pack_keys=0");
    /* We use CHECKSUM, instead of TABLE_CHECKSUM, for backward compability */
    if (share->db_create_options & HA_OPTION_CHECKSUM)
      ptr=strmov(ptr," checksum=1");
    if (share->db_create_options & HA_OPTION_DELAY_KEY_WRITE)
      ptr=strmov(ptr," delay_key_write=1");
    if (share->row_type != ROW_TYPE_DEFAULT)
      ptr=strxmov(ptr, " row_format=", 
                  ha_row_type[(uint) share->row_type],
                  NullS);
    if (share->key_block_size)
    {
      ptr= strmov(ptr, " KEY_BLOCK_SIZE=");
      ptr= longlong10_to_str(share->key_block_size, ptr, 10);
    }
#ifdef WITH_PARTITION_STORAGE_ENGINE
    if (is_partitioned)
      ptr= strmov(ptr, " partitioned");
#endif
    table->field[19]->store(option_buff+1,
                            (ptr == option_buff ? 0 : 
                             (uint) (ptr-option_buff)-1), cs);

    tmp_buff= (share->table_charset ?
               share->table_charset->name : "default");
    table->field[17]->store(tmp_buff, strlen(tmp_buff), cs);

    if (share->comment.str)
      table->field[20]->store(share->comment.str, share->comment.length, cs);

    if(file)
    {
      file->info(HA_STATUS_VARIABLE | HA_STATUS_TIME | HA_STATUS_AUTO);
      enum row_type row_type = file->get_row_type();
      switch (row_type) {
      case ROW_TYPE_NOT_USED:
      case ROW_TYPE_DEFAULT:
        tmp_buff= ((share->db_options_in_use &
                    HA_OPTION_COMPRESS_RECORD) ? "Compressed" :
                   (share->db_options_in_use & HA_OPTION_PACK_RECORD) ?
                   "Dynamic" : "Fixed");
        break;
      case ROW_TYPE_FIXED:
        tmp_buff= "Fixed";
        break;
      case ROW_TYPE_DYNAMIC:
        tmp_buff= "Dynamic";
        break;
      case ROW_TYPE_COMPRESSED:
        tmp_buff= "Compressed";
        break;
      case ROW_TYPE_REDUNDANT:
        tmp_buff= "Redundant";
        break;
      case ROW_TYPE_COMPACT:
        tmp_buff= "Compact";
        break;
      case ROW_TYPE_PAGE:
        tmp_buff= "Paged";
        break;
      }
      table->field[6]->store(tmp_buff, strlen(tmp_buff), cs);
      if (!tables->schema_table)
      {
        table->field[7]->store((longlong) file->stats.records, TRUE);
        table->field[7]->set_notnull();
      }
      table->field[8]->store((longlong) file->stats.mean_rec_length, TRUE);
      table->field[9]->store((longlong) file->stats.data_file_length, TRUE);
      if (file->stats.max_data_file_length)
      {
        table->field[10]->store((longlong) file->stats.max_data_file_length,
                                TRUE);
      }
      table->field[11]->store((longlong) file->stats.index_file_length, TRUE);
      table->field[12]->store((longlong) file->stats.delete_length, TRUE);
      if (show_table->found_next_number_field)
      {
        table->field[13]->store((longlong) file->stats.auto_increment_value,
                                TRUE);
        table->field[13]->set_notnull();
      }
      if (file->stats.create_time)
      {
        thd->variables.time_zone->gmt_sec_to_TIME(&time,
                                                  (my_time_t) file->stats.create_time);
        table->field[14]->store_time(&time, MYSQL_TIMESTAMP_DATETIME);
        table->field[14]->set_notnull();
      }
      if (file->stats.update_time)
      {
        thd->variables.time_zone->gmt_sec_to_TIME(&time,
                                                  (my_time_t) file->stats.update_time);
        table->field[15]->store_time(&time, MYSQL_TIMESTAMP_DATETIME);
        table->field[15]->set_notnull();
      }
      if (file->stats.check_time)
      {
        thd->variables.time_zone->gmt_sec_to_TIME(&time,
                                                  (my_time_t) file->stats.check_time);
        table->field[16]->store_time(&time, MYSQL_TIMESTAMP_DATETIME);
        table->field[16]->set_notnull();
      }
      if (file->ha_table_flags() & (ulong) HA_HAS_CHECKSUM)
      {
        table->field[18]->store((longlong) file->checksum(), TRUE);
        table->field[18]->set_notnull();
      }
    }
  }
  DBUG_RETURN(schema_table_store_record(thd, table));
}


/**
  @brief    Store field characteristics into appropriate I_S table columns

  @param[in]      table             I_S table
  @param[in]      field             processed field
  @param[in]      cs                I_S table charset
  @param[in]      offset            offset from beginning of table
                                    to DATE_TYPE column in I_S table
                                    
  @return         void
*/

void store_column_type(TABLE *table, Field *field, CHARSET_INFO *cs,
                       uint offset)
{
  bool is_blob;
  int decimals, field_length;
  const char *tmp_buff;
  char column_type_buff[MAX_FIELD_WIDTH];
  String column_type(column_type_buff, sizeof(column_type_buff), cs);

  field->sql_type(column_type);
  /* DTD_IDENTIFIER column */
  table->field[offset + 7]->store(column_type.ptr(), column_type.length(), cs);
  table->field[offset + 7]->set_notnull();
  /*
    DATA_TYPE column:
    MySQL column type has the following format:
    base_type [(dimension)] [unsigned] [zerofill].
    For DATA_TYPE column we extract only base type.
  */
  tmp_buff= strchr(column_type.ptr(), '(');
  if (!tmp_buff)
    /*
      if there is no dimention part then check the presence of
      [unsigned] [zerofill] attributes and cut them of if exist.
    */
    tmp_buff= strchr(column_type.ptr(), ' ');
  table->field[offset]->store(column_type.ptr(),
                              (tmp_buff ? tmp_buff - column_type.ptr() :
                               column_type.length()), cs);

  is_blob= (field->type() == MYSQL_TYPE_BLOB);
  if (field->has_charset() || is_blob ||
      field->real_type() == MYSQL_TYPE_VARCHAR ||  // For varbinary type
      field->real_type() == MYSQL_TYPE_STRING)     // For binary type
  {
    uint32 octet_max_length= field->max_display_length();
    if (is_blob && octet_max_length != (uint32) 4294967295U)
      octet_max_length /= field->charset()->mbmaxlen;
    longlong char_max_len= is_blob ? 
      (longlong) octet_max_length / field->charset()->mbminlen :
      (longlong) octet_max_length / field->charset()->mbmaxlen;
    /* CHARACTER_MAXIMUM_LENGTH column*/
    table->field[offset + 1]->store(char_max_len, TRUE);
    table->field[offset + 1]->set_notnull();
    /* CHARACTER_OCTET_LENGTH column */
    table->field[offset + 2]->store((longlong) octet_max_length, TRUE);
    table->field[offset + 2]->set_notnull();
  }

  /*
    Calculate field_length and decimals.
    They are set to -1 if they should not be set (we should return NULL)
  */

  decimals= field->decimals();
  switch (field->type()) {
  case MYSQL_TYPE_NEWDECIMAL:
    field_length= ((Field_new_decimal*) field)->precision;
    break;
  case MYSQL_TYPE_DECIMAL:
    field_length= field->field_length - (decimals  ? 2 : 1);
    break;
  case MYSQL_TYPE_TINY:
  case MYSQL_TYPE_SHORT:
  case MYSQL_TYPE_LONG:
  case MYSQL_TYPE_LONGLONG:
  case MYSQL_TYPE_INT24:
    field_length= field->max_display_length() - 1;
    break;
  case MYSQL_TYPE_BIT:
    field_length= field->max_display_length();
    decimals= -1;                             // return NULL
    break;
  case MYSQL_TYPE_FLOAT:  
  case MYSQL_TYPE_DOUBLE:
    field_length= field->field_length;
    if (decimals == NOT_FIXED_DEC)
      decimals= -1;                           // return NULL
    break;
  default:
    field_length= decimals= -1;
    break;
  }

  /* NUMERIC_PRECISION column */
  if (field_length >= 0)
  {
    table->field[offset + 3]->store((longlong) field_length, TRUE);
    table->field[offset + 3]->set_notnull();
  }
  /* NUMERIC_SCALE column */
  if (decimals >= 0)
  {
    table->field[offset + 4]->store((longlong) decimals, TRUE);
    table->field[offset + 4]->set_notnull();
  }
  if (field->has_charset())
  {
    /* CHARACTER_SET_NAME column*/
    tmp_buff= field->charset()->csname;
    table->field[offset + 5]->store(tmp_buff, strlen(tmp_buff), cs);
    table->field[offset + 5]->set_notnull();
    /* COLLATION_NAME column */
    tmp_buff= field->charset()->name;
    table->field[offset + 6]->store(tmp_buff, strlen(tmp_buff), cs);
    table->field[offset + 6]->set_notnull();
  }
}


static int get_schema_column_record(THD *thd, TABLE_LIST *tables,
				    TABLE *table, bool res,
				    LEX_STRING *db_name,
				    LEX_STRING *table_name)
{
  LEX *lex= thd->lex;
  const char *wild= lex->wild ? lex->wild->ptr() : NullS;
  CHARSET_INFO *cs= system_charset_info;
  TABLE *show_table;
  Field **ptr, *field, *timestamp_field;
  int count;
  DBUG_ENTER("get_schema_column_record");

  if (res)
  {
    if (lex->sql_command != SQLCOM_SHOW_FIELDS)
    {
      /*
        I.e. we are in SELECT FROM INFORMATION_SCHEMA.COLUMS
        rather than in SHOW COLUMNS
      */
      if (thd->is_error())
        push_warning(thd, MYSQL_ERROR::WARN_LEVEL_WARN,
                     thd->stmt_da->sql_errno(), thd->stmt_da->message());
      thd->clear_error();
      res= 0;
    }
    DBUG_RETURN(res);
  }

  show_table= tables->table;
  count= 0;
  ptr= show_table->field;
  timestamp_field= show_table->timestamp_field;
  show_table->use_all_columns();               // Required for default
  restore_record(show_table, s->default_values);

  for (; (field= *ptr) ; ptr++)
  {
    uchar *pos;
    char tmp[MAX_FIELD_WIDTH];
    String type(tmp,sizeof(tmp), system_charset_info);
    char *end;

    DEBUG_SYNC(thd, "get_schema_column");

    if (wild && wild[0] &&
        wild_case_compare(system_charset_info, field->field_name,wild))
      continue;

    count++;
    /* Get default row, with all NULL fields set to NULL */
    restore_record(table, s->default_values);

#ifndef NO_EMBEDDED_ACCESS_CHECKS
    uint col_access;
    check_access(thd,SELECT_ACL, db_name->str,
                 &tables->grant.privilege, 0, 0, test(tables->schema_table));
    col_access= get_column_grant(thd, &tables->grant,
                                 db_name->str, table_name->str,
                                 field->field_name) & COL_ACLS;
    if (!tables->schema_table && !col_access)
      continue;
    end= tmp;
    for (uint bitnr=0; col_access ; col_access>>=1,bitnr++)
    {
      if (col_access & 1)
      {
        *end++=',';
        end=strmov(end,grant_types.type_names[bitnr]);
      }
    }
    table->field[17]->store(tmp+1,end == tmp ? 0 : (uint) (end-tmp-1), cs);

#endif
    table->field[0]->store(STRING_WITH_LEN("def"), cs);
    table->field[1]->store(db_name->str, db_name->length, cs);
    table->field[2]->store(table_name->str, table_name->length, cs);
    table->field[3]->store(field->field_name, strlen(field->field_name),
                           cs);
    table->field[4]->store((longlong) count, TRUE);
    field->sql_type(type);
    table->field[14]->store(type.ptr(), type.length(), cs);

    if (get_field_default_value(thd, timestamp_field, field, &type, 0))
    {
      table->field[5]->store(type.ptr(), type.length(), cs);
      table->field[5]->set_notnull();
    }
    pos=(uchar*) ((field->flags & NOT_NULL_FLAG) ?  "NO" : "YES");
    table->field[6]->store((const char*) pos,
                           strlen((const char*) pos), cs);
    store_column_type(table, field, cs, 7);
    pos=(uchar*) ((field->flags & PRI_KEY_FLAG) ? "PRI" :
                 (field->flags & UNIQUE_KEY_FLAG) ? "UNI" :
                 (field->flags & MULTIPLE_KEY_FLAG) ? "MUL":"");
    table->field[15]->store((const char*) pos,
                            strlen((const char*) pos), cs);

    end= tmp;
    if (field->unireg_check == Field::NEXT_NUMBER)
      table->field[16]->store(STRING_WITH_LEN("auto_increment"), cs);
    if (timestamp_field == field &&
        field->unireg_check != Field::TIMESTAMP_DN_FIELD)
      table->field[16]->store(STRING_WITH_LEN("on update CURRENT_TIMESTAMP"),
                              cs);

    table->field[18]->store(field->comment.str, field->comment.length, cs);
    if (schema_table_store_record(thd, table))
      DBUG_RETURN(1);
  }
  DBUG_RETURN(0);
}


int fill_schema_charsets(THD *thd, TABLE_LIST *tables, COND *cond)
{
  CHARSET_INFO **cs;
  const char *wild= thd->lex->wild ? thd->lex->wild->ptr() : NullS;
  TABLE *table= tables->table;
  CHARSET_INFO *scs= system_charset_info;

  for (cs= all_charsets ;
       cs < all_charsets + array_elements(all_charsets) ;
       cs++)
  {
    CHARSET_INFO *tmp_cs= cs[0];
    if (tmp_cs && (tmp_cs->state & MY_CS_PRIMARY) && 
        (tmp_cs->state & MY_CS_AVAILABLE) &&
        !(tmp_cs->state & MY_CS_HIDDEN) &&
        !(wild && wild[0] &&
	  wild_case_compare(scs, tmp_cs->csname,wild)))
    {
      const char *comment;
      restore_record(table, s->default_values);
      table->field[0]->store(tmp_cs->csname, strlen(tmp_cs->csname), scs);
      table->field[1]->store(tmp_cs->name, strlen(tmp_cs->name), scs);
      comment= tmp_cs->comment ? tmp_cs->comment : "";
      table->field[2]->store(comment, strlen(comment), scs);
      table->field[3]->store((longlong) tmp_cs->mbmaxlen, TRUE);
      if (schema_table_store_record(thd, table))
        return 1;
    }
  }
  return 0;
}


static my_bool iter_schema_engines(THD *thd, plugin_ref plugin,
                                   void *ptable)
{
  TABLE *table= (TABLE *) ptable;
  handlerton *hton= plugin_data(plugin, handlerton *);
  const char *wild= thd->lex->wild ? thd->lex->wild->ptr() : NullS;
  CHARSET_INFO *scs= system_charset_info;
  handlerton *default_type= ha_default_handlerton(thd);
  DBUG_ENTER("iter_schema_engines");


  /* Disabled plugins */
  if (plugin_state(plugin) != PLUGIN_IS_READY)
  {

    struct st_mysql_plugin *plug= plugin_decl(plugin);
    if (!(wild && wild[0] &&
          wild_case_compare(scs, plug->name,wild)))
    {
      restore_record(table, s->default_values);
      table->field[0]->store(plug->name, strlen(plug->name), scs);
      table->field[1]->store(C_STRING_WITH_LEN("NO"), scs);
      table->field[2]->store(plug->descr, strlen(plug->descr), scs);
      if (schema_table_store_record(thd, table))
        DBUG_RETURN(1);
    }
    DBUG_RETURN(0);
  }

  if (!(hton->flags & HTON_HIDDEN))
  {
    LEX_STRING *name= plugin_name(plugin);
    if (!(wild && wild[0] &&
          wild_case_compare(scs, name->str,wild)))
    {
      LEX_STRING yesno[2]= {{ C_STRING_WITH_LEN("NO") },
                            { C_STRING_WITH_LEN("YES") }};
      LEX_STRING *tmp;
      const char *option_name= show_comp_option_name[(int) hton->state];
      restore_record(table, s->default_values);

      table->field[0]->store(name->str, name->length, scs);
      if (hton->state == SHOW_OPTION_YES && default_type == hton)
        option_name= "DEFAULT";
      table->field[1]->store(option_name, strlen(option_name), scs);
      table->field[2]->store(plugin_decl(plugin)->descr,
                             strlen(plugin_decl(plugin)->descr), scs);
      tmp= &yesno[test(hton->commit)];
      table->field[3]->store(tmp->str, tmp->length, scs);
      table->field[3]->set_notnull();
      tmp= &yesno[test(hton->prepare)];
      table->field[4]->store(tmp->str, tmp->length, scs);
      table->field[4]->set_notnull();
      tmp= &yesno[test(hton->savepoint_set)];
      table->field[5]->store(tmp->str, tmp->length, scs);
      table->field[5]->set_notnull();

      if (schema_table_store_record(thd, table))
        DBUG_RETURN(1);
    }
  }
  DBUG_RETURN(0);
}

int fill_schema_engines(THD *thd, TABLE_LIST *tables, COND *cond)
{
  DBUG_ENTER("fill_schema_engines");
  if (plugin_foreach_with_mask(thd, iter_schema_engines,
                               MYSQL_STORAGE_ENGINE_PLUGIN,
                               ~PLUGIN_IS_FREED, tables->table))
    DBUG_RETURN(1);
  DBUG_RETURN(0);
}


int fill_schema_collation(THD *thd, TABLE_LIST *tables, COND *cond)
{
  CHARSET_INFO **cs;
  const char *wild= thd->lex->wild ? thd->lex->wild->ptr() : NullS;
  TABLE *table= tables->table;
  CHARSET_INFO *scs= system_charset_info;
  for (cs= all_charsets ;
       cs < all_charsets + array_elements(all_charsets)  ;
       cs++ )
  {
    CHARSET_INFO **cl;
    CHARSET_INFO *tmp_cs= cs[0];
    if (!tmp_cs || !(tmp_cs->state & MY_CS_AVAILABLE) ||
         (tmp_cs->state & MY_CS_HIDDEN) ||
        !(tmp_cs->state & MY_CS_PRIMARY))
      continue;
    for (cl= all_charsets;
         cl < all_charsets + array_elements(all_charsets)  ;
         cl ++)
    {
      CHARSET_INFO *tmp_cl= cl[0];
      if (!tmp_cl || !(tmp_cl->state & MY_CS_AVAILABLE) || 
          !my_charset_same(tmp_cs, tmp_cl))
	continue;
      if (!(wild && wild[0] &&
	  wild_case_compare(scs, tmp_cl->name,wild)))
      {
	const char *tmp_buff;
	restore_record(table, s->default_values);
	table->field[0]->store(tmp_cl->name, strlen(tmp_cl->name), scs);
        table->field[1]->store(tmp_cl->csname , strlen(tmp_cl->csname), scs);
        table->field[2]->store((longlong) tmp_cl->number, TRUE);
        tmp_buff= (tmp_cl->state & MY_CS_PRIMARY) ? "Yes" : "";
	table->field[3]->store(tmp_buff, strlen(tmp_buff), scs);
        tmp_buff= (tmp_cl->state & MY_CS_COMPILED)? "Yes" : "";
	table->field[4]->store(tmp_buff, strlen(tmp_buff), scs);
        table->field[5]->store((longlong) tmp_cl->strxfrm_multiply, TRUE);
        if (schema_table_store_record(thd, table))
          return 1;
      }
    }
  }
  return 0;
}


int fill_schema_coll_charset_app(THD *thd, TABLE_LIST *tables, COND *cond)
{
  CHARSET_INFO **cs;
  TABLE *table= tables->table;
  CHARSET_INFO *scs= system_charset_info;
  for (cs= all_charsets ;
       cs < all_charsets + array_elements(all_charsets) ;
       cs++ )
  {
    CHARSET_INFO **cl;
    CHARSET_INFO *tmp_cs= cs[0];
    if (!tmp_cs || !(tmp_cs->state & MY_CS_AVAILABLE) || 
        !(tmp_cs->state & MY_CS_PRIMARY))
      continue;
    for (cl= all_charsets;
         cl < all_charsets + array_elements(all_charsets) ;
         cl ++)
    {
      CHARSET_INFO *tmp_cl= cl[0];
      if (!tmp_cl || !(tmp_cl->state & MY_CS_AVAILABLE) ||
          (tmp_cl->state & MY_CS_HIDDEN) ||
          !my_charset_same(tmp_cs,tmp_cl))
	continue;
      restore_record(table, s->default_values);
      table->field[0]->store(tmp_cl->name, strlen(tmp_cl->name), scs);
      table->field[1]->store(tmp_cl->csname , strlen(tmp_cl->csname), scs);
      if (schema_table_store_record(thd, table))
        return 1;
    }
  }
  return 0;
}


static inline void copy_field_as_string(Field *to_field, Field *from_field)
{
  char buff[MAX_FIELD_WIDTH];
  String tmp_str(buff, sizeof(buff), system_charset_info);
  from_field->val_str(&tmp_str);
  to_field->store(tmp_str.ptr(), tmp_str.length(), system_charset_info);
}


/**
  @brief Store record into I_S.PARAMETERS table

  @param[in]      thd                   thread handler
  @param[in]      table                 I_S table
  @param[in]      proc_table            'mysql.proc' table
  @param[in]      wild                  wild string, not used for now,
                                        will be useful
                                        if we add 'SHOW PARAMETERs'
  @param[in]      full_access           if 1 user has privileges on the routine
  @param[in]      sp_user               user in 'user@host' format

  @return         Operation status
    @retval       0                     ok
    @retval       1                     error
*/

bool store_schema_params(THD *thd, TABLE *table, TABLE *proc_table,
                         const char *wild, bool full_access,
                         const char *sp_user)
{
  TABLE_SHARE share;
  TABLE tbl;
  CHARSET_INFO *cs= system_charset_info;
  char params_buff[MAX_FIELD_WIDTH], returns_buff[MAX_FIELD_WIDTH],
    sp_db_buff[NAME_LEN], sp_name_buff[NAME_LEN], path[FN_REFLEN],
    definer_buff[USERNAME_LENGTH + HOSTNAME_LENGTH + 1];
  String params(params_buff, sizeof(params_buff), cs);
  String returns(returns_buff, sizeof(returns_buff), cs);
  String sp_db(sp_db_buff, sizeof(sp_db_buff), cs);
  String sp_name(sp_name_buff, sizeof(sp_name_buff), cs);
  String definer(definer_buff, sizeof(definer_buff), cs);
  sp_head *sp;
  uint routine_type;
  bool free_sp_head;
  DBUG_ENTER("store_schema_params");

  bzero((char*) &tbl, sizeof(TABLE));
  (void) build_table_filename(path, sizeof(path), "", "", "", 0);
  init_tmp_table_share(thd, &share, "", 0, "", path);

  get_field(thd->mem_root, proc_table->field[MYSQL_PROC_FIELD_DB], &sp_db);
  get_field(thd->mem_root, proc_table->field[MYSQL_PROC_FIELD_NAME], &sp_name);
  get_field(thd->mem_root,proc_table->field[MYSQL_PROC_FIELD_DEFINER],&definer);
  routine_type= (uint) proc_table->field[MYSQL_PROC_MYSQL_TYPE]->val_int();

  if (!full_access)
    full_access= !strcmp(sp_user, definer.ptr());
  if (!full_access &&
      check_some_routine_access(thd, sp_db.ptr(),sp_name.ptr(),
                                routine_type == TYPE_ENUM_PROCEDURE))
    DBUG_RETURN(0);

  params.length(0);
  get_field(thd->mem_root, proc_table->field[MYSQL_PROC_FIELD_PARAM_LIST],
            &params);
  returns.length(0);
  if (routine_type == TYPE_ENUM_FUNCTION)
    get_field(thd->mem_root, proc_table->field[MYSQL_PROC_FIELD_RETURNS],
              &returns);

  sp= sp_load_for_information_schema(thd, proc_table, &sp_db, &sp_name,
                                     (ulong) proc_table->
                                     field[MYSQL_PROC_FIELD_SQL_MODE]->val_int(),
                                     routine_type,
                                     returns.c_ptr_safe(),
                                     params.c_ptr_safe(),
                                     &free_sp_head);

  if (sp)
  {
    Field *field;
    Create_field *field_def;
    String tmp_string;
    if (routine_type == TYPE_ENUM_FUNCTION)
    {
      restore_record(table, s->default_values);
      table->field[0]->store(STRING_WITH_LEN("def"), cs);
      table->field[1]->store(sp_db.ptr(), sp_db.length(), cs);
      table->field[2]->store(sp_name.ptr(), sp_name.length(), cs);
      table->field[3]->store((longlong) 0, TRUE);
      get_field(thd->mem_root, proc_table->field[MYSQL_PROC_MYSQL_TYPE],
                &tmp_string);
      table->field[14]->store(tmp_string.ptr(), tmp_string.length(), cs);
      field_def= &sp->m_return_field_def;
      field= make_field(&share, (uchar*) 0, field_def->length,
                        (uchar*) "", 0, field_def->pack_flag,
                        field_def->sql_type, field_def->charset,
                        field_def->geom_type, Field::NONE,
                        field_def->interval, "");

      field->table= &tbl;
      tbl.in_use= thd;
      store_column_type(table, field, cs, 6);
      if (schema_table_store_record(thd, table))
      {
        free_table_share(&share);
        if (free_sp_head)
          delete sp;
        DBUG_RETURN(1);
      }
    }

    sp_pcontext *spcont= sp->get_parse_context();
    uint params= spcont->context_var_count();
    for (uint i= 0 ; i < params ; i++)
    {
      const char *tmp_buff;
      sp_variable_t *spvar= spcont->find_variable(i);
      field_def= &spvar->field_def;
      switch (spvar->mode) {
      case sp_param_in:
        tmp_buff= "IN";
        break;
      case sp_param_out:
        tmp_buff= "OUT";
        break;
      case sp_param_inout:
        tmp_buff= "INOUT";
        break;
      default:
        tmp_buff= "";
        break;
      }  

      restore_record(table, s->default_values);
      table->field[0]->store(STRING_WITH_LEN("def"), cs);
      table->field[1]->store(sp_db.ptr(), sp_db.length(), cs);
      table->field[2]->store(sp_name.ptr(), sp_name.length(), cs);
      table->field[3]->store((longlong) i + 1, TRUE);
      table->field[4]->store(tmp_buff, strlen(tmp_buff), cs);
      table->field[4]->set_notnull();
      table->field[5]->store(spvar->name.str, spvar->name.length, cs);
      table->field[5]->set_notnull();
      get_field(thd->mem_root, proc_table->field[MYSQL_PROC_MYSQL_TYPE],
                &tmp_string);
      table->field[14]->store(tmp_string.ptr(), tmp_string.length(), cs);

      field= make_field(&share, (uchar*) 0, field_def->length,
                        (uchar*) "", 0, field_def->pack_flag,
                        field_def->sql_type, field_def->charset,
                        field_def->geom_type, Field::NONE,
                        field_def->interval, spvar->name.str);

      field->table= &tbl;
      tbl.in_use= thd;
      store_column_type(table, field, cs, 6);
      if (schema_table_store_record(thd, table))
      {
        free_table_share(&share);
        if (free_sp_head)
          delete sp;
        DBUG_RETURN(1);
      }
    }
    if (free_sp_head)
      delete sp;
  }
  free_table_share(&share);
  DBUG_RETURN(0);
}


bool store_schema_proc(THD *thd, TABLE *table, TABLE *proc_table,
                       const char *wild, bool full_access, const char *sp_user)
{
  MYSQL_TIME time;
  LEX *lex= thd->lex;
  CHARSET_INFO *cs= system_charset_info;
  char sp_db_buff[NAME_LEN + 1], sp_name_buff[NAME_LEN + 1],
    definer_buff[USERNAME_LENGTH + HOSTNAME_LENGTH + 2],
    returns_buff[MAX_FIELD_WIDTH];

  String sp_db(sp_db_buff, sizeof(sp_db_buff), cs);
  String sp_name(sp_name_buff, sizeof(sp_name_buff), cs);
  String definer(definer_buff, sizeof(definer_buff), cs);
  String returns(returns_buff, sizeof(returns_buff), cs);

  proc_table->field[MYSQL_PROC_FIELD_DB]->val_str(&sp_db);
  proc_table->field[MYSQL_PROC_FIELD_NAME]->val_str(&sp_name);
  proc_table->field[MYSQL_PROC_FIELD_DEFINER]->val_str(&definer);

  if (!full_access)
    full_access= !strcmp(sp_user, definer.c_ptr_safe());
  if (!full_access &&
      check_some_routine_access(thd, sp_db.c_ptr_safe(), sp_name.c_ptr_safe(),
                                proc_table->field[MYSQL_PROC_MYSQL_TYPE]->
                                val_int() == TYPE_ENUM_PROCEDURE))
    return 0;

  if ((lex->sql_command == SQLCOM_SHOW_STATUS_PROC &&
      proc_table->field[MYSQL_PROC_MYSQL_TYPE]->val_int() ==
      TYPE_ENUM_PROCEDURE) ||
      (lex->sql_command == SQLCOM_SHOW_STATUS_FUNC &&
      proc_table->field[MYSQL_PROC_MYSQL_TYPE]->val_int() ==
      TYPE_ENUM_FUNCTION) ||
      (sql_command_flags[lex->sql_command] & CF_STATUS_COMMAND) == 0)
  {
    restore_record(table, s->default_values);
    if (!wild || !wild[0] || !wild_compare(sp_name.c_ptr_safe(), wild, 0))
    {
      int enum_idx= (int) proc_table->field[MYSQL_PROC_FIELD_ACCESS]->val_int();
      table->field[3]->store(sp_name.ptr(), sp_name.length(), cs);

      copy_field_as_string(table->field[0],
                           proc_table->field[MYSQL_PROC_FIELD_SPECIFIC_NAME]);
      table->field[1]->store(STRING_WITH_LEN("def"), cs);
      table->field[2]->store(sp_db.ptr(), sp_db.length(), cs);
      copy_field_as_string(table->field[4],
                           proc_table->field[MYSQL_PROC_MYSQL_TYPE]);

      if (proc_table->field[MYSQL_PROC_MYSQL_TYPE]->val_int() ==
          TYPE_ENUM_FUNCTION)
      {
        sp_head *sp;
        bool free_sp_head;
        proc_table->field[MYSQL_PROC_FIELD_RETURNS]->val_str(&returns);
        sp= sp_load_for_information_schema(thd, proc_table, &sp_db, &sp_name,
                                           (ulong) proc_table->
                                           field[MYSQL_PROC_FIELD_SQL_MODE]->
                                           val_int(),
                                           TYPE_ENUM_FUNCTION,
                                           returns.c_ptr_safe(),
                                           "", &free_sp_head);

        if (sp)
        {
          char path[FN_REFLEN];
          TABLE_SHARE share;
          TABLE tbl;
          Field *field;
          Create_field *field_def= &sp->m_return_field_def;

          bzero((char*) &tbl, sizeof(TABLE));
          (void) build_table_filename(path, sizeof(path), "", "", "", 0);
          init_tmp_table_share(thd, &share, "", 0, "", path);
          field= make_field(&share, (uchar*) 0, field_def->length,
                            (uchar*) "", 0, field_def->pack_flag,
                            field_def->sql_type, field_def->charset,
                            field_def->geom_type, Field::NONE,
                            field_def->interval, "");

          field->table= &tbl;
          tbl.in_use= thd;
          store_column_type(table, field, cs, 5);
          free_table_share(&share);
          if (free_sp_head)
            delete sp;
        }
      }

      if (full_access)
      {
        copy_field_as_string(table->field[14],
                             proc_table->field[MYSQL_PROC_FIELD_BODY_UTF8]);
        table->field[14]->set_notnull();
      }
      table->field[13]->store(STRING_WITH_LEN("SQL"), cs);
      table->field[17]->store(STRING_WITH_LEN("SQL"), cs);
      copy_field_as_string(table->field[18],
                           proc_table->field[MYSQL_PROC_FIELD_DETERMINISTIC]);
      table->field[19]->store(sp_data_access_name[enum_idx].str, 
                              sp_data_access_name[enum_idx].length , cs);
      copy_field_as_string(table->field[21],
                           proc_table->field[MYSQL_PROC_FIELD_SECURITY_TYPE]);

      bzero((char *)&time, sizeof(time));
      ((Field_timestamp *) proc_table->field[MYSQL_PROC_FIELD_CREATED])->
        get_time(&time);
      table->field[22]->store_time(&time, MYSQL_TIMESTAMP_DATETIME);
      bzero((char *)&time, sizeof(time));
      ((Field_timestamp *) proc_table->field[MYSQL_PROC_FIELD_MODIFIED])->
        get_time(&time);
      table->field[23]->store_time(&time, MYSQL_TIMESTAMP_DATETIME);
      copy_field_as_string(table->field[24],
                           proc_table->field[MYSQL_PROC_FIELD_SQL_MODE]);
      copy_field_as_string(table->field[25],
                           proc_table->field[MYSQL_PROC_FIELD_COMMENT]);

      table->field[26]->store(definer.ptr(), definer.length(), cs);
      copy_field_as_string(table->field[27],
                           proc_table->
                           field[MYSQL_PROC_FIELD_CHARACTER_SET_CLIENT]);
      copy_field_as_string(table->field[28],
                           proc_table->
                           field[MYSQL_PROC_FIELD_COLLATION_CONNECTION]);
      copy_field_as_string(table->field[29],
			   proc_table->field[MYSQL_PROC_FIELD_DB_COLLATION]);

      return schema_table_store_record(thd, table);
    }
  }
  return 0;
}


int fill_schema_proc(THD *thd, TABLE_LIST *tables, COND *cond)
{
  TABLE *proc_table;
  TABLE_LIST proc_tables;
  const char *wild= thd->lex->wild ? thd->lex->wild->ptr() : NullS;
  int res= 0;
  TABLE *table= tables->table;
  bool full_access;
  char definer[USER_HOST_BUFF_SIZE];
  Open_tables_backup open_tables_state_backup;
  enum enum_schema_tables schema_table_idx=
    get_schema_table_idx(tables->schema_table);
  DBUG_ENTER("fill_schema_proc");

  strxmov(definer, thd->security_ctx->priv_user, "@",
          thd->security_ctx->priv_host, NullS);
  /* We use this TABLE_LIST instance only for checking of privileges. */
  bzero((char*) &proc_tables,sizeof(proc_tables));
  proc_tables.db= (char*) "mysql";
  proc_tables.db_length= 5;
  proc_tables.table_name= proc_tables.alias= (char*) "proc";
  proc_tables.table_name_length= 4;
  proc_tables.lock_type= TL_READ;
  full_access= !check_table_access(thd, SELECT_ACL, &proc_tables, FALSE,
                                   1, TRUE);
  if (!(proc_table= open_proc_table_for_read(thd, &open_tables_state_backup)))
  {
    DBUG_RETURN(1);
  }
  proc_table->file->ha_index_init(0, 1);
  if ((res= proc_table->file->index_first(proc_table->record[0])))
  {
    res= (res == HA_ERR_END_OF_FILE) ? 0 : 1;
    goto err;
  }

  if (schema_table_idx == SCH_PROCEDURES ?
      store_schema_proc(thd, table, proc_table, wild, full_access, definer) :
      store_schema_params(thd, table, proc_table, wild, full_access, definer))
  {
    res= 1;
    goto err;
  }
  while (!proc_table->file->index_next(proc_table->record[0]))
  {
    if (schema_table_idx == SCH_PROCEDURES ?
        store_schema_proc(thd, table, proc_table, wild, full_access, definer): 
        store_schema_params(thd, table, proc_table, wild, full_access, definer))
    {
      res= 1;
      goto err;
    }
  }

err:
  proc_table->file->ha_index_end();
  close_system_tables(thd, &open_tables_state_backup);
  DBUG_RETURN(res);
}


static int get_schema_stat_record(THD *thd, TABLE_LIST *tables,
				  TABLE *table, bool res,
				  LEX_STRING *db_name,
				  LEX_STRING *table_name)
{
  CHARSET_INFO *cs= system_charset_info;
  DBUG_ENTER("get_schema_stat_record");
  if (res)
  {
    if (thd->lex->sql_command != SQLCOM_SHOW_KEYS)
    {
      /*
        I.e. we are in SELECT FROM INFORMATION_SCHEMA.STATISTICS
        rather than in SHOW KEYS
      */
      if (thd->is_error())
        push_warning(thd, MYSQL_ERROR::WARN_LEVEL_WARN,
                     thd->stmt_da->sql_errno(), thd->stmt_da->message());
      thd->clear_error();
      res= 0;
    }
    DBUG_RETURN(res);
  }
  else if (!tables->view)
  {
    TABLE *show_table= tables->table;
    KEY *key_info=show_table->s->key_info;
    if (show_table->file)
      show_table->file->info(HA_STATUS_VARIABLE |
                             HA_STATUS_NO_LOCK |
                             HA_STATUS_TIME);
    for (uint i=0 ; i < show_table->s->keys ; i++,key_info++)
    {
      KEY_PART_INFO *key_part= key_info->key_part;
      const char *str;
      for (uint j=0 ; j < key_info->key_parts ; j++,key_part++)
      {
        restore_record(table, s->default_values);
        table->field[0]->store(STRING_WITH_LEN("def"), cs);
        table->field[1]->store(db_name->str, db_name->length, cs);
        table->field[2]->store(table_name->str, table_name->length, cs);
        table->field[3]->store((longlong) ((key_info->flags &
                                            HA_NOSAME) ? 0 : 1), TRUE);
        table->field[4]->store(db_name->str, db_name->length, cs);
        table->field[5]->store(key_info->name, strlen(key_info->name), cs);
        table->field[6]->store((longlong) (j+1), TRUE);
        str=(key_part->field ? key_part->field->field_name :
             "?unknown field?");
        table->field[7]->store(str, strlen(str), cs);
        if (show_table->file)
        {
          if (show_table->file->index_flags(i, j, 0) & HA_READ_ORDER)
          {
            table->field[8]->store(((key_part->key_part_flag &
                                     HA_REVERSE_SORT) ?
                                    "D" : "A"), 1, cs);
            table->field[8]->set_notnull();
          }
          KEY *key=show_table->key_info+i;
          if (key->rec_per_key[j])
          {
            ha_rows records=(show_table->file->stats.records /
                             key->rec_per_key[j]);
            table->field[9]->store((longlong) records, TRUE);
            table->field[9]->set_notnull();
          }
          str= show_table->file->index_type(i);
          table->field[13]->store(str, strlen(str), cs);
        }
        if (!(key_info->flags & HA_FULLTEXT) &&
            (key_part->field &&
             key_part->length !=
             show_table->s->field[key_part->fieldnr-1]->key_length()))
        {
          table->field[10]->store((longlong) key_part->length /
                                  key_part->field->charset()->mbmaxlen, TRUE);
          table->field[10]->set_notnull();
        }
        uint flags= key_part->field ? key_part->field->flags : 0;
        const char *pos=(char*) ((flags & NOT_NULL_FLAG) ? "" : "YES");
        table->field[12]->store(pos, strlen(pos), cs);
        if (!show_table->s->keys_in_use.is_set(i))
          table->field[14]->store(STRING_WITH_LEN("disabled"), cs);
        else
          table->field[14]->store("", 0, cs);
        table->field[14]->set_notnull();
        DBUG_ASSERT(test(key_info->flags & HA_USES_COMMENT) == 
                   (key_info->comment.length > 0));
        if (key_info->flags & HA_USES_COMMENT)
          table->field[15]->store(key_info->comment.str, 
                                  key_info->comment.length, cs);
        if (schema_table_store_record(thd, table))
          DBUG_RETURN(1);
      }
    }
  }
  DBUG_RETURN(res);
}


static int get_schema_views_record(THD *thd, TABLE_LIST *tables,
				   TABLE *table, bool res,
				   LEX_STRING *db_name,
				   LEX_STRING *table_name)
{
  CHARSET_INFO *cs= system_charset_info;
  char definer[USER_HOST_BUFF_SIZE];
  uint definer_len;
  bool updatable_view;
  DBUG_ENTER("get_schema_views_record");

  if (tables->view)
  {
    Security_context *sctx= thd->security_ctx;
    if (!tables->allowed_show)
    {
      if (!my_strcasecmp(system_charset_info, tables->definer.user.str,
                         sctx->priv_user) &&
          !my_strcasecmp(system_charset_info, tables->definer.host.str,
                         sctx->priv_host))
        tables->allowed_show= TRUE;
#ifndef NO_EMBEDDED_ACCESS_CHECKS
      else
      {
        if ((thd->col_access & (SHOW_VIEW_ACL|SELECT_ACL)) ==
            (SHOW_VIEW_ACL|SELECT_ACL))
          tables->allowed_show= TRUE;
        else
        {
          TABLE_LIST table_list;
          uint view_access;
          memset(&table_list, 0, sizeof(table_list));
          table_list.db= tables->db;
          table_list.table_name= tables->table_name;
          table_list.grant.privilege= thd->col_access;
          view_access= get_table_grant(thd, &table_list);
	  if ((view_access & (SHOW_VIEW_ACL|SELECT_ACL)) ==
	      (SHOW_VIEW_ACL|SELECT_ACL))
	    tables->allowed_show= TRUE;
        }
      }
#endif
    }
    restore_record(table, s->default_values);
    table->field[0]->store(STRING_WITH_LEN("def"), cs);
    table->field[1]->store(db_name->str, db_name->length, cs);
    table->field[2]->store(table_name->str, table_name->length, cs);

    if (tables->allowed_show)
    {
      table->field[3]->store(tables->view_body_utf8.str,
                             tables->view_body_utf8.length,
                             cs);
    }

    if (tables->with_check != VIEW_CHECK_NONE)
    {
      if (tables->with_check == VIEW_CHECK_LOCAL)
        table->field[4]->store(STRING_WITH_LEN("LOCAL"), cs);
      else
        table->field[4]->store(STRING_WITH_LEN("CASCADED"), cs);
    }
    else
      table->field[4]->store(STRING_WITH_LEN("NONE"), cs);

    if (table->pos_in_table_list->table_open_method &
        OPEN_FULL_TABLE)
    {
      updatable_view= 0;
      if (tables->algorithm != VIEW_ALGORITHM_TMPTABLE)
      {
        /*
          We should use tables->view->select_lex.item_list here and
          can not use Field_iterator_view because the view always uses
          temporary algorithm during opening for I_S and
          TABLE_LIST fields 'field_translation' & 'field_translation_end'
          are uninitialized is this case.
        */
        List<Item> *fields= &tables->view->select_lex.item_list;
        List_iterator<Item> it(*fields);
        Item *item;
        Item_field *field;
        /*
          check that at least one column in view is updatable
        */
        while ((item= it++))
        {
          if ((field= item->filed_for_view_update()) && field->field &&
              !field->field->table->pos_in_table_list->schema_table)
          {
            updatable_view= 1;
            break;
          }
        }
        if (updatable_view && !tables->view->can_be_merged())
          updatable_view= 0;
      }
      if (updatable_view)
        table->field[5]->store(STRING_WITH_LEN("YES"), cs);
      else
        table->field[5]->store(STRING_WITH_LEN("NO"), cs);
    }

    definer_len= (strxmov(definer, tables->definer.user.str, "@",
                          tables->definer.host.str, NullS) - definer);
    table->field[6]->store(definer, definer_len, cs);
    if (tables->view_suid)
      table->field[7]->store(STRING_WITH_LEN("DEFINER"), cs);
    else
      table->field[7]->store(STRING_WITH_LEN("INVOKER"), cs);

    table->field[8]->store(tables->view_creation_ctx->get_client_cs()->csname,
                           strlen(tables->view_creation_ctx->
                                  get_client_cs()->csname), cs);

    table->field[9]->store(tables->view_creation_ctx->
                           get_connection_cl()->name,
                           strlen(tables->view_creation_ctx->
                                  get_connection_cl()->name), cs);


    if (schema_table_store_record(thd, table))
      DBUG_RETURN(1);
    if (res && thd->is_error())
      push_warning(thd, MYSQL_ERROR::WARN_LEVEL_WARN,
                   thd->stmt_da->sql_errno(), thd->stmt_da->message());
  }
  if (res)
    thd->clear_error();
  DBUG_RETURN(0);
}


bool store_constraints(THD *thd, TABLE *table, LEX_STRING *db_name,
                       LEX_STRING *table_name, const char *key_name,
                       uint key_len, const char *con_type, uint con_len)
{
  CHARSET_INFO *cs= system_charset_info;
  restore_record(table, s->default_values);
  table->field[0]->store(STRING_WITH_LEN("def"), cs);
  table->field[1]->store(db_name->str, db_name->length, cs);
  table->field[2]->store(key_name, key_len, cs);
  table->field[3]->store(db_name->str, db_name->length, cs);
  table->field[4]->store(table_name->str, table_name->length, cs);
  table->field[5]->store(con_type, con_len, cs);
  return schema_table_store_record(thd, table);
}


static int get_schema_constraints_record(THD *thd, TABLE_LIST *tables,
					 TABLE *table, bool res,
					 LEX_STRING *db_name,
					 LEX_STRING *table_name)
{
  DBUG_ENTER("get_schema_constraints_record");
  if (res)
  {
    if (thd->is_error())
      push_warning(thd, MYSQL_ERROR::WARN_LEVEL_WARN,
                   thd->stmt_da->sql_errno(), thd->stmt_da->message());
    thd->clear_error();
    DBUG_RETURN(0);
  }
  else if (!tables->view)
  {
    List<FOREIGN_KEY_INFO> f_key_list;
    TABLE *show_table= tables->table;
    KEY *key_info=show_table->key_info;
    uint primary_key= show_table->s->primary_key;
    show_table->file->info(HA_STATUS_VARIABLE | 
                           HA_STATUS_NO_LOCK |
                           HA_STATUS_TIME);
    for (uint i=0 ; i < show_table->s->keys ; i++, key_info++)
    {
      if (i != primary_key && !(key_info->flags & HA_NOSAME))
        continue;

      if (i == primary_key && !strcmp(key_info->name, primary_key_name))
      {
        if (store_constraints(thd, table, db_name, table_name, key_info->name,
                              strlen(key_info->name),
                              STRING_WITH_LEN("PRIMARY KEY")))
          DBUG_RETURN(1);
      }
      else if (key_info->flags & HA_NOSAME)
      {
        if (store_constraints(thd, table, db_name, table_name, key_info->name,
                              strlen(key_info->name),
                              STRING_WITH_LEN("UNIQUE")))
          DBUG_RETURN(1);
      }
    }

    show_table->file->get_foreign_key_list(thd, &f_key_list);
    FOREIGN_KEY_INFO *f_key_info;
    List_iterator_fast<FOREIGN_KEY_INFO> it(f_key_list);
    while ((f_key_info=it++))
    {
      if (store_constraints(thd, table, db_name, table_name, 
                            f_key_info->forein_id->str,
                            strlen(f_key_info->forein_id->str),
                            "FOREIGN KEY", 11))
        DBUG_RETURN(1);
    }
  }
  DBUG_RETURN(res);
}


static bool store_trigger(THD *thd, TABLE *table, LEX_STRING *db_name,
                          LEX_STRING *table_name, LEX_STRING *trigger_name,
                          enum trg_event_type event,
                          enum trg_action_time_type timing,
                          LEX_STRING *trigger_stmt,
                          ulong sql_mode,
                          LEX_STRING *definer_buffer,
                          LEX_STRING *client_cs_name,
                          LEX_STRING *connection_cl_name,
                          LEX_STRING *db_cl_name)
{
  CHARSET_INFO *cs= system_charset_info;
  LEX_STRING sql_mode_rep;

  restore_record(table, s->default_values);
  table->field[0]->store(STRING_WITH_LEN("def"), cs);
  table->field[1]->store(db_name->str, db_name->length, cs);
  table->field[2]->store(trigger_name->str, trigger_name->length, cs);
  table->field[3]->store(trg_event_type_names[event].str,
                         trg_event_type_names[event].length, cs);
  table->field[4]->store(STRING_WITH_LEN("def"), cs);
  table->field[5]->store(db_name->str, db_name->length, cs);
  table->field[6]->store(table_name->str, table_name->length, cs);
  table->field[9]->store(trigger_stmt->str, trigger_stmt->length, cs);
  table->field[10]->store(STRING_WITH_LEN("ROW"), cs);
  table->field[11]->store(trg_action_time_type_names[timing].str,
                          trg_action_time_type_names[timing].length, cs);
  table->field[14]->store(STRING_WITH_LEN("OLD"), cs);
  table->field[15]->store(STRING_WITH_LEN("NEW"), cs);

  sql_mode_string_representation(thd, sql_mode, &sql_mode_rep);
  table->field[17]->store(sql_mode_rep.str, sql_mode_rep.length, cs);
  table->field[18]->store(definer_buffer->str, definer_buffer->length, cs);
  table->field[19]->store(client_cs_name->str, client_cs_name->length, cs);
  table->field[20]->store(connection_cl_name->str,
                          connection_cl_name->length, cs);
  table->field[21]->store(db_cl_name->str, db_cl_name->length, cs);

  return schema_table_store_record(thd, table);
}


static int get_schema_triggers_record(THD *thd, TABLE_LIST *tables,
				      TABLE *table, bool res,
				      LEX_STRING *db_name,
				      LEX_STRING *table_name)
{
  DBUG_ENTER("get_schema_triggers_record");
  /*
    res can be non zero value when processed table is a view or
    error happened during opening of processed table.
  */
  if (res)
  {
    if (thd->is_error())
      push_warning(thd, MYSQL_ERROR::WARN_LEVEL_WARN,
                   thd->stmt_da->sql_errno(), thd->stmt_da->message());
    thd->clear_error();
    DBUG_RETURN(0);
  }
  if (!tables->view && tables->table->triggers)
  {
    Table_triggers_list *triggers= tables->table->triggers;
    int event, timing;

    if (check_table_access(thd, TRIGGER_ACL, tables, FALSE, 1, TRUE))
      goto ret;

    for (event= 0; event < (int)TRG_EVENT_MAX; event++)
    {
      for (timing= 0; timing < (int)TRG_ACTION_MAX; timing++)
      {
        LEX_STRING trigger_name;
        LEX_STRING trigger_stmt;
        ulong sql_mode;
        char definer_holder[USER_HOST_BUFF_SIZE];
        LEX_STRING definer_buffer;
        LEX_STRING client_cs_name;
        LEX_STRING connection_cl_name;
        LEX_STRING db_cl_name;

        definer_buffer.str= definer_holder;
        if (triggers->get_trigger_info(thd, (enum trg_event_type) event,
                                       (enum trg_action_time_type)timing,
                                       &trigger_name, &trigger_stmt,
                                       &sql_mode,
                                       &definer_buffer,
                                       &client_cs_name,
                                       &connection_cl_name,
                                       &db_cl_name))
          continue;

        if (store_trigger(thd, table, db_name, table_name, &trigger_name,
                         (enum trg_event_type) event,
                         (enum trg_action_time_type) timing, &trigger_stmt,
                         sql_mode,
                         &definer_buffer,
                         &client_cs_name,
                         &connection_cl_name,
                         &db_cl_name))
          DBUG_RETURN(1);
      }
    }
  }
ret:
  DBUG_RETURN(0);
}


void store_key_column_usage(TABLE *table, LEX_STRING *db_name,
                            LEX_STRING *table_name, const char *key_name,
                            uint key_len, const char *con_type, uint con_len,
                            longlong idx)
{
  CHARSET_INFO *cs= system_charset_info;
  table->field[0]->store(STRING_WITH_LEN("def"), cs);
  table->field[1]->store(db_name->str, db_name->length, cs);
  table->field[2]->store(key_name, key_len, cs);
  table->field[3]->store(STRING_WITH_LEN("def"), cs);
  table->field[4]->store(db_name->str, db_name->length, cs);
  table->field[5]->store(table_name->str, table_name->length, cs);
  table->field[6]->store(con_type, con_len, cs);
  table->field[7]->store((longlong) idx, TRUE);
}


static int get_schema_key_column_usage_record(THD *thd,
					      TABLE_LIST *tables,
					      TABLE *table, bool res,
					      LEX_STRING *db_name,
					      LEX_STRING *table_name)
{
  DBUG_ENTER("get_schema_key_column_usage_record");
  if (res)
  {
    if (thd->is_error())
      push_warning(thd, MYSQL_ERROR::WARN_LEVEL_WARN,
                   thd->stmt_da->sql_errno(), thd->stmt_da->message());
    thd->clear_error();
    DBUG_RETURN(0);
  }
  else if (!tables->view)
  {
    List<FOREIGN_KEY_INFO> f_key_list;
    TABLE *show_table= tables->table;
    KEY *key_info=show_table->key_info;
    uint primary_key= show_table->s->primary_key;
    show_table->file->info(HA_STATUS_VARIABLE | 
                           HA_STATUS_NO_LOCK |
                           HA_STATUS_TIME);
    for (uint i=0 ; i < show_table->s->keys ; i++, key_info++)
    {
      if (i != primary_key && !(key_info->flags & HA_NOSAME))
        continue;
      uint f_idx= 0;
      KEY_PART_INFO *key_part= key_info->key_part;
      for (uint j=0 ; j < key_info->key_parts ; j++,key_part++)
      {
        if (key_part->field)
        {
          f_idx++;
          restore_record(table, s->default_values);
          store_key_column_usage(table, db_name, table_name,
                                 key_info->name,
                                 strlen(key_info->name), 
                                 key_part->field->field_name, 
                                 strlen(key_part->field->field_name),
                                 (longlong) f_idx);
          if (schema_table_store_record(thd, table))
            DBUG_RETURN(1);
        }
      }
    }

    show_table->file->get_foreign_key_list(thd, &f_key_list);
    FOREIGN_KEY_INFO *f_key_info;
    List_iterator_fast<FOREIGN_KEY_INFO> fkey_it(f_key_list);
    while ((f_key_info= fkey_it++))
    {
      LEX_STRING *f_info;
      LEX_STRING *r_info;
      List_iterator_fast<LEX_STRING> it(f_key_info->foreign_fields),
        it1(f_key_info->referenced_fields);
      uint f_idx= 0;
      while ((f_info= it++))
      {
        r_info= it1++;
        f_idx++;
        restore_record(table, s->default_values);
        store_key_column_usage(table, db_name, table_name,
                               f_key_info->forein_id->str,
                               f_key_info->forein_id->length,
                               f_info->str, f_info->length,
                               (longlong) f_idx);
        table->field[8]->store((longlong) f_idx, TRUE);
        table->field[8]->set_notnull();
        table->field[9]->store(f_key_info->referenced_db->str,
                               f_key_info->referenced_db->length,
                               system_charset_info);
        table->field[9]->set_notnull();
        table->field[10]->store(f_key_info->referenced_table->str,
                                f_key_info->referenced_table->length, 
                                system_charset_info);
        table->field[10]->set_notnull();
        table->field[11]->store(r_info->str, r_info->length,
                                system_charset_info);
        table->field[11]->set_notnull();
        if (schema_table_store_record(thd, table))
          DBUG_RETURN(1);
      }
    }
  }
  DBUG_RETURN(res);
}


#ifdef WITH_PARTITION_STORAGE_ENGINE
static void collect_partition_expr(THD *thd, List<char> &field_list,
                                   String *str)
{
  List_iterator<char> part_it(field_list);
  ulong no_fields= field_list.elements;
  const char *field_str;
  str->length(0);
  while ((field_str= part_it++))
  {
    append_identifier(thd, str, field_str, strlen(field_str));
    if (--no_fields != 0)
      str->append(",");
  }
  return;
}


/*
  Convert a string in a given character set to a string which can be
  used for FRM file storage in which case use_hex is TRUE and we store
  the character constants as hex strings in the character set encoding
  their field have. In the case of SHOW CREATE TABLE and the
  PARTITIONS information schema table we instead provide utf8 strings
  to the user and convert to the utf8 character set.

  SYNOPSIS
    get_cs_converted_part_value_from_string()
    item                           Item from which constant comes
    input_str                      String as provided by val_str after
                                   conversion to character set
    output_str                     Out value: The string created
    cs                             Character set string is encoded in
                                   NULL for INT_RESULT's here
    use_hex                        TRUE => hex string created
                                   FALSE => utf8 constant string created

  RETURN VALUES
    TRUE                           Error
    FALSE                          Ok
*/

int get_cs_converted_part_value_from_string(THD *thd,
                                            Item *item,
                                            String *input_str,
                                            String *output_str,
                                            CHARSET_INFO *cs,
                                            bool use_hex)
{
  if (item->result_type() == INT_RESULT)
  {
    longlong value= item->val_int();
    output_str->set(value, system_charset_info);
    return FALSE;
  }
  if (!input_str)
  {
    my_error(ER_PARTITION_FUNCTION_IS_NOT_ALLOWED, MYF(0));
    return TRUE;
  }
  get_cs_converted_string_value(thd,
                                input_str,
                                output_str,
                                cs,
                                use_hex);
  return FALSE;
}
#endif


static void store_schema_partitions_record(THD *thd, TABLE *schema_table,
                                           TABLE *showing_table,
                                           partition_element *part_elem,
                                           handler *file, uint part_id)
{
  TABLE* table= schema_table;
  CHARSET_INFO *cs= system_charset_info;
  PARTITION_STATS stat_info;
  MYSQL_TIME time;
  file->get_dynamic_partition_info(&stat_info, part_id);
  table->field[0]->store(STRING_WITH_LEN("def"), cs);
  table->field[12]->store((longlong) stat_info.records, TRUE);
  table->field[13]->store((longlong) stat_info.mean_rec_length, TRUE);
  table->field[14]->store((longlong) stat_info.data_file_length, TRUE);
  if (stat_info.max_data_file_length)
  {
    table->field[15]->store((longlong) stat_info.max_data_file_length, TRUE);
    table->field[15]->set_notnull();
  }
  table->field[16]->store((longlong) stat_info.index_file_length, TRUE);
  table->field[17]->store((longlong) stat_info.delete_length, TRUE);
  if (stat_info.create_time)
  {
    thd->variables.time_zone->gmt_sec_to_TIME(&time,
                                              (my_time_t)stat_info.create_time);
    table->field[18]->store_time(&time, MYSQL_TIMESTAMP_DATETIME);
    table->field[18]->set_notnull();
  }
  if (stat_info.update_time)
  {
    thd->variables.time_zone->gmt_sec_to_TIME(&time,
                                              (my_time_t)stat_info.update_time);
    table->field[19]->store_time(&time, MYSQL_TIMESTAMP_DATETIME);
    table->field[19]->set_notnull();
  }
  if (stat_info.check_time)
  {
    thd->variables.time_zone->gmt_sec_to_TIME(&time,
                                              (my_time_t)stat_info.check_time);
    table->field[20]->store_time(&time, MYSQL_TIMESTAMP_DATETIME);
    table->field[20]->set_notnull();
  }
  if (file->ha_table_flags() & (ulong) HA_HAS_CHECKSUM)
  {
    table->field[21]->store((longlong) stat_info.check_sum, TRUE);
    table->field[21]->set_notnull();
  }
  if (part_elem)
  {
    if (part_elem->part_comment)
      table->field[22]->store(part_elem->part_comment,
                              strlen(part_elem->part_comment), cs);
    else
      table->field[22]->store(STRING_WITH_LEN(""), cs);
    if (part_elem->nodegroup_id != UNDEF_NODEGROUP)
      table->field[23]->store((longlong) part_elem->nodegroup_id, TRUE);
    else
      table->field[23]->store(STRING_WITH_LEN("default"), cs);

    table->field[24]->set_notnull();
    if (part_elem->tablespace_name)
      table->field[24]->store(part_elem->tablespace_name,
                              strlen(part_elem->tablespace_name), cs);
    else
    {
      char *ts= showing_table->file->get_tablespace_name(thd,0,0);
      if(ts)
      {
        table->field[24]->store(ts, strlen(ts), cs);
        my_free(ts, MYF(0));
      }
      else
        table->field[24]->set_null();
    }
  }
  return;
}

#ifdef WITH_PARTITION_STORAGE_ENGINE
static int
get_partition_column_description(THD *thd,
                                 partition_info *part_info,
                                 part_elem_value *list_value,
                                 String &tmp_str)
{
  uint num_elements= part_info->part_field_list.elements;
  uint i;
  DBUG_ENTER("get_partition_column_description");

  for (i= 0; i < num_elements; i++)
  {
    part_column_list_val *col_val= &list_value->col_val_array[i];
    if (col_val->max_value)
      tmp_str.append(partition_keywords[PKW_MAXVALUE].str);
    else if (col_val->null_value)
      tmp_str.append("NULL");
    else
    {
      char buffer[MAX_KEY_LENGTH];
      String str(buffer, sizeof(buffer), &my_charset_bin);
      String val_conv;
      Item *item= col_val->item_expression;

      if (!(item= part_info->get_column_item(item,
                              part_info->part_field_array[i])))
      {
        DBUG_RETURN(1);
      }
      String *res= item->val_str(&str);
      if (get_cs_converted_part_value_from_string(thd, item, res, &val_conv,
                              part_info->part_field_array[i]->charset(),
                              FALSE))
      {
        DBUG_RETURN(1);
      }
      tmp_str.append(val_conv);
    }
    if (i != num_elements - 1)
      tmp_str.append(",");
  }
  DBUG_RETURN(0);
}
#endif /* WITH_PARTITION_STORAGE_ENGINE */

static int get_schema_partitions_record(THD *thd, TABLE_LIST *tables,
                                        TABLE *table, bool res,
                                        LEX_STRING *db_name,
                                        LEX_STRING *table_name)
{
  CHARSET_INFO *cs= system_charset_info;
  char buff[61];
  String tmp_res(buff, sizeof(buff), cs);
  String tmp_str;
  TABLE *show_table= tables->table;
  handler *file;
#ifdef WITH_PARTITION_STORAGE_ENGINE
  partition_info *part_info;
#endif
  DBUG_ENTER("get_schema_partitions_record");

  if (res)
  {
    if (thd->is_error())
      push_warning(thd, MYSQL_ERROR::WARN_LEVEL_WARN,
                   thd->stmt_da->sql_errno(), thd->stmt_da->message());
    thd->clear_error();
    DBUG_RETURN(0);
  }
  file= show_table->file;
#ifdef WITH_PARTITION_STORAGE_ENGINE
  part_info= show_table->part_info;
  if (part_info)
  {
    partition_element *part_elem;
    List_iterator<partition_element> part_it(part_info->partitions);
    uint part_pos= 0, part_id= 0;

    restore_record(table, s->default_values);
    table->field[0]->store(STRING_WITH_LEN("def"), cs);
    table->field[1]->store(db_name->str, db_name->length, cs);
    table->field[2]->store(table_name->str, table_name->length, cs);


    /* Partition method*/
    switch (part_info->part_type) {
    case RANGE_PARTITION:
    case LIST_PARTITION:
      tmp_res.length(0);
      if (part_info->part_type == RANGE_PARTITION)
        tmp_res.append(partition_keywords[PKW_RANGE].str,
                       partition_keywords[PKW_RANGE].length);
      else
        tmp_res.append(partition_keywords[PKW_LIST].str,
                       partition_keywords[PKW_LIST].length);
      if (part_info->column_list)
        tmp_res.append(partition_keywords[PKW_COLUMNS].str,
                       partition_keywords[PKW_COLUMNS].length);
      table->field[7]->store(tmp_res.ptr(), tmp_res.length(), cs);
      break;
    case HASH_PARTITION:
      tmp_res.length(0);
      if (part_info->linear_hash_ind)
        tmp_res.append(partition_keywords[PKW_LINEAR].str,
                       partition_keywords[PKW_LINEAR].length);
      if (part_info->list_of_part_fields)
        tmp_res.append(partition_keywords[PKW_KEY].str,
                       partition_keywords[PKW_KEY].length);
      else
        tmp_res.append(partition_keywords[PKW_HASH].str, 
                       partition_keywords[PKW_HASH].length);
      table->field[7]->store(tmp_res.ptr(), tmp_res.length(), cs);
      break;
    default:
      DBUG_ASSERT(0);
      my_error(ER_OUT_OF_RESOURCES, MYF(ME_FATALERROR));
      DBUG_RETURN(1);
    }
    table->field[7]->set_notnull();

    /* Partition expression */
    if (part_info->part_expr)
    {
      table->field[9]->store(part_info->part_func_string,
                             part_info->part_func_len, cs);
    }
    else if (part_info->list_of_part_fields)
    {
      collect_partition_expr(thd, part_info->part_field_list, &tmp_str);
      table->field[9]->store(tmp_str.ptr(), tmp_str.length(), cs);
    }
    table->field[9]->set_notnull();

    if (part_info->is_sub_partitioned())
    {
      /* Subpartition method */
      tmp_res.length(0);
      if (part_info->linear_hash_ind)
        tmp_res.append(partition_keywords[PKW_LINEAR].str,
                       partition_keywords[PKW_LINEAR].length);
      if (part_info->list_of_subpart_fields)
        tmp_res.append(partition_keywords[PKW_KEY].str,
                       partition_keywords[PKW_KEY].length);
      else
        tmp_res.append(partition_keywords[PKW_HASH].str, 
                       partition_keywords[PKW_HASH].length);
      table->field[8]->store(tmp_res.ptr(), tmp_res.length(), cs);
      table->field[8]->set_notnull();

      /* Subpartition expression */
      if (part_info->subpart_expr)
      {
        table->field[10]->store(part_info->subpart_func_string,
                                part_info->subpart_func_len, cs);
      }
      else if (part_info->list_of_subpart_fields)
      {
        collect_partition_expr(thd, part_info->subpart_field_list, &tmp_str);
        table->field[10]->store(tmp_str.ptr(), tmp_str.length(), cs);
      }
      table->field[10]->set_notnull();
    }

    while ((part_elem= part_it++))
    {
      table->field[3]->store(part_elem->partition_name,
                             strlen(part_elem->partition_name), cs);
      table->field[3]->set_notnull();
      /* PARTITION_ORDINAL_POSITION */
      table->field[5]->store((longlong) ++part_pos, TRUE);
      table->field[5]->set_notnull();

      /* Partition description */
      if (part_info->part_type == RANGE_PARTITION)
      {
        if (part_info->column_list)
        {
          List_iterator<part_elem_value> list_val_it(part_elem->list_val_list);
          part_elem_value *list_value= list_val_it++;
          tmp_str.length(0);
          if (get_partition_column_description(thd,
                                               part_info,
                                               list_value,
                                               tmp_str))
          {
            DBUG_RETURN(1);
          }
          table->field[11]->store(tmp_str.ptr(), tmp_str.length(), cs);
        }
        else
        {
          if (part_elem->range_value != LONGLONG_MAX)
            table->field[11]->store((longlong) part_elem->range_value, FALSE);
          else
            table->field[11]->store(partition_keywords[PKW_MAXVALUE].str,
                                 partition_keywords[PKW_MAXVALUE].length, cs);
        }
        table->field[11]->set_notnull();
      }
      else if (part_info->part_type == LIST_PARTITION)
      {
        List_iterator<part_elem_value> list_val_it(part_elem->list_val_list);
        part_elem_value *list_value;
        uint num_items= part_elem->list_val_list.elements;
        tmp_str.length(0);
        tmp_res.length(0);
        if (part_elem->has_null_value)
        {
          tmp_str.append("NULL");
          if (num_items > 0)
            tmp_str.append(",");
        }
        while ((list_value= list_val_it++))
        {
          if (part_info->column_list)
          {
            if (part_info->part_field_list.elements > 1U)
              tmp_str.append("(");
            if (get_partition_column_description(thd,
                                                 part_info,
                                                 list_value,
                                                 tmp_str))
            {
              DBUG_RETURN(1);
            }
            if (part_info->part_field_list.elements > 1U)
              tmp_str.append(")");
          }
          else
          {
            if (!list_value->unsigned_flag)
              tmp_res.set(list_value->value, cs);
            else
              tmp_res.set((ulonglong)list_value->value, cs);
            tmp_str.append(tmp_res);
          }
          if (--num_items != 0)
            tmp_str.append(",");
        }
        table->field[11]->store(tmp_str.ptr(), tmp_str.length(), cs);
        table->field[11]->set_notnull();
      }

      if (part_elem->subpartitions.elements)
      {
        List_iterator<partition_element> sub_it(part_elem->subpartitions);
        partition_element *subpart_elem;
        uint subpart_pos= 0;

        while ((subpart_elem= sub_it++))
        {
          table->field[4]->store(subpart_elem->partition_name,
                                 strlen(subpart_elem->partition_name), cs);
          table->field[4]->set_notnull();
          /* SUBPARTITION_ORDINAL_POSITION */
          table->field[6]->store((longlong) ++subpart_pos, TRUE);
          table->field[6]->set_notnull();
          
          store_schema_partitions_record(thd, table, show_table, subpart_elem,
                                         file, part_id);
          part_id++;
          if(schema_table_store_record(thd, table))
            DBUG_RETURN(1);
        }
      }
      else
      {
        store_schema_partitions_record(thd, table, show_table, part_elem,
                                       file, part_id);
        part_id++;
        if(schema_table_store_record(thd, table))
          DBUG_RETURN(1);
      }
    }
    DBUG_RETURN(0);
  }
  else
#endif
  {
    store_schema_partitions_record(thd, table, show_table, 0, file, 0);
    if(schema_table_store_record(thd, table))
      DBUG_RETURN(1);
  }
  DBUG_RETURN(0);
}


#ifdef NOT_USED
static interval_type get_real_interval_type(interval_type i_type)
{
  switch (i_type) {
  case INTERVAL_YEAR:
    return INTERVAL_YEAR;

  case INTERVAL_QUARTER:
  case INTERVAL_YEAR_MONTH:
  case INTERVAL_MONTH:
    return INTERVAL_MONTH;

  case INTERVAL_WEEK:
  case INTERVAL_DAY:
    return INTERVAL_DAY;

  case INTERVAL_DAY_HOUR:
  case INTERVAL_HOUR:
    return INTERVAL_HOUR;

  case INTERVAL_DAY_MINUTE:
  case INTERVAL_HOUR_MINUTE:
  case INTERVAL_MINUTE:
    return INTERVAL_MINUTE;

  case INTERVAL_DAY_SECOND:
  case INTERVAL_HOUR_SECOND:
  case INTERVAL_MINUTE_SECOND:
  case INTERVAL_SECOND:
    return INTERVAL_SECOND;

  case INTERVAL_DAY_MICROSECOND:
  case INTERVAL_HOUR_MICROSECOND:
  case INTERVAL_MINUTE_MICROSECOND:
  case INTERVAL_SECOND_MICROSECOND:
  case INTERVAL_MICROSECOND:
    return INTERVAL_MICROSECOND;
  case INTERVAL_LAST:
    DBUG_ASSERT(0);
  }
  DBUG_ASSERT(0);
  return INTERVAL_SECOND;
}

#endif

#ifdef HAVE_EVENT_SCHEDULER
/*
  Loads an event from mysql.event and copies it's data to a row of
  I_S.EVENTS

  Synopsis
    copy_event_to_schema_table()
      thd         Thread
      sch_table   The schema table (information_schema.event)
      event_table The event table to use for loading (mysql.event).

  Returns
    0  OK
    1  Error
*/

int
copy_event_to_schema_table(THD *thd, TABLE *sch_table, TABLE *event_table)
{
  const char *wild= thd->lex->wild ? thd->lex->wild->ptr() : NullS;
  CHARSET_INFO *scs= system_charset_info;
  MYSQL_TIME time;
  Event_timed et;
  DBUG_ENTER("copy_event_to_schema_table");

  restore_record(sch_table, s->default_values);

  if (et.load_from_row(thd, event_table))
  {
    my_error(ER_CANNOT_LOAD_FROM_TABLE, MYF(0), event_table->alias);
    DBUG_RETURN(1);
  }

  if (!(!wild || !wild[0] || !wild_compare(et.name.str, wild, 0)))
    DBUG_RETURN(0);

  /*
    Skip events in schemas one does not have access to. The check is
    optimized. It's guaranteed in case of SHOW EVENTS that the user
    has access.
  */
  if (thd->lex->sql_command != SQLCOM_SHOW_EVENTS &&
      check_access(thd, EVENT_ACL, et.dbname.str, NULL, NULL, 0, 1))
    DBUG_RETURN(0);

  sch_table->field[ISE_EVENT_CATALOG]->store(STRING_WITH_LEN("def"), scs);
  sch_table->field[ISE_EVENT_SCHEMA]->
                                store(et.dbname.str, et.dbname.length,scs);
  sch_table->field[ISE_EVENT_NAME]->
                                store(et.name.str, et.name.length, scs);
  sch_table->field[ISE_DEFINER]->
                                store(et.definer.str, et.definer.length, scs);
  const String *tz_name= et.time_zone->get_name();
  sch_table->field[ISE_TIME_ZONE]->
                                store(tz_name->ptr(), tz_name->length(), scs);
  sch_table->field[ISE_EVENT_BODY]->
                                store(STRING_WITH_LEN("SQL"), scs);
  sch_table->field[ISE_EVENT_DEFINITION]->store(
    et.body_utf8.str, et.body_utf8.length, scs);

  /* SQL_MODE */
  {
    LEX_STRING sql_mode;
    sql_mode_string_representation(thd, et.sql_mode, &sql_mode);
    sch_table->field[ISE_SQL_MODE]->
                                store(sql_mode.str, sql_mode.length, scs);
  }

  int not_used=0;

  if (et.expression)
  {
    String show_str;
    /* type */
    sch_table->field[ISE_EVENT_TYPE]->store(STRING_WITH_LEN("RECURRING"), scs);

    if (Events::reconstruct_interval_expression(&show_str, et.interval,
                                                et.expression))
      DBUG_RETURN(1);

    sch_table->field[ISE_INTERVAL_VALUE]->set_notnull();
    sch_table->field[ISE_INTERVAL_VALUE]->
                                store(show_str.ptr(), show_str.length(), scs);

    LEX_STRING *ival= &interval_type_to_name[et.interval];
    sch_table->field[ISE_INTERVAL_FIELD]->set_notnull();
    sch_table->field[ISE_INTERVAL_FIELD]->store(ival->str, ival->length, scs);

    /* starts & ends . STARTS is always set - see sql_yacc.yy */
    et.time_zone->gmt_sec_to_TIME(&time, et.starts);
    sch_table->field[ISE_STARTS]->set_notnull();
    sch_table->field[ISE_STARTS]->
                                store_time(&time, MYSQL_TIMESTAMP_DATETIME);

    if (!et.ends_null)
    {
      et.time_zone->gmt_sec_to_TIME(&time, et.ends);
      sch_table->field[ISE_ENDS]->set_notnull();
      sch_table->field[ISE_ENDS]->
                                store_time(&time, MYSQL_TIMESTAMP_DATETIME);
    }
  }
  else
  {
    /* type */
    sch_table->field[ISE_EVENT_TYPE]->store(STRING_WITH_LEN("ONE TIME"), scs);

    et.time_zone->gmt_sec_to_TIME(&time, et.execute_at);
    sch_table->field[ISE_EXECUTE_AT]->set_notnull();
    sch_table->field[ISE_EXECUTE_AT]->
                          store_time(&time, MYSQL_TIMESTAMP_DATETIME);
  }

  /* status */

  switch (et.status)
  {
    case Event_parse_data::ENABLED:
      sch_table->field[ISE_STATUS]->store(STRING_WITH_LEN("ENABLED"), scs);
      break;
    case Event_parse_data::SLAVESIDE_DISABLED:
      sch_table->field[ISE_STATUS]->store(STRING_WITH_LEN("SLAVESIDE_DISABLED"),
                                          scs);
      break;
    case Event_parse_data::DISABLED:
      sch_table->field[ISE_STATUS]->store(STRING_WITH_LEN("DISABLED"), scs);
      break;
    default:
      DBUG_ASSERT(0);
  }
  sch_table->field[ISE_ORIGINATOR]->store(et.originator, TRUE);

  /* on_completion */
  if (et.on_completion == Event_parse_data::ON_COMPLETION_DROP)
    sch_table->field[ISE_ON_COMPLETION]->
                                store(STRING_WITH_LEN("NOT PRESERVE"), scs);
  else
    sch_table->field[ISE_ON_COMPLETION]->
                                store(STRING_WITH_LEN("PRESERVE"), scs);
    
  number_to_datetime(et.created, &time, 0, &not_used);
  DBUG_ASSERT(not_used==0);
  sch_table->field[ISE_CREATED]->store_time(&time, MYSQL_TIMESTAMP_DATETIME);

  number_to_datetime(et.modified, &time, 0, &not_used);
  DBUG_ASSERT(not_used==0);
  sch_table->field[ISE_LAST_ALTERED]->
                                store_time(&time, MYSQL_TIMESTAMP_DATETIME);

  if (et.last_executed)
  {
    et.time_zone->gmt_sec_to_TIME(&time, et.last_executed);
    sch_table->field[ISE_LAST_EXECUTED]->set_notnull();
    sch_table->field[ISE_LAST_EXECUTED]->
                       store_time(&time, MYSQL_TIMESTAMP_DATETIME);
  }

  sch_table->field[ISE_EVENT_COMMENT]->
                      store(et.comment.str, et.comment.length, scs);

  sch_table->field[ISE_CLIENT_CS]->set_notnull();
  sch_table->field[ISE_CLIENT_CS]->store(
    et.creation_ctx->get_client_cs()->csname,
    strlen(et.creation_ctx->get_client_cs()->csname),
    scs);

  sch_table->field[ISE_CONNECTION_CL]->set_notnull();
  sch_table->field[ISE_CONNECTION_CL]->store(
    et.creation_ctx->get_connection_cl()->name,
    strlen(et.creation_ctx->get_connection_cl()->name),
    scs);

  sch_table->field[ISE_DB_CL]->set_notnull();
  sch_table->field[ISE_DB_CL]->store(
    et.creation_ctx->get_db_cl()->name,
    strlen(et.creation_ctx->get_db_cl()->name),
    scs);

  if (schema_table_store_record(thd, sch_table))
    DBUG_RETURN(1);

  DBUG_RETURN(0);
}
#endif

int fill_open_tables(THD *thd, TABLE_LIST *tables, COND *cond)
{
  DBUG_ENTER("fill_open_tables");
  const char *wild= thd->lex->wild ? thd->lex->wild->ptr() : NullS;
  TABLE *table= tables->table;
  CHARSET_INFO *cs= system_charset_info;
  OPEN_TABLE_LIST *open_list;
  if (!(open_list=list_open_tables(thd,thd->lex->select_lex.db, wild))
            && thd->is_fatal_error)
    DBUG_RETURN(1);

  for (; open_list ; open_list=open_list->next)
  {
    restore_record(table, s->default_values);
    table->field[0]->store(open_list->db, strlen(open_list->db), cs);
    table->field[1]->store(open_list->table, strlen(open_list->table), cs);
    table->field[2]->store((longlong) open_list->in_use, TRUE);
    table->field[3]->store((longlong) open_list->locked, TRUE);
    if (schema_table_store_record(thd, table))
      DBUG_RETURN(1);
  }
  DBUG_RETURN(0);
}


int fill_variables(THD *thd, TABLE_LIST *tables, COND *cond)
{
  DBUG_ENTER("fill_variables");
  int res= 0;
  LEX *lex= thd->lex;
  const char *wild= lex->wild ? lex->wild->ptr() : NullS;
  enum enum_schema_tables schema_table_idx=
    get_schema_table_idx(tables->schema_table);
  enum enum_var_type option_type= OPT_SESSION;
  bool upper_case_names= (schema_table_idx != SCH_VARIABLES);
  bool sorted_vars= (schema_table_idx == SCH_VARIABLES);

  if (lex->option_type == OPT_GLOBAL ||
      schema_table_idx == SCH_GLOBAL_VARIABLES)
    option_type= OPT_GLOBAL;

  mysql_rwlock_rdlock(&LOCK_system_variables_hash);
  res= show_status_array(thd, wild, enumerate_sys_vars(thd, sorted_vars, option_type),
                         option_type, NULL, "", tables->table, upper_case_names, cond);
  mysql_rwlock_unlock(&LOCK_system_variables_hash);
  DBUG_RETURN(res);
}


int fill_status(THD *thd, TABLE_LIST *tables, COND *cond)
{
  DBUG_ENTER("fill_status");
  LEX *lex= thd->lex;
  const char *wild= lex->wild ? lex->wild->ptr() : NullS;
  int res= 0;
  STATUS_VAR *tmp1, tmp;
  enum enum_schema_tables schema_table_idx=
    get_schema_table_idx(tables->schema_table);
  enum enum_var_type option_type;
  bool upper_case_names= (schema_table_idx != SCH_STATUS);

  if (schema_table_idx == SCH_STATUS)
  {
    option_type= lex->option_type;
    if (option_type == OPT_GLOBAL)
      tmp1= &tmp;
    else
      tmp1= thd->initial_status_var;
  }
  else if (schema_table_idx == SCH_GLOBAL_STATUS)
  {
    option_type= OPT_GLOBAL;
    tmp1= &tmp;
  }
  else
  { 
    option_type= OPT_SESSION;
    tmp1= &thd->status_var;
  }

  mysql_mutex_lock(&LOCK_status);
  if (option_type == OPT_GLOBAL)
    calc_sum_of_all_status(&tmp);
  res= show_status_array(thd, wild,
                         (SHOW_VAR *)all_status_vars.buffer,
                         option_type, tmp1, "", tables->table,
                         upper_case_names, cond);
  mysql_mutex_unlock(&LOCK_status);
  DBUG_RETURN(res);
}


/*
  Fill and store records into I_S.referential_constraints table

  SYNOPSIS
    get_referential_constraints_record()
    thd                 thread handle
    tables              table list struct(processed table)
    table               I_S table
    res                 1 means the error during opening of the processed table
                        0 means processed table is opened without error
    base_name           db name
    file_name           table name

  RETURN
    0	ok
    #   error
*/

static int
get_referential_constraints_record(THD *thd, TABLE_LIST *tables,
                                   TABLE *table, bool res,
                                   LEX_STRING *db_name, LEX_STRING *table_name)
{
  CHARSET_INFO *cs= system_charset_info;
  DBUG_ENTER("get_referential_constraints_record");

  if (res)
  {
    if (thd->is_error())
      push_warning(thd, MYSQL_ERROR::WARN_LEVEL_WARN,
                   thd->stmt_da->sql_errno(), thd->stmt_da->message());
    thd->clear_error();
    DBUG_RETURN(0);
  }
  if (!tables->view)
  {
    List<FOREIGN_KEY_INFO> f_key_list;
    TABLE *show_table= tables->table;
    show_table->file->info(HA_STATUS_VARIABLE | 
                           HA_STATUS_NO_LOCK |
                           HA_STATUS_TIME);

    show_table->file->get_foreign_key_list(thd, &f_key_list);
    FOREIGN_KEY_INFO *f_key_info;
    List_iterator_fast<FOREIGN_KEY_INFO> it(f_key_list);
    while ((f_key_info= it++))
    {
      restore_record(table, s->default_values);
      table->field[0]->store(STRING_WITH_LEN("def"), cs);
      table->field[1]->store(db_name->str, db_name->length, cs);
      table->field[9]->store(table_name->str, table_name->length, cs);
      table->field[2]->store(f_key_info->forein_id->str,
                             f_key_info->forein_id->length, cs);
      table->field[3]->store(STRING_WITH_LEN("def"), cs);
      table->field[4]->store(f_key_info->referenced_db->str, 
                             f_key_info->referenced_db->length, cs);
      table->field[10]->store(f_key_info->referenced_table->str, 
                             f_key_info->referenced_table->length, cs);
      if (f_key_info->referenced_key_name)
      {
        table->field[5]->store(f_key_info->referenced_key_name->str, 
                               f_key_info->referenced_key_name->length, cs);
        table->field[5]->set_notnull();
      }
      else
        table->field[5]->set_null();
      table->field[6]->store(STRING_WITH_LEN("NONE"), cs);
      table->field[7]->store(f_key_info->update_method->str, 
                             f_key_info->update_method->length, cs);
      table->field[8]->store(f_key_info->delete_method->str, 
                             f_key_info->delete_method->length, cs);
      if (schema_table_store_record(thd, table))
        DBUG_RETURN(1);
    }
  }
  DBUG_RETURN(0);
}

struct schema_table_ref 
{
  const char *table_name;
  ST_SCHEMA_TABLE *schema_table;
};


/*
  Find schema_tables elment by name

  SYNOPSIS
    find_schema_table_in_plugin()
    thd                 thread handler
    plugin              plugin
    table_name          table name

  RETURN
    0	table not found
    1   found the schema table
*/
static my_bool find_schema_table_in_plugin(THD *thd, plugin_ref plugin,
                                           void* p_table)
{
  schema_table_ref *p_schema_table= (schema_table_ref *)p_table;
  const char* table_name= p_schema_table->table_name;
  ST_SCHEMA_TABLE *schema_table= plugin_data(plugin, ST_SCHEMA_TABLE *);
  DBUG_ENTER("find_schema_table_in_plugin");

  if (!my_strcasecmp(system_charset_info,
                     schema_table->table_name,
                     table_name)) {
    p_schema_table->schema_table= schema_table;
    DBUG_RETURN(1);
  }

  DBUG_RETURN(0);
}


/*
  Find schema_tables elment by name

  SYNOPSIS
    find_schema_table()
    thd                 thread handler
    table_name          table name

  RETURN
    0	table not found
    #   pointer to 'schema_tables' element
*/

ST_SCHEMA_TABLE *find_schema_table(THD *thd, const char* table_name)
{
  schema_table_ref schema_table_a;
  ST_SCHEMA_TABLE *schema_table= schema_tables;
  DBUG_ENTER("find_schema_table");

  for (; schema_table->table_name; schema_table++)
  {
    if (!my_strcasecmp(system_charset_info,
                       schema_table->table_name,
                       table_name))
      DBUG_RETURN(schema_table);
  }

  schema_table_a.table_name= table_name;
  if (plugin_foreach(thd, find_schema_table_in_plugin, 
                     MYSQL_INFORMATION_SCHEMA_PLUGIN, &schema_table_a))
    DBUG_RETURN(schema_table_a.schema_table);

  DBUG_RETURN(NULL);
}


ST_SCHEMA_TABLE *get_schema_table(enum enum_schema_tables schema_table_idx)
{
  return &schema_tables[schema_table_idx];
}


/**
  Create information_schema table using schema_table data.

  @note
    For MYSQL_TYPE_DECIMAL fields only, the field_length member has encoded
    into it two numbers, based on modulus of base-10 numbers.  In the ones
    position is the number of decimals.  Tens position is unused.  In the
    hundreds and thousands position is a two-digit decimal number representing
    length.  Encode this value with  (decimals*100)+length  , where
    0<decimals<10 and 0<=length<100 .

  @param
    thd	       	          thread handler

  @param table_list Used to pass I_S table information(fields info, tables
  parameters etc) and table name.

  @retval  \#             Pointer to created table
  @retval  NULL           Can't create table
*/

TABLE *create_schema_table(THD *thd, TABLE_LIST *table_list)
{
  int field_count= 0;
  Item *item;
  TABLE *table;
  List<Item> field_list;
  ST_SCHEMA_TABLE *schema_table= table_list->schema_table;
  ST_FIELD_INFO *fields_info= schema_table->fields_info;
  CHARSET_INFO *cs= system_charset_info;
  DBUG_ENTER("create_schema_table");

  for (; fields_info->field_name; fields_info++)
  {
    switch (fields_info->field_type) {
    case MYSQL_TYPE_TINY:
    case MYSQL_TYPE_LONG:
    case MYSQL_TYPE_SHORT:
    case MYSQL_TYPE_LONGLONG:
    case MYSQL_TYPE_INT24:
      if (!(item= new Item_return_int(fields_info->field_name,
                                      fields_info->field_length,
                                      fields_info->field_type,
                                      fields_info->value)))
      {
        DBUG_RETURN(0);
      }
      item->unsigned_flag= (fields_info->field_flags & MY_I_S_UNSIGNED);
      break;
    case MYSQL_TYPE_DATE:
    case MYSQL_TYPE_TIME:
    case MYSQL_TYPE_TIMESTAMP:
    case MYSQL_TYPE_DATETIME:
      if (!(item=new Item_return_date_time(fields_info->field_name,
                                           fields_info->field_type)))
      {
        DBUG_RETURN(0);
      }
      break;
    case MYSQL_TYPE_FLOAT:
    case MYSQL_TYPE_DOUBLE:
      if ((item= new Item_float(fields_info->field_name, 0.0, NOT_FIXED_DEC, 
                           fields_info->field_length)) == NULL)
        DBUG_RETURN(NULL);
      break;
    case MYSQL_TYPE_DECIMAL:
    case MYSQL_TYPE_NEWDECIMAL:
      if (!(item= new Item_decimal((longlong) fields_info->value, false)))
      {
        DBUG_RETURN(0);
      }
      item->unsigned_flag= (fields_info->field_flags & MY_I_S_UNSIGNED);
      item->decimals= fields_info->field_length%10;
      item->max_length= (fields_info->field_length/100)%100;
      if (item->unsigned_flag == 0)
        item->max_length+= 1;
      if (item->decimals > 0)
        item->max_length+= 1;
      item->set_name(fields_info->field_name,
                     strlen(fields_info->field_name), cs);
      break;
    case MYSQL_TYPE_TINY_BLOB:
    case MYSQL_TYPE_MEDIUM_BLOB:
    case MYSQL_TYPE_LONG_BLOB:
    case MYSQL_TYPE_BLOB:
      if (!(item= new Item_blob(fields_info->field_name,
                                fields_info->field_length)))
      {
        DBUG_RETURN(0);
      }
      break;
    default:
      /* Don't let unimplemented types pass through. Could be a grave error. */
      DBUG_ASSERT(fields_info->field_type == MYSQL_TYPE_STRING);

      if (!(item= new Item_empty_string("", fields_info->field_length, cs)))
      {
        DBUG_RETURN(0);
      }
      item->set_name(fields_info->field_name,
                     strlen(fields_info->field_name), cs);
      break;
    }
    field_list.push_back(item);
    item->maybe_null= (fields_info->field_flags & MY_I_S_MAYBE_NULL);
    field_count++;
  }
  TMP_TABLE_PARAM *tmp_table_param =
    (TMP_TABLE_PARAM*) (thd->alloc(sizeof(TMP_TABLE_PARAM)));
  tmp_table_param->init();
  tmp_table_param->table_charset= cs;
  tmp_table_param->field_count= field_count;
  tmp_table_param->schema_table= 1;
  SELECT_LEX *select_lex= thd->lex->current_select;
  if (!(table= create_tmp_table(thd, tmp_table_param,
                                field_list, (ORDER*) 0, 0, 0, 
                                (select_lex->options | thd->variables.option_bits |
                                 TMP_TABLE_ALL_COLUMNS),
                                HA_POS_ERROR, table_list->alias)))
    DBUG_RETURN(0);
  my_bitmap_map* bitmaps=
    (my_bitmap_map*) thd->alloc(bitmap_buffer_size(field_count));
  bitmap_init(&table->def_read_set, (my_bitmap_map*) bitmaps, field_count,
              FALSE);
  table->read_set= &table->def_read_set;
  bitmap_clear_all(table->read_set);
  table_list->schema_table_param= tmp_table_param;
  DBUG_RETURN(table);
}


/*
  For old SHOW compatibility. It is used when
  old SHOW doesn't have generated column names
  Make list of fields for SHOW

  SYNOPSIS
    make_old_format()
    thd			thread handler
    schema_table        pointer to 'schema_tables' element

  RETURN
   1	error
   0	success
*/

int make_old_format(THD *thd, ST_SCHEMA_TABLE *schema_table)
{
  ST_FIELD_INFO *field_info= schema_table->fields_info;
  Name_resolution_context *context= &thd->lex->select_lex.context;
  for (; field_info->field_name; field_info++)
  {
    if (field_info->old_name)
    {
      Item_field *field= new Item_field(context,
                                        NullS, NullS, field_info->field_name);
      if (field)
      {
        field->set_name(field_info->old_name,
                        strlen(field_info->old_name),
                        system_charset_info);
        if (add_item_to_list(thd, field))
          return 1;
      }
    }
  }
  return 0;
}


int make_schemata_old_format(THD *thd, ST_SCHEMA_TABLE *schema_table)
{
  char tmp[128];
  LEX *lex= thd->lex;
  SELECT_LEX *sel= lex->current_select;
  Name_resolution_context *context= &sel->context;

  if (!sel->item_list.elements)
  {
    ST_FIELD_INFO *field_info= &schema_table->fields_info[1];
    String buffer(tmp,sizeof(tmp), system_charset_info);
    Item_field *field= new Item_field(context,
                                      NullS, NullS, field_info->field_name);
    if (!field || add_item_to_list(thd, field))
      return 1;
    buffer.length(0);
    buffer.append(field_info->old_name);
    if (lex->wild && lex->wild->ptr())
    {
      buffer.append(STRING_WITH_LEN(" ("));
      buffer.append(lex->wild->ptr());
      buffer.append(')');
    }
    field->set_name(buffer.ptr(), buffer.length(), system_charset_info);
  }
  return 0;
}


int make_table_names_old_format(THD *thd, ST_SCHEMA_TABLE *schema_table)
{
  char tmp[128];
  String buffer(tmp,sizeof(tmp), thd->charset());
  LEX *lex= thd->lex;
  Name_resolution_context *context= &lex->select_lex.context;

  ST_FIELD_INFO *field_info= &schema_table->fields_info[2];
  buffer.length(0);
  buffer.append(field_info->old_name);
  buffer.append(lex->select_lex.db);
  if (lex->wild && lex->wild->ptr())
  {
    buffer.append(STRING_WITH_LEN(" ("));
    buffer.append(lex->wild->ptr());
    buffer.append(')');
  }
  Item_field *field= new Item_field(context,
                                    NullS, NullS, field_info->field_name);
  if (add_item_to_list(thd, field))
    return 1;
  field->set_name(buffer.ptr(), buffer.length(), system_charset_info);
  if (thd->lex->verbose)
  {
    field->set_name(buffer.ptr(), buffer.length(), system_charset_info);
    field_info= &schema_table->fields_info[3];
    field= new Item_field(context, NullS, NullS, field_info->field_name);
    if (add_item_to_list(thd, field))
      return 1;
    field->set_name(field_info->old_name, strlen(field_info->old_name),
                    system_charset_info);
  }
  return 0;
}


int make_columns_old_format(THD *thd, ST_SCHEMA_TABLE *schema_table)
{
  int fields_arr[]= {3, 14, 13, 6, 15, 5, 16, 17, 18, -1};
  int *field_num= fields_arr;
  ST_FIELD_INFO *field_info;
  Name_resolution_context *context= &thd->lex->select_lex.context;

  for (; *field_num >= 0; field_num++)
  {
    field_info= &schema_table->fields_info[*field_num];
    if (!thd->lex->verbose && (*field_num == 13 ||
                               *field_num == 17 ||
                               *field_num == 18))
      continue;
    Item_field *field= new Item_field(context,
                                      NullS, NullS, field_info->field_name);
    if (field)
    {
      field->set_name(field_info->old_name,
                      strlen(field_info->old_name),
                      system_charset_info);
      if (add_item_to_list(thd, field))
        return 1;
    }
  }
  return 0;
}


int make_character_sets_old_format(THD *thd, ST_SCHEMA_TABLE *schema_table)
{
  int fields_arr[]= {0, 2, 1, 3, -1};
  int *field_num= fields_arr;
  ST_FIELD_INFO *field_info;
  Name_resolution_context *context= &thd->lex->select_lex.context;

  for (; *field_num >= 0; field_num++)
  {
    field_info= &schema_table->fields_info[*field_num];
    Item_field *field= new Item_field(context,
                                      NullS, NullS, field_info->field_name);
    if (field)
    {
      field->set_name(field_info->old_name,
                      strlen(field_info->old_name),
                      system_charset_info);
      if (add_item_to_list(thd, field))
        return 1;
    }
  }
  return 0;
}


int make_proc_old_format(THD *thd, ST_SCHEMA_TABLE *schema_table)
{
  int fields_arr[]= {2, 3, 4, 26, 23, 22, 21, 25, 27, 28, 29, -1};
  int *field_num= fields_arr;
  ST_FIELD_INFO *field_info;
  Name_resolution_context *context= &thd->lex->select_lex.context;

  for (; *field_num >= 0; field_num++)
  {
    field_info= &schema_table->fields_info[*field_num];
    Item_field *field= new Item_field(context,
                                      NullS, NullS, field_info->field_name);
    if (field)
    {
      field->set_name(field_info->old_name,
                      strlen(field_info->old_name),
                      system_charset_info);
      if (add_item_to_list(thd, field))
        return 1;
    }
  }
  return 0;
}


/*
  Create information_schema table

  SYNOPSIS
  mysql_schema_table()
    thd                thread handler
    lex                pointer to LEX
    table_list         pointer to table_list

  RETURN
    0	success
    1   error
*/

int mysql_schema_table(THD *thd, LEX *lex, TABLE_LIST *table_list)
{
  TABLE *table;
  DBUG_ENTER("mysql_schema_table");
  if (!(table= table_list->schema_table->create_table(thd, table_list)))
    DBUG_RETURN(1);
  table->s->tmp_table= SYSTEM_TMP_TABLE;
  table->grant.privilege= SELECT_ACL;
  /*
    This test is necessary to make
    case insensitive file systems +
    upper case table names(information schema tables) +
    views
    working correctly
  */
  if (table_list->schema_table_name)
    table->alias_name_used= my_strcasecmp(table_alias_charset,
                                          table_list->schema_table_name,
                                          table_list->alias);
  table_list->table_name= table->s->table_name.str;
  table_list->table_name_length= table->s->table_name.length;
  table_list->table= table;
  table->next= thd->derived_tables;
  thd->derived_tables= table;
  table_list->select_lex->options |= OPTION_SCHEMA_TABLE;
  lex->safe_to_cache_query= 0;

  if (table_list->schema_table_reformed) // show command
  {
    SELECT_LEX *sel= lex->current_select;
    Item *item;
    Field_translator *transl, *org_transl;

    if (table_list->field_translation)
    {
      Field_translator *end= table_list->field_translation_end;
      for (transl= table_list->field_translation; transl < end; transl++)
      {
        if (!transl->item->fixed &&
            transl->item->fix_fields(thd, &transl->item))
          DBUG_RETURN(1);
      }
      DBUG_RETURN(0);
    }
    List_iterator_fast<Item> it(sel->item_list);
    if (!(transl=
          (Field_translator*)(thd->stmt_arena->
                              alloc(sel->item_list.elements *
                                    sizeof(Field_translator)))))
    {
      DBUG_RETURN(1);
    }
    for (org_transl= transl; (item= it++); transl++)
    {
      transl->item= item;
      transl->name= item->name;
      if (!item->fixed && item->fix_fields(thd, &transl->item))
      {
        DBUG_RETURN(1);
      }
    }
    table_list->field_translation= org_transl;
    table_list->field_translation_end= transl;
  }

  DBUG_RETURN(0);
}


/*
  Generate select from information_schema table

  SYNOPSIS
    make_schema_select()
    thd                  thread handler
    sel                  pointer to SELECT_LEX
    schema_table_idx     index of 'schema_tables' element

  RETURN
    0	success
    1   error
*/

int make_schema_select(THD *thd, SELECT_LEX *sel,
		       enum enum_schema_tables schema_table_idx)
{
  ST_SCHEMA_TABLE *schema_table= get_schema_table(schema_table_idx);
  LEX_STRING db, table;
  DBUG_ENTER("make_schema_select");
  DBUG_PRINT("enter", ("mysql_schema_select: %s", schema_table->table_name));
  /*
     We have to make non const db_name & table_name
     because of lower_case_table_names
  */
  thd->make_lex_string(&db, INFORMATION_SCHEMA_NAME.str,
                       INFORMATION_SCHEMA_NAME.length, 0);
  thd->make_lex_string(&table, schema_table->table_name,
                       strlen(schema_table->table_name), 0);
  if (schema_table->old_format(thd, schema_table) ||   /* Handle old syntax */
      !sel->add_table_to_list(thd, new Table_ident(thd, db, table, 0),
                              0, 0, TL_READ, MDL_SHARED_READ))
  {
    DBUG_RETURN(1);
  }
  DBUG_RETURN(0);
}


/*
  Fill temporary schema tables before SELECT

  SYNOPSIS
    get_schema_tables_result()
    join  join which use schema tables
    executed_place place where I_S table processed

  RETURN
    FALSE success
    TRUE  error
*/

bool get_schema_tables_result(JOIN *join,
                              enum enum_schema_table_state executed_place)
{
  JOIN_TAB *tmp_join_tab= join->join_tab+join->tables;
  THD *thd= join->thd;
  LEX *lex= thd->lex;
  bool result= 0;
  DBUG_ENTER("get_schema_tables_result");

  thd->no_warnings_for_error= 1;
  for (JOIN_TAB *tab= join->join_tab; tab < tmp_join_tab; tab++)
  {  
    if (!tab->table || !tab->table->pos_in_table_list)
      break;

    TABLE_LIST *table_list= tab->table->pos_in_table_list;
    if (table_list->schema_table && thd->fill_information_schema_tables())
    {
      bool is_subselect= (&lex->unit != lex->current_select->master_unit() &&
                          lex->current_select->master_unit()->item);

      /* A value of 0 indicates a dummy implementation */
      if (table_list->schema_table->fill_table == 0)
        continue;

      /* skip I_S optimizations specific to get_all_tables */
      if (thd->lex->describe &&
          (table_list->schema_table->fill_table != get_all_tables))
        continue;

      /*
        If schema table is already processed and
        the statement is not a subselect then
        we don't need to fill this table again.
        If schema table is already processed and
        schema_table_state != executed_place then
        table is already processed and
        we should skip second data processing.
      */
      if (table_list->schema_table_state &&
          (!is_subselect || table_list->schema_table_state != executed_place))
        continue;

      /*
        if table is used in a subselect and
        table has been processed earlier with the same
        'executed_place' value then we should refresh the table.
      */
      if (table_list->schema_table_state && is_subselect)
      {
        table_list->table->file->extra(HA_EXTRA_NO_CACHE);
        table_list->table->file->extra(HA_EXTRA_RESET_STATE);
        table_list->table->file->ha_delete_all_rows();
        free_io_cache(table_list->table);
        filesort_free_buffers(table_list->table,1);
        table_list->table->null_row= 0;
      }
      else
        table_list->table->file->stats.records= 0;

      if (table_list->schema_table->fill_table(thd, table_list,
                                               tab->select_cond))
      {
        result= 1;
        join->error= 1;
        tab->read_record.file= table_list->table->file;
        table_list->schema_table_state= executed_place;
        break;
      }
      tab->read_record.file= table_list->table->file;
      table_list->schema_table_state= executed_place;
    }
  }
  thd->no_warnings_for_error= 0;
  DBUG_RETURN(result);
}

struct run_hton_fill_schema_table_args
{
  TABLE_LIST *tables;
  COND *cond;
};

static my_bool run_hton_fill_schema_table(THD *thd, plugin_ref plugin,
                                          void *arg)
{
  struct run_hton_fill_schema_table_args *args=
    (run_hton_fill_schema_table_args *) arg;
  handlerton *hton= plugin_data(plugin, handlerton *);
  if (hton->fill_is_table && hton->state == SHOW_OPTION_YES)
      hton->fill_is_table(hton, thd, args->tables, args->cond,
            get_schema_table_idx(args->tables->schema_table));
  return false;
}

int hton_fill_schema_table(THD *thd, TABLE_LIST *tables, COND *cond)
{
  DBUG_ENTER("hton_fill_schema_table");

  struct run_hton_fill_schema_table_args args;
  args.tables= tables;
  args.cond= cond;

  plugin_foreach(thd, run_hton_fill_schema_table,
                 MYSQL_STORAGE_ENGINE_PLUGIN, &args);

  DBUG_RETURN(0);
}


ST_FIELD_INFO schema_fields_info[]=
{
  {"CATALOG_NAME", FN_REFLEN, MYSQL_TYPE_STRING, 0, 0, 0, SKIP_OPEN_TABLE},
  {"SCHEMA_NAME", NAME_CHAR_LEN, MYSQL_TYPE_STRING, 0, 0, "Database",
   SKIP_OPEN_TABLE},
  {"DEFAULT_CHARACTER_SET_NAME", MY_CS_NAME_SIZE, MYSQL_TYPE_STRING, 0, 0, 0,
   SKIP_OPEN_TABLE},
  {"DEFAULT_COLLATION_NAME", MY_CS_NAME_SIZE, MYSQL_TYPE_STRING, 0, 0, 0,
   SKIP_OPEN_TABLE},
  {"SQL_PATH", FN_REFLEN, MYSQL_TYPE_STRING, 0, 1, 0, SKIP_OPEN_TABLE},
  {0, 0, MYSQL_TYPE_STRING, 0, 0, 0, SKIP_OPEN_TABLE}
};


ST_FIELD_INFO tables_fields_info[]=
{
  {"TABLE_CATALOG", FN_REFLEN, MYSQL_TYPE_STRING, 0, 0, 0, SKIP_OPEN_TABLE},
  {"TABLE_SCHEMA", NAME_CHAR_LEN, MYSQL_TYPE_STRING, 0, 0, 0, SKIP_OPEN_TABLE},
  {"TABLE_NAME", NAME_CHAR_LEN, MYSQL_TYPE_STRING, 0, 0, "Name",
   SKIP_OPEN_TABLE},
  {"TABLE_TYPE", NAME_CHAR_LEN, MYSQL_TYPE_STRING, 0, 0, 0, OPEN_FRM_ONLY},
  {"ENGINE", NAME_CHAR_LEN, MYSQL_TYPE_STRING, 0, 1, "Engine", OPEN_FRM_ONLY},
  {"VERSION", MY_INT64_NUM_DECIMAL_DIGITS, MYSQL_TYPE_LONGLONG, 0,
   (MY_I_S_MAYBE_NULL | MY_I_S_UNSIGNED), "Version", OPEN_FRM_ONLY},
  {"ROW_FORMAT", 10, MYSQL_TYPE_STRING, 0, 1, "Row_format", OPEN_FULL_TABLE},
  {"TABLE_ROWS", MY_INT64_NUM_DECIMAL_DIGITS, MYSQL_TYPE_LONGLONG, 0,
   (MY_I_S_MAYBE_NULL | MY_I_S_UNSIGNED), "Rows", OPEN_FULL_TABLE},
  {"AVG_ROW_LENGTH", MY_INT64_NUM_DECIMAL_DIGITS, MYSQL_TYPE_LONGLONG, 0, 
   (MY_I_S_MAYBE_NULL | MY_I_S_UNSIGNED), "Avg_row_length", OPEN_FULL_TABLE},
  {"DATA_LENGTH", MY_INT64_NUM_DECIMAL_DIGITS, MYSQL_TYPE_LONGLONG, 0, 
   (MY_I_S_MAYBE_NULL | MY_I_S_UNSIGNED), "Data_length", OPEN_FULL_TABLE},
  {"MAX_DATA_LENGTH", MY_INT64_NUM_DECIMAL_DIGITS, MYSQL_TYPE_LONGLONG, 0,
   (MY_I_S_MAYBE_NULL | MY_I_S_UNSIGNED), "Max_data_length", OPEN_FULL_TABLE},
  {"INDEX_LENGTH", MY_INT64_NUM_DECIMAL_DIGITS, MYSQL_TYPE_LONGLONG, 0, 
   (MY_I_S_MAYBE_NULL | MY_I_S_UNSIGNED), "Index_length", OPEN_FULL_TABLE},
  {"DATA_FREE", MY_INT64_NUM_DECIMAL_DIGITS, MYSQL_TYPE_LONGLONG, 0,
   (MY_I_S_MAYBE_NULL | MY_I_S_UNSIGNED), "Data_free", OPEN_FULL_TABLE},
  {"AUTO_INCREMENT", MY_INT64_NUM_DECIMAL_DIGITS , MYSQL_TYPE_LONGLONG, 0, 
   (MY_I_S_MAYBE_NULL | MY_I_S_UNSIGNED), "Auto_increment", OPEN_FULL_TABLE},
  {"CREATE_TIME", 0, MYSQL_TYPE_DATETIME, 0, 1, "Create_time", OPEN_FULL_TABLE},
  {"UPDATE_TIME", 0, MYSQL_TYPE_DATETIME, 0, 1, "Update_time", OPEN_FULL_TABLE},
  {"CHECK_TIME", 0, MYSQL_TYPE_DATETIME, 0, 1, "Check_time", OPEN_FULL_TABLE},
  {"TABLE_COLLATION", MY_CS_NAME_SIZE, MYSQL_TYPE_STRING, 0, 1, "Collation",
   OPEN_FRM_ONLY},
  {"CHECKSUM", MY_INT64_NUM_DECIMAL_DIGITS, MYSQL_TYPE_LONGLONG, 0,
   (MY_I_S_MAYBE_NULL | MY_I_S_UNSIGNED), "Checksum", OPEN_FULL_TABLE},
  {"CREATE_OPTIONS", 255, MYSQL_TYPE_STRING, 0, 1, "Create_options",
   OPEN_FRM_ONLY},
  {"TABLE_COMMENT", TABLE_COMMENT_MAXLEN, MYSQL_TYPE_STRING, 0, 0, 
   "Comment", OPEN_FRM_ONLY},
  {0, 0, MYSQL_TYPE_STRING, 0, 0, 0, SKIP_OPEN_TABLE}
};


ST_FIELD_INFO columns_fields_info[]=
{
  {"TABLE_CATALOG", FN_REFLEN, MYSQL_TYPE_STRING, 0, 0, 0, OPEN_FRM_ONLY},
  {"TABLE_SCHEMA", NAME_CHAR_LEN, MYSQL_TYPE_STRING, 0, 0, 0, OPEN_FRM_ONLY},
  {"TABLE_NAME", NAME_CHAR_LEN, MYSQL_TYPE_STRING, 0, 0, 0, OPEN_FRM_ONLY},
  {"COLUMN_NAME", NAME_CHAR_LEN, MYSQL_TYPE_STRING, 0, 0, "Field",
   OPEN_FRM_ONLY},
  {"ORDINAL_POSITION", MY_INT64_NUM_DECIMAL_DIGITS, MYSQL_TYPE_LONGLONG, 0,
   MY_I_S_UNSIGNED, 0, OPEN_FRM_ONLY},
  {"COLUMN_DEFAULT", MAX_FIELD_VARCHARLENGTH, MYSQL_TYPE_STRING, 0,
   1, "Default", OPEN_FRM_ONLY},
  {"IS_NULLABLE", 3, MYSQL_TYPE_STRING, 0, 0, "Null", OPEN_FRM_ONLY},
  {"DATA_TYPE", NAME_CHAR_LEN, MYSQL_TYPE_STRING, 0, 0, 0, OPEN_FRM_ONLY},
  {"CHARACTER_MAXIMUM_LENGTH", MY_INT64_NUM_DECIMAL_DIGITS, MYSQL_TYPE_LONGLONG,
   0, (MY_I_S_MAYBE_NULL | MY_I_S_UNSIGNED), 0, OPEN_FRM_ONLY},
  {"CHARACTER_OCTET_LENGTH", MY_INT64_NUM_DECIMAL_DIGITS , MYSQL_TYPE_LONGLONG,
   0, (MY_I_S_MAYBE_NULL | MY_I_S_UNSIGNED), 0, OPEN_FRM_ONLY},
  {"NUMERIC_PRECISION", MY_INT64_NUM_DECIMAL_DIGITS, MYSQL_TYPE_LONGLONG,
   0, (MY_I_S_MAYBE_NULL | MY_I_S_UNSIGNED), 0, OPEN_FRM_ONLY},
  {"NUMERIC_SCALE", MY_INT64_NUM_DECIMAL_DIGITS , MYSQL_TYPE_LONGLONG,
   0, (MY_I_S_MAYBE_NULL | MY_I_S_UNSIGNED), 0, OPEN_FRM_ONLY},
  {"CHARACTER_SET_NAME", MY_CS_NAME_SIZE, MYSQL_TYPE_STRING, 0, 1, 0,
   OPEN_FRM_ONLY},
  {"COLLATION_NAME", MY_CS_NAME_SIZE, MYSQL_TYPE_STRING, 0, 1, "Collation",
   OPEN_FRM_ONLY},
  {"COLUMN_TYPE", 65535, MYSQL_TYPE_STRING, 0, 0, "Type", OPEN_FRM_ONLY},
  {"COLUMN_KEY", 3, MYSQL_TYPE_STRING, 0, 0, "Key", OPEN_FRM_ONLY},
  {"EXTRA", 27, MYSQL_TYPE_STRING, 0, 0, "Extra", OPEN_FRM_ONLY},
  {"PRIVILEGES", 80, MYSQL_TYPE_STRING, 0, 0, "Privileges", OPEN_FRM_ONLY},
  {"COLUMN_COMMENT", COLUMN_COMMENT_MAXLEN, MYSQL_TYPE_STRING, 0, 0, 
   "Comment", OPEN_FRM_ONLY},
  {0, 0, MYSQL_TYPE_STRING, 0, 0, 0, SKIP_OPEN_TABLE}
};


ST_FIELD_INFO charsets_fields_info[]=
{
  {"CHARACTER_SET_NAME", MY_CS_NAME_SIZE, MYSQL_TYPE_STRING, 0, 0, "Charset",
   SKIP_OPEN_TABLE},
  {"DEFAULT_COLLATE_NAME", MY_CS_NAME_SIZE, MYSQL_TYPE_STRING, 0, 0,
   "Default collation", SKIP_OPEN_TABLE},
  {"DESCRIPTION", 60, MYSQL_TYPE_STRING, 0, 0, "Description",
   SKIP_OPEN_TABLE},
  {"MAXLEN", 3, MYSQL_TYPE_LONGLONG, 0, 0, "Maxlen", SKIP_OPEN_TABLE},
  {0, 0, MYSQL_TYPE_STRING, 0, 0, 0, SKIP_OPEN_TABLE}
};


ST_FIELD_INFO collation_fields_info[]=
{
  {"COLLATION_NAME", MY_CS_NAME_SIZE, MYSQL_TYPE_STRING, 0, 0, "Collation",
   SKIP_OPEN_TABLE},
  {"CHARACTER_SET_NAME", MY_CS_NAME_SIZE, MYSQL_TYPE_STRING, 0, 0, "Charset",
   SKIP_OPEN_TABLE},
  {"ID", MY_INT32_NUM_DECIMAL_DIGITS, MYSQL_TYPE_LONGLONG, 0, 0, "Id",
   SKIP_OPEN_TABLE},
  {"IS_DEFAULT", 3, MYSQL_TYPE_STRING, 0, 0, "Default", SKIP_OPEN_TABLE},
  {"IS_COMPILED", 3, MYSQL_TYPE_STRING, 0, 0, "Compiled", SKIP_OPEN_TABLE},
  {"SORTLEN", 3, MYSQL_TYPE_LONGLONG, 0, 0, "Sortlen", SKIP_OPEN_TABLE},
  {0, 0, MYSQL_TYPE_STRING, 0, 0, 0, SKIP_OPEN_TABLE}
};


ST_FIELD_INFO engines_fields_info[]=
{
  {"ENGINE", 64, MYSQL_TYPE_STRING, 0, 0, "Engine", SKIP_OPEN_TABLE},
  {"SUPPORT", 8, MYSQL_TYPE_STRING, 0, 0, "Support", SKIP_OPEN_TABLE},
  {"COMMENT", 80, MYSQL_TYPE_STRING, 0, 0, "Comment", SKIP_OPEN_TABLE},
  {"TRANSACTIONS", 3, MYSQL_TYPE_STRING, 0, 1, "Transactions", SKIP_OPEN_TABLE},
  {"XA", 3, MYSQL_TYPE_STRING, 0, 1, "XA", SKIP_OPEN_TABLE},
  {"SAVEPOINTS", 3 ,MYSQL_TYPE_STRING, 0, 1, "Savepoints", SKIP_OPEN_TABLE},
  {0, 0, MYSQL_TYPE_STRING, 0, 0, 0, SKIP_OPEN_TABLE}
};


ST_FIELD_INFO events_fields_info[]=
{
  {"EVENT_CATALOG", NAME_CHAR_LEN, MYSQL_TYPE_STRING, 0, 0, 0, SKIP_OPEN_TABLE},
  {"EVENT_SCHEMA", NAME_CHAR_LEN, MYSQL_TYPE_STRING, 0, 0, "Db",
   SKIP_OPEN_TABLE},
  {"EVENT_NAME", NAME_CHAR_LEN, MYSQL_TYPE_STRING, 0, 0, "Name",
   SKIP_OPEN_TABLE},
  {"DEFINER", 77, MYSQL_TYPE_STRING, 0, 0, "Definer", SKIP_OPEN_TABLE},
  {"TIME_ZONE", 64, MYSQL_TYPE_STRING, 0, 0, "Time zone", SKIP_OPEN_TABLE},
  {"EVENT_BODY", 8, MYSQL_TYPE_STRING, 0, 0, 0, SKIP_OPEN_TABLE},
  {"EVENT_DEFINITION", 65535, MYSQL_TYPE_STRING, 0, 0, 0, SKIP_OPEN_TABLE},
  {"EVENT_TYPE", 9, MYSQL_TYPE_STRING, 0, 0, "Type", SKIP_OPEN_TABLE},
  {"EXECUTE_AT", 0, MYSQL_TYPE_DATETIME, 0, 1, "Execute at", SKIP_OPEN_TABLE},
  {"INTERVAL_VALUE", 256, MYSQL_TYPE_STRING, 0, 1, "Interval value",
   SKIP_OPEN_TABLE},
  {"INTERVAL_FIELD", 18, MYSQL_TYPE_STRING, 0, 1, "Interval field",
   SKIP_OPEN_TABLE},
  {"SQL_MODE", 32*256, MYSQL_TYPE_STRING, 0, 0, 0, SKIP_OPEN_TABLE},
  {"STARTS", 0, MYSQL_TYPE_DATETIME, 0, 1, "Starts", SKIP_OPEN_TABLE},
  {"ENDS", 0, MYSQL_TYPE_DATETIME, 0, 1, "Ends", SKIP_OPEN_TABLE},
  {"STATUS", 18, MYSQL_TYPE_STRING, 0, 0, "Status", SKIP_OPEN_TABLE},
  {"ON_COMPLETION", 12, MYSQL_TYPE_STRING, 0, 0, 0, SKIP_OPEN_TABLE},
  {"CREATED", 0, MYSQL_TYPE_DATETIME, 0, 0, 0, SKIP_OPEN_TABLE},
  {"LAST_ALTERED", 0, MYSQL_TYPE_DATETIME, 0, 0, 0, SKIP_OPEN_TABLE},
  {"LAST_EXECUTED", 0, MYSQL_TYPE_DATETIME, 0, 1, 0, SKIP_OPEN_TABLE},
  {"EVENT_COMMENT", NAME_CHAR_LEN, MYSQL_TYPE_STRING, 0, 0, 0, SKIP_OPEN_TABLE},
  {"ORIGINATOR", 10, MYSQL_TYPE_LONGLONG, 0, 0, "Originator", SKIP_OPEN_TABLE},
  {"CHARACTER_SET_CLIENT", MY_CS_NAME_SIZE, MYSQL_TYPE_STRING, 0, 0,
   "character_set_client", SKIP_OPEN_TABLE},
  {"COLLATION_CONNECTION", MY_CS_NAME_SIZE, MYSQL_TYPE_STRING, 0, 0,
   "collation_connection", SKIP_OPEN_TABLE},
  {"DATABASE_COLLATION", MY_CS_NAME_SIZE, MYSQL_TYPE_STRING, 0, 0,
   "Database Collation", SKIP_OPEN_TABLE},
  {0, 0, MYSQL_TYPE_STRING, 0, 0, 0, SKIP_OPEN_TABLE}
};



ST_FIELD_INFO coll_charset_app_fields_info[]=
{
  {"COLLATION_NAME", MY_CS_NAME_SIZE, MYSQL_TYPE_STRING, 0, 0, 0,
   SKIP_OPEN_TABLE},
  {"CHARACTER_SET_NAME", MY_CS_NAME_SIZE, MYSQL_TYPE_STRING, 0, 0, 0,
   SKIP_OPEN_TABLE},
  {0, 0, MYSQL_TYPE_STRING, 0, 0, 0, SKIP_OPEN_TABLE}
};


ST_FIELD_INFO proc_fields_info[]=
{
  {"SPECIFIC_NAME", NAME_CHAR_LEN, MYSQL_TYPE_STRING, 0, 0, 0, SKIP_OPEN_TABLE},
  {"ROUTINE_CATALOG", FN_REFLEN, MYSQL_TYPE_STRING, 0, 0, 0, SKIP_OPEN_TABLE},
  {"ROUTINE_SCHEMA", NAME_CHAR_LEN, MYSQL_TYPE_STRING, 0, 0, "Db",
   SKIP_OPEN_TABLE},
  {"ROUTINE_NAME", NAME_CHAR_LEN, MYSQL_TYPE_STRING, 0, 0, "Name",
   SKIP_OPEN_TABLE},
  {"ROUTINE_TYPE", 9, MYSQL_TYPE_STRING, 0, 0, "Type", SKIP_OPEN_TABLE},
  {"DATA_TYPE", NAME_CHAR_LEN, MYSQL_TYPE_STRING, 0, 0, 0, SKIP_OPEN_TABLE},
  {"CHARACTER_MAXIMUM_LENGTH", 21 , MYSQL_TYPE_LONG, 0, 1, 0, SKIP_OPEN_TABLE},
  {"CHARACTER_OCTET_LENGTH", 21 , MYSQL_TYPE_LONG, 0, 1, 0, SKIP_OPEN_TABLE},
  {"NUMERIC_PRECISION", 21 , MYSQL_TYPE_LONG, 0, 1, 0, SKIP_OPEN_TABLE},
  {"NUMERIC_SCALE", 21 , MYSQL_TYPE_LONG, 0, 1, 0, SKIP_OPEN_TABLE},
  {"CHARACTER_SET_NAME", 64, MYSQL_TYPE_STRING, 0, 1, 0, SKIP_OPEN_TABLE},
  {"COLLATION_NAME", 64, MYSQL_TYPE_STRING, 0, 1, 0, SKIP_OPEN_TABLE},
  {"DTD_IDENTIFIER", 65535, MYSQL_TYPE_STRING, 0, 1, 0, SKIP_OPEN_TABLE},
  {"ROUTINE_BODY", 8, MYSQL_TYPE_STRING, 0, 0, 0, SKIP_OPEN_TABLE},
  {"ROUTINE_DEFINITION", 65535, MYSQL_TYPE_STRING, 0, 1, 0, SKIP_OPEN_TABLE},
  {"EXTERNAL_NAME", NAME_CHAR_LEN, MYSQL_TYPE_STRING, 0, 1, 0, SKIP_OPEN_TABLE},
  {"EXTERNAL_LANGUAGE", NAME_CHAR_LEN, MYSQL_TYPE_STRING, 0, 1, 0,
   SKIP_OPEN_TABLE},
  {"PARAMETER_STYLE", 8, MYSQL_TYPE_STRING, 0, 0, 0, SKIP_OPEN_TABLE},
  {"IS_DETERMINISTIC", 3, MYSQL_TYPE_STRING, 0, 0, 0, SKIP_OPEN_TABLE},
  {"SQL_DATA_ACCESS", NAME_CHAR_LEN, MYSQL_TYPE_STRING, 0, 0, 0,
   SKIP_OPEN_TABLE},
  {"SQL_PATH", NAME_CHAR_LEN, MYSQL_TYPE_STRING, 0, 1, 0, SKIP_OPEN_TABLE},
  {"SECURITY_TYPE", 7, MYSQL_TYPE_STRING, 0, 0, "Security_type",
   SKIP_OPEN_TABLE},
  {"CREATED", 0, MYSQL_TYPE_DATETIME, 0, 0, "Created", SKIP_OPEN_TABLE},
  {"LAST_ALTERED", 0, MYSQL_TYPE_DATETIME, 0, 0, "Modified", SKIP_OPEN_TABLE},
  {"SQL_MODE", 32*256, MYSQL_TYPE_STRING, 0, 0, 0, SKIP_OPEN_TABLE},
  {"ROUTINE_COMMENT", 65535, MYSQL_TYPE_STRING, 0, 0, "Comment",
   SKIP_OPEN_TABLE},
  {"DEFINER", 77, MYSQL_TYPE_STRING, 0, 0, "Definer", SKIP_OPEN_TABLE},
  {"CHARACTER_SET_CLIENT", MY_CS_NAME_SIZE, MYSQL_TYPE_STRING, 0, 0,
   "character_set_client", SKIP_OPEN_TABLE},
  {"COLLATION_CONNECTION", MY_CS_NAME_SIZE, MYSQL_TYPE_STRING, 0, 0,
   "collation_connection", SKIP_OPEN_TABLE},
  {"DATABASE_COLLATION", MY_CS_NAME_SIZE, MYSQL_TYPE_STRING, 0, 0,
   "Database Collation", SKIP_OPEN_TABLE},
  {0, 0, MYSQL_TYPE_STRING, 0, 0, 0, SKIP_OPEN_TABLE}
};


ST_FIELD_INFO stat_fields_info[]=
{
  {"TABLE_CATALOG", FN_REFLEN, MYSQL_TYPE_STRING, 0, 0, 0, OPEN_FRM_ONLY},
  {"TABLE_SCHEMA", NAME_CHAR_LEN, MYSQL_TYPE_STRING, 0, 0, 0, OPEN_FRM_ONLY},
  {"TABLE_NAME", NAME_CHAR_LEN, MYSQL_TYPE_STRING, 0, 0, "Table", OPEN_FRM_ONLY},
  {"NON_UNIQUE", 1, MYSQL_TYPE_LONGLONG, 0, 0, "Non_unique", OPEN_FRM_ONLY},
  {"INDEX_SCHEMA", NAME_CHAR_LEN, MYSQL_TYPE_STRING, 0, 0, 0, OPEN_FRM_ONLY},
  {"INDEX_NAME", NAME_CHAR_LEN, MYSQL_TYPE_STRING, 0, 0, "Key_name",
   OPEN_FRM_ONLY},
  {"SEQ_IN_INDEX", 2, MYSQL_TYPE_LONGLONG, 0, 0, "Seq_in_index", OPEN_FRM_ONLY},
  {"COLUMN_NAME", NAME_CHAR_LEN, MYSQL_TYPE_STRING, 0, 0, "Column_name",
   OPEN_FRM_ONLY},
  {"COLLATION", 1, MYSQL_TYPE_STRING, 0, 1, "Collation", OPEN_FRM_ONLY},
  {"CARDINALITY", MY_INT64_NUM_DECIMAL_DIGITS, MYSQL_TYPE_LONGLONG, 0, 1,
   "Cardinality", OPEN_FULL_TABLE},
  {"SUB_PART", 3, MYSQL_TYPE_LONGLONG, 0, 1, "Sub_part", OPEN_FRM_ONLY},
  {"PACKED", 10, MYSQL_TYPE_STRING, 0, 1, "Packed", OPEN_FRM_ONLY},
  {"NULLABLE", 3, MYSQL_TYPE_STRING, 0, 0, "Null", OPEN_FRM_ONLY},
  {"INDEX_TYPE", 16, MYSQL_TYPE_STRING, 0, 0, "Index_type", OPEN_FULL_TABLE},
  {"COMMENT", 16, MYSQL_TYPE_STRING, 0, 1, "Comment", OPEN_FRM_ONLY},
  {"INDEX_COMMENT", INDEX_COMMENT_MAXLEN, MYSQL_TYPE_STRING, 0, 0, 
   "Index_comment", OPEN_FRM_ONLY},
  {0, 0, MYSQL_TYPE_STRING, 0, 0, 0, SKIP_OPEN_TABLE}
};


ST_FIELD_INFO view_fields_info[]=
{
  {"TABLE_CATALOG", FN_REFLEN, MYSQL_TYPE_STRING, 0, 0, 0, OPEN_FRM_ONLY},
  {"TABLE_SCHEMA", NAME_CHAR_LEN, MYSQL_TYPE_STRING, 0, 0, 0, OPEN_FRM_ONLY},
  {"TABLE_NAME", NAME_CHAR_LEN, MYSQL_TYPE_STRING, 0, 0, 0, OPEN_FRM_ONLY},
  {"VIEW_DEFINITION", 65535, MYSQL_TYPE_STRING, 0, 0, 0, OPEN_FRM_ONLY},
  {"CHECK_OPTION", 8, MYSQL_TYPE_STRING, 0, 0, 0, OPEN_FRM_ONLY},
  {"IS_UPDATABLE", 3, MYSQL_TYPE_STRING, 0, 0, 0, OPEN_FULL_TABLE},
  {"DEFINER", 77, MYSQL_TYPE_STRING, 0, 0, 0, OPEN_FRM_ONLY},
  {"SECURITY_TYPE", 7, MYSQL_TYPE_STRING, 0, 0, 0, OPEN_FRM_ONLY},
  {"CHARACTER_SET_CLIENT", MY_CS_NAME_SIZE, MYSQL_TYPE_STRING, 0, 0, 0,
   OPEN_FRM_ONLY},
  {"COLLATION_CONNECTION", MY_CS_NAME_SIZE, MYSQL_TYPE_STRING, 0, 0, 0,
   OPEN_FRM_ONLY},
  {0, 0, MYSQL_TYPE_STRING, 0, 0, 0, SKIP_OPEN_TABLE}
};


ST_FIELD_INFO user_privileges_fields_info[]=
{
  {"GRANTEE", 81, MYSQL_TYPE_STRING, 0, 0, 0, SKIP_OPEN_TABLE},
  {"TABLE_CATALOG", FN_REFLEN, MYSQL_TYPE_STRING, 0, 0, 0, SKIP_OPEN_TABLE},
  {"PRIVILEGE_TYPE", NAME_CHAR_LEN, MYSQL_TYPE_STRING, 0, 0, 0, SKIP_OPEN_TABLE},
  {"IS_GRANTABLE", 3, MYSQL_TYPE_STRING, 0, 0, 0, SKIP_OPEN_TABLE},
  {0, 0, MYSQL_TYPE_STRING, 0, 0, 0, SKIP_OPEN_TABLE}
};


ST_FIELD_INFO schema_privileges_fields_info[]=
{
  {"GRANTEE", 81, MYSQL_TYPE_STRING, 0, 0, 0, SKIP_OPEN_TABLE},
  {"TABLE_CATALOG", FN_REFLEN, MYSQL_TYPE_STRING, 0, 0, 0, SKIP_OPEN_TABLE},
  {"TABLE_SCHEMA", NAME_CHAR_LEN, MYSQL_TYPE_STRING, 0, 0, 0, SKIP_OPEN_TABLE},
  {"PRIVILEGE_TYPE", NAME_CHAR_LEN, MYSQL_TYPE_STRING, 0, 0, 0, SKIP_OPEN_TABLE},
  {"IS_GRANTABLE", 3, MYSQL_TYPE_STRING, 0, 0, 0, SKIP_OPEN_TABLE},
  {0, 0, MYSQL_TYPE_STRING, 0, 0, 0, SKIP_OPEN_TABLE}
};


ST_FIELD_INFO table_privileges_fields_info[]=
{
  {"GRANTEE", 81, MYSQL_TYPE_STRING, 0, 0, 0, SKIP_OPEN_TABLE},
  {"TABLE_CATALOG", FN_REFLEN, MYSQL_TYPE_STRING, 0, 0, 0, SKIP_OPEN_TABLE},
  {"TABLE_SCHEMA", NAME_CHAR_LEN, MYSQL_TYPE_STRING, 0, 0, 0, SKIP_OPEN_TABLE},
  {"TABLE_NAME", NAME_CHAR_LEN, MYSQL_TYPE_STRING, 0, 0, 0, SKIP_OPEN_TABLE},
  {"PRIVILEGE_TYPE", NAME_CHAR_LEN, MYSQL_TYPE_STRING, 0, 0, 0, SKIP_OPEN_TABLE},
  {"IS_GRANTABLE", 3, MYSQL_TYPE_STRING, 0, 0, 0, SKIP_OPEN_TABLE},
  {0, 0, MYSQL_TYPE_STRING, 0, 0, 0, SKIP_OPEN_TABLE}
};


ST_FIELD_INFO column_privileges_fields_info[]=
{
  {"GRANTEE", 81, MYSQL_TYPE_STRING, 0, 0, 0, SKIP_OPEN_TABLE},
  {"TABLE_CATALOG", FN_REFLEN, MYSQL_TYPE_STRING, 0, 0, 0, SKIP_OPEN_TABLE},
  {"TABLE_SCHEMA", NAME_CHAR_LEN, MYSQL_TYPE_STRING, 0, 0, 0, SKIP_OPEN_TABLE},
  {"TABLE_NAME", NAME_CHAR_LEN, MYSQL_TYPE_STRING, 0, 0, 0, SKIP_OPEN_TABLE},
  {"COLUMN_NAME", NAME_CHAR_LEN, MYSQL_TYPE_STRING, 0, 0, 0, SKIP_OPEN_TABLE},
  {"PRIVILEGE_TYPE", NAME_CHAR_LEN, MYSQL_TYPE_STRING, 0, 0, 0, SKIP_OPEN_TABLE},
  {"IS_GRANTABLE", 3, MYSQL_TYPE_STRING, 0, 0, 0, SKIP_OPEN_TABLE},
  {0, 0, MYSQL_TYPE_STRING, 0, 0, 0, SKIP_OPEN_TABLE}
};


ST_FIELD_INFO table_constraints_fields_info[]=
{
  {"CONSTRAINT_CATALOG", FN_REFLEN, MYSQL_TYPE_STRING, 0, 0, 0, OPEN_FULL_TABLE},
  {"CONSTRAINT_SCHEMA", NAME_CHAR_LEN, MYSQL_TYPE_STRING, 0, 0, 0,
   OPEN_FULL_TABLE},
  {"CONSTRAINT_NAME", NAME_CHAR_LEN, MYSQL_TYPE_STRING, 0, 0, 0,
   OPEN_FULL_TABLE},
  {"TABLE_SCHEMA", NAME_CHAR_LEN, MYSQL_TYPE_STRING, 0, 0, 0, OPEN_FULL_TABLE},
  {"TABLE_NAME", NAME_CHAR_LEN, MYSQL_TYPE_STRING, 0, 0, 0, OPEN_FULL_TABLE},
  {"CONSTRAINT_TYPE", NAME_CHAR_LEN, MYSQL_TYPE_STRING, 0, 0, 0,
   OPEN_FULL_TABLE},
  {0, 0, MYSQL_TYPE_STRING, 0, 0, 0, SKIP_OPEN_TABLE}
};


ST_FIELD_INFO key_column_usage_fields_info[]=
{
  {"CONSTRAINT_CATALOG", FN_REFLEN, MYSQL_TYPE_STRING, 0, 0, 0, OPEN_FULL_TABLE},
  {"CONSTRAINT_SCHEMA", NAME_CHAR_LEN, MYSQL_TYPE_STRING, 0, 0, 0,
   OPEN_FULL_TABLE},
  {"CONSTRAINT_NAME", NAME_CHAR_LEN, MYSQL_TYPE_STRING, 0, 0, 0,
   OPEN_FULL_TABLE},
  {"TABLE_CATALOG", FN_REFLEN, MYSQL_TYPE_STRING, 0, 0, 0, OPEN_FULL_TABLE},
  {"TABLE_SCHEMA", NAME_CHAR_LEN, MYSQL_TYPE_STRING, 0, 0, 0, OPEN_FULL_TABLE},
  {"TABLE_NAME", NAME_CHAR_LEN, MYSQL_TYPE_STRING, 0, 0, 0, OPEN_FULL_TABLE},
  {"COLUMN_NAME", NAME_CHAR_LEN, MYSQL_TYPE_STRING, 0, 0, 0, OPEN_FULL_TABLE},
  {"ORDINAL_POSITION", 10 ,MYSQL_TYPE_LONGLONG, 0, 0, 0, OPEN_FULL_TABLE},
  {"POSITION_IN_UNIQUE_CONSTRAINT", 10 ,MYSQL_TYPE_LONGLONG, 0, 1, 0,
   OPEN_FULL_TABLE},
  {"REFERENCED_TABLE_SCHEMA", NAME_CHAR_LEN, MYSQL_TYPE_STRING, 0, 1, 0,
   OPEN_FULL_TABLE},
  {"REFERENCED_TABLE_NAME", NAME_CHAR_LEN, MYSQL_TYPE_STRING, 0, 1, 0,
   OPEN_FULL_TABLE},
  {"REFERENCED_COLUMN_NAME", NAME_CHAR_LEN, MYSQL_TYPE_STRING, 0, 1, 0,
   OPEN_FULL_TABLE},
  {0, 0, MYSQL_TYPE_STRING, 0, 0, 0, SKIP_OPEN_TABLE}
};


ST_FIELD_INFO table_names_fields_info[]=
{
  {"TABLE_CATALOG", FN_REFLEN, MYSQL_TYPE_STRING, 0, 0, 0, SKIP_OPEN_TABLE},
  {"TABLE_SCHEMA",NAME_CHAR_LEN, MYSQL_TYPE_STRING, 0, 0, 0, SKIP_OPEN_TABLE},
  {"TABLE_NAME", NAME_CHAR_LEN, MYSQL_TYPE_STRING, 0, 0, "Tables_in_",
   SKIP_OPEN_TABLE},
  {"TABLE_TYPE", NAME_CHAR_LEN, MYSQL_TYPE_STRING, 0, 0, "Table_type",
   OPEN_FRM_ONLY},
  {0, 0, MYSQL_TYPE_STRING, 0, 0, 0, SKIP_OPEN_TABLE}
};


ST_FIELD_INFO open_tables_fields_info[]=
{
  {"Database", NAME_CHAR_LEN, MYSQL_TYPE_STRING, 0, 0, "Database",
   SKIP_OPEN_TABLE},
  {"Table",NAME_CHAR_LEN, MYSQL_TYPE_STRING, 0, 0, "Table", SKIP_OPEN_TABLE},
  {"In_use", 1, MYSQL_TYPE_LONGLONG, 0, 0, "In_use", SKIP_OPEN_TABLE},
  {"Name_locked", 4, MYSQL_TYPE_LONGLONG, 0, 0, "Name_locked", SKIP_OPEN_TABLE},
  {0, 0, MYSQL_TYPE_STRING, 0, 0, 0, SKIP_OPEN_TABLE}
};


ST_FIELD_INFO triggers_fields_info[]=
{
  {"TRIGGER_CATALOG", FN_REFLEN, MYSQL_TYPE_STRING, 0, 0, 0, OPEN_FRM_ONLY},
  {"TRIGGER_SCHEMA",NAME_CHAR_LEN, MYSQL_TYPE_STRING, 0, 0, 0, OPEN_FRM_ONLY},
  {"TRIGGER_NAME", NAME_CHAR_LEN, MYSQL_TYPE_STRING, 0, 0, "Trigger",
   OPEN_FRM_ONLY},
  {"EVENT_MANIPULATION", 6, MYSQL_TYPE_STRING, 0, 0, "Event", OPEN_FRM_ONLY},
  {"EVENT_OBJECT_CATALOG", FN_REFLEN, MYSQL_TYPE_STRING, 0, 0, 0,
   OPEN_FRM_ONLY},
  {"EVENT_OBJECT_SCHEMA",NAME_CHAR_LEN, MYSQL_TYPE_STRING, 0, 0, 0,
   OPEN_FRM_ONLY},
  {"EVENT_OBJECT_TABLE", NAME_CHAR_LEN, MYSQL_TYPE_STRING, 0, 0, "Table",
   OPEN_FRM_ONLY},
  {"ACTION_ORDER", 4, MYSQL_TYPE_LONGLONG, 0, 0, 0, OPEN_FRM_ONLY},
  {"ACTION_CONDITION", 65535, MYSQL_TYPE_STRING, 0, 1, 0, OPEN_FRM_ONLY},
  {"ACTION_STATEMENT", 65535, MYSQL_TYPE_STRING, 0, 0, "Statement",
   OPEN_FRM_ONLY},
  {"ACTION_ORIENTATION", 9, MYSQL_TYPE_STRING, 0, 0, 0, OPEN_FRM_ONLY},
  {"ACTION_TIMING", 6, MYSQL_TYPE_STRING, 0, 0, "Timing", OPEN_FRM_ONLY},
  {"ACTION_REFERENCE_OLD_TABLE", NAME_CHAR_LEN, MYSQL_TYPE_STRING, 0, 1, 0,
   OPEN_FRM_ONLY},
  {"ACTION_REFERENCE_NEW_TABLE", NAME_CHAR_LEN, MYSQL_TYPE_STRING, 0, 1, 0,
   OPEN_FRM_ONLY},
  {"ACTION_REFERENCE_OLD_ROW", 3, MYSQL_TYPE_STRING, 0, 0, 0, OPEN_FRM_ONLY},
  {"ACTION_REFERENCE_NEW_ROW", 3, MYSQL_TYPE_STRING, 0, 0, 0, OPEN_FRM_ONLY},
  {"CREATED", 0, MYSQL_TYPE_DATETIME, 0, 1, "Created", OPEN_FRM_ONLY},
  {"SQL_MODE", 32*256, MYSQL_TYPE_STRING, 0, 0, "sql_mode", OPEN_FRM_ONLY},
  {"DEFINER", 77, MYSQL_TYPE_STRING, 0, 0, "Definer", OPEN_FRM_ONLY},
  {"CHARACTER_SET_CLIENT", MY_CS_NAME_SIZE, MYSQL_TYPE_STRING, 0, 0,
   "character_set_client", OPEN_FRM_ONLY},
  {"COLLATION_CONNECTION", MY_CS_NAME_SIZE, MYSQL_TYPE_STRING, 0, 0,
   "collation_connection", OPEN_FRM_ONLY},
  {"DATABASE_COLLATION", MY_CS_NAME_SIZE, MYSQL_TYPE_STRING, 0, 0,
   "Database Collation", OPEN_FRM_ONLY},
  {0, 0, MYSQL_TYPE_STRING, 0, 0, 0, SKIP_OPEN_TABLE}
};


ST_FIELD_INFO partitions_fields_info[]=
{
  {"TABLE_CATALOG", FN_REFLEN, MYSQL_TYPE_STRING, 0, 0, 0, OPEN_FULL_TABLE},
  {"TABLE_SCHEMA",NAME_CHAR_LEN, MYSQL_TYPE_STRING, 0, 0, 0, OPEN_FULL_TABLE},
  {"TABLE_NAME", NAME_CHAR_LEN, MYSQL_TYPE_STRING, 0, 0, 0, OPEN_FULL_TABLE},
  {"PARTITION_NAME", NAME_CHAR_LEN, MYSQL_TYPE_STRING, 0, 1, 0, OPEN_FULL_TABLE},
  {"SUBPARTITION_NAME", NAME_CHAR_LEN, MYSQL_TYPE_STRING, 0, 1, 0,
   OPEN_FULL_TABLE},
  {"PARTITION_ORDINAL_POSITION", 21 , MYSQL_TYPE_LONGLONG, 0,
   (MY_I_S_MAYBE_NULL | MY_I_S_UNSIGNED), 0, OPEN_FULL_TABLE},
  {"SUBPARTITION_ORDINAL_POSITION", 21 , MYSQL_TYPE_LONGLONG, 0,
   (MY_I_S_MAYBE_NULL | MY_I_S_UNSIGNED), 0, OPEN_FULL_TABLE},
  {"PARTITION_METHOD", 18, MYSQL_TYPE_STRING, 0, 1, 0, OPEN_FULL_TABLE},
  {"SUBPARTITION_METHOD", 12, MYSQL_TYPE_STRING, 0, 1, 0, OPEN_FULL_TABLE},
  {"PARTITION_EXPRESSION", 65535, MYSQL_TYPE_STRING, 0, 1, 0, OPEN_FULL_TABLE},
  {"SUBPARTITION_EXPRESSION", 65535, MYSQL_TYPE_STRING, 0, 1, 0,
   OPEN_FULL_TABLE},
  {"PARTITION_DESCRIPTION", 65535, MYSQL_TYPE_STRING, 0, 1, 0, OPEN_FULL_TABLE},
  {"TABLE_ROWS", 21 , MYSQL_TYPE_LONGLONG, 0, MY_I_S_UNSIGNED, 0,
   OPEN_FULL_TABLE},
  {"AVG_ROW_LENGTH", 21 , MYSQL_TYPE_LONGLONG, 0, MY_I_S_UNSIGNED, 0,
   OPEN_FULL_TABLE},
  {"DATA_LENGTH", 21 , MYSQL_TYPE_LONGLONG, 0, MY_I_S_UNSIGNED, 0,
   OPEN_FULL_TABLE},
  {"MAX_DATA_LENGTH", 21 , MYSQL_TYPE_LONGLONG, 0,
   (MY_I_S_MAYBE_NULL | MY_I_S_UNSIGNED), 0, OPEN_FULL_TABLE},
  {"INDEX_LENGTH", 21 , MYSQL_TYPE_LONGLONG, 0, MY_I_S_UNSIGNED, 0,
   OPEN_FULL_TABLE},
  {"DATA_FREE", 21 , MYSQL_TYPE_LONGLONG, 0, MY_I_S_UNSIGNED, 0,
   OPEN_FULL_TABLE},
  {"CREATE_TIME", 0, MYSQL_TYPE_DATETIME, 0, 1, 0, OPEN_FULL_TABLE},
  {"UPDATE_TIME", 0, MYSQL_TYPE_DATETIME, 0, 1, 0, OPEN_FULL_TABLE},
  {"CHECK_TIME", 0, MYSQL_TYPE_DATETIME, 0, 1, 0, OPEN_FULL_TABLE},
  {"CHECKSUM", 21 , MYSQL_TYPE_LONGLONG, 0,
   (MY_I_S_MAYBE_NULL | MY_I_S_UNSIGNED), 0, OPEN_FULL_TABLE},
  {"PARTITION_COMMENT", 80, MYSQL_TYPE_STRING, 0, 0, 0, OPEN_FULL_TABLE},
  {"NODEGROUP", 12 , MYSQL_TYPE_STRING, 0, 0, 0, OPEN_FULL_TABLE},
  {"TABLESPACE_NAME", NAME_CHAR_LEN, MYSQL_TYPE_STRING, 0, 1, 0,
   OPEN_FULL_TABLE},
  {0, 0, MYSQL_TYPE_STRING, 0, 0, 0, SKIP_OPEN_TABLE}
};


ST_FIELD_INFO variables_fields_info[]=
{
  {"VARIABLE_NAME", 64, MYSQL_TYPE_STRING, 0, 0, "Variable_name",
   SKIP_OPEN_TABLE},
  {"VARIABLE_VALUE", 1024, MYSQL_TYPE_STRING, 0, 1, "Value", SKIP_OPEN_TABLE},
  {0, 0, MYSQL_TYPE_STRING, 0, 0, 0, SKIP_OPEN_TABLE}
};


ST_FIELD_INFO processlist_fields_info[]=
{
  {"ID", 4, MYSQL_TYPE_LONGLONG, 0, 0, "Id", SKIP_OPEN_TABLE},
  {"USER", 16, MYSQL_TYPE_STRING, 0, 0, "User", SKIP_OPEN_TABLE},
  {"HOST", LIST_PROCESS_HOST_LEN,  MYSQL_TYPE_STRING, 0, 0, "Host",
   SKIP_OPEN_TABLE},
  {"DB", NAME_CHAR_LEN, MYSQL_TYPE_STRING, 0, 1, "Db", SKIP_OPEN_TABLE},
  {"COMMAND", 16, MYSQL_TYPE_STRING, 0, 0, "Command", SKIP_OPEN_TABLE},
  {"TIME", 7, MYSQL_TYPE_LONG, 0, 0, "Time", SKIP_OPEN_TABLE},
  {"STATE", 64, MYSQL_TYPE_STRING, 0, 1, "State", SKIP_OPEN_TABLE},
  {"INFO", PROCESS_LIST_INFO_WIDTH, MYSQL_TYPE_STRING, 0, 1, "Info",
   SKIP_OPEN_TABLE},
  {0, 0, MYSQL_TYPE_STRING, 0, 0, 0, SKIP_OPEN_TABLE}
};


ST_FIELD_INFO plugin_fields_info[]=
{
  {"PLUGIN_NAME", NAME_CHAR_LEN, MYSQL_TYPE_STRING, 0, 0, "Name",
   SKIP_OPEN_TABLE},
  {"PLUGIN_VERSION", 20, MYSQL_TYPE_STRING, 0, 0, 0, SKIP_OPEN_TABLE},
  {"PLUGIN_STATUS", 10, MYSQL_TYPE_STRING, 0, 0, "Status", SKIP_OPEN_TABLE},
  {"PLUGIN_TYPE", 80, MYSQL_TYPE_STRING, 0, 0, "Type", SKIP_OPEN_TABLE},
  {"PLUGIN_TYPE_VERSION", 20, MYSQL_TYPE_STRING, 0, 0, 0, SKIP_OPEN_TABLE},
  {"PLUGIN_LIBRARY", NAME_CHAR_LEN, MYSQL_TYPE_STRING, 0, 1, "Library",
   SKIP_OPEN_TABLE},
  {"PLUGIN_LIBRARY_VERSION", 20, MYSQL_TYPE_STRING, 0, 1, 0, SKIP_OPEN_TABLE},
  {"PLUGIN_AUTHOR", NAME_CHAR_LEN, MYSQL_TYPE_STRING, 0, 1, 0, SKIP_OPEN_TABLE},
  {"PLUGIN_DESCRIPTION", 65535, MYSQL_TYPE_STRING, 0, 1, 0, SKIP_OPEN_TABLE},
  {"PLUGIN_LICENSE", 80, MYSQL_TYPE_STRING, 0, 1, "License", SKIP_OPEN_TABLE},
  {0, 0, MYSQL_TYPE_STRING, 0, 0, 0, SKIP_OPEN_TABLE}
};

ST_FIELD_INFO files_fields_info[]=
{
  {"FILE_ID", 4, MYSQL_TYPE_LONGLONG, 0, 0, 0, SKIP_OPEN_TABLE},
  {"FILE_NAME", NAME_CHAR_LEN, MYSQL_TYPE_STRING, 0, 1, 0, SKIP_OPEN_TABLE},
  {"FILE_TYPE", 20, MYSQL_TYPE_STRING, 0, 0, 0, SKIP_OPEN_TABLE},
  {"TABLESPACE_NAME", NAME_CHAR_LEN, MYSQL_TYPE_STRING, 0, 1, 0,
   SKIP_OPEN_TABLE},
  {"TABLE_CATALOG", NAME_CHAR_LEN, MYSQL_TYPE_STRING, 0, 0, 0, SKIP_OPEN_TABLE},
  {"TABLE_SCHEMA", NAME_CHAR_LEN, MYSQL_TYPE_STRING, 0, 1, 0, SKIP_OPEN_TABLE},
  {"TABLE_NAME", NAME_CHAR_LEN, MYSQL_TYPE_STRING, 0, 1, 0, SKIP_OPEN_TABLE},
  {"LOGFILE_GROUP_NAME", NAME_CHAR_LEN, MYSQL_TYPE_STRING, 0, 1, 0,
   SKIP_OPEN_TABLE},
  {"LOGFILE_GROUP_NUMBER", 4, MYSQL_TYPE_LONGLONG, 0, 1, 0, SKIP_OPEN_TABLE},
  {"ENGINE", NAME_CHAR_LEN, MYSQL_TYPE_STRING, 0, 0, 0, SKIP_OPEN_TABLE},
  {"FULLTEXT_KEYS", NAME_CHAR_LEN, MYSQL_TYPE_STRING, 0, 1, 0, SKIP_OPEN_TABLE},
  {"DELETED_ROWS", 4, MYSQL_TYPE_LONGLONG, 0, 1, 0, SKIP_OPEN_TABLE},
  {"UPDATE_COUNT", 4, MYSQL_TYPE_LONGLONG, 0, 1, 0, SKIP_OPEN_TABLE},
  {"FREE_EXTENTS", 4, MYSQL_TYPE_LONGLONG, 0, 1, 0, SKIP_OPEN_TABLE},
  {"TOTAL_EXTENTS", 4, MYSQL_TYPE_LONGLONG, 0, 1, 0, SKIP_OPEN_TABLE},
  {"EXTENT_SIZE", 4, MYSQL_TYPE_LONGLONG, 0, 0, 0, SKIP_OPEN_TABLE},
  {"INITIAL_SIZE", 21, MYSQL_TYPE_LONGLONG, 0,
   (MY_I_S_MAYBE_NULL | MY_I_S_UNSIGNED), 0, SKIP_OPEN_TABLE},
  {"MAXIMUM_SIZE", 21, MYSQL_TYPE_LONGLONG, 0, 
   (MY_I_S_MAYBE_NULL | MY_I_S_UNSIGNED), 0, SKIP_OPEN_TABLE},
  {"AUTOEXTEND_SIZE", 21, MYSQL_TYPE_LONGLONG, 0, 
   (MY_I_S_MAYBE_NULL | MY_I_S_UNSIGNED), 0, SKIP_OPEN_TABLE},
  {"CREATION_TIME", 0, MYSQL_TYPE_DATETIME, 0, 1, 0, SKIP_OPEN_TABLE},
  {"LAST_UPDATE_TIME", 0, MYSQL_TYPE_DATETIME, 0, 1, 0, SKIP_OPEN_TABLE},
  {"LAST_ACCESS_TIME", 0, MYSQL_TYPE_DATETIME, 0, 1, 0, SKIP_OPEN_TABLE},
  {"RECOVER_TIME", 4, MYSQL_TYPE_LONGLONG, 0, 1, 0, SKIP_OPEN_TABLE},
  {"TRANSACTION_COUNTER", 4, MYSQL_TYPE_LONGLONG, 0, 1, 0, SKIP_OPEN_TABLE},
  {"VERSION", 21 , MYSQL_TYPE_LONGLONG, 0,
   (MY_I_S_MAYBE_NULL | MY_I_S_UNSIGNED), "Version", SKIP_OPEN_TABLE},
  {"ROW_FORMAT", 10, MYSQL_TYPE_STRING, 0, 1, "Row_format", SKIP_OPEN_TABLE},
  {"TABLE_ROWS", 21 , MYSQL_TYPE_LONGLONG, 0,
   (MY_I_S_MAYBE_NULL | MY_I_S_UNSIGNED), "Rows", SKIP_OPEN_TABLE},
  {"AVG_ROW_LENGTH", 21 , MYSQL_TYPE_LONGLONG, 0, 
   (MY_I_S_MAYBE_NULL | MY_I_S_UNSIGNED), "Avg_row_length", SKIP_OPEN_TABLE},
  {"DATA_LENGTH", 21 , MYSQL_TYPE_LONGLONG, 0, 
   (MY_I_S_MAYBE_NULL | MY_I_S_UNSIGNED), "Data_length", SKIP_OPEN_TABLE},
  {"MAX_DATA_LENGTH", 21 , MYSQL_TYPE_LONGLONG, 0, 
   (MY_I_S_MAYBE_NULL | MY_I_S_UNSIGNED), "Max_data_length", SKIP_OPEN_TABLE},
  {"INDEX_LENGTH", 21 , MYSQL_TYPE_LONGLONG, 0, 
   (MY_I_S_MAYBE_NULL | MY_I_S_UNSIGNED), "Index_length", SKIP_OPEN_TABLE},
  {"DATA_FREE", 21 , MYSQL_TYPE_LONGLONG, 0, 
   (MY_I_S_MAYBE_NULL | MY_I_S_UNSIGNED), "Data_free", SKIP_OPEN_TABLE},
  {"CREATE_TIME", 0, MYSQL_TYPE_DATETIME, 0, 1, "Create_time", SKIP_OPEN_TABLE},
  {"UPDATE_TIME", 0, MYSQL_TYPE_DATETIME, 0, 1, "Update_time", SKIP_OPEN_TABLE},
  {"CHECK_TIME", 0, MYSQL_TYPE_DATETIME, 0, 1, "Check_time", SKIP_OPEN_TABLE},
  {"CHECKSUM", 21 , MYSQL_TYPE_LONGLONG, 0, 
   (MY_I_S_MAYBE_NULL | MY_I_S_UNSIGNED), "Checksum", SKIP_OPEN_TABLE},
  {"STATUS", 20, MYSQL_TYPE_STRING, 0, 0, 0, SKIP_OPEN_TABLE},
  {"EXTRA", 255, MYSQL_TYPE_STRING, 0, 1, 0, SKIP_OPEN_TABLE},
  {0, 0, MYSQL_TYPE_STRING, 0, 0, 0, SKIP_OPEN_TABLE}
};

void init_fill_schema_files_row(TABLE* table)
{
  int i;
  for(i=0; files_fields_info[i].field_name!=NULL; i++)
    table->field[i]->set_null();

  table->field[IS_FILES_STATUS]->set_notnull();
  table->field[IS_FILES_STATUS]->store("NORMAL", 6, system_charset_info);
}

ST_FIELD_INFO referential_constraints_fields_info[]=
{
  {"CONSTRAINT_CATALOG", FN_REFLEN, MYSQL_TYPE_STRING, 0, 0, 0, OPEN_FULL_TABLE},
  {"CONSTRAINT_SCHEMA", NAME_CHAR_LEN, MYSQL_TYPE_STRING, 0, 0, 0,
   OPEN_FULL_TABLE},
  {"CONSTRAINT_NAME", NAME_CHAR_LEN, MYSQL_TYPE_STRING, 0, 0, 0,
   OPEN_FULL_TABLE},
  {"UNIQUE_CONSTRAINT_CATALOG", FN_REFLEN, MYSQL_TYPE_STRING, 0, 0, 0,
   OPEN_FULL_TABLE},
  {"UNIQUE_CONSTRAINT_SCHEMA", NAME_CHAR_LEN, MYSQL_TYPE_STRING, 0, 0, 0,
   OPEN_FULL_TABLE},
  {"UNIQUE_CONSTRAINT_NAME", NAME_CHAR_LEN, MYSQL_TYPE_STRING, 0,
   MY_I_S_MAYBE_NULL, 0, OPEN_FULL_TABLE},
  {"MATCH_OPTION", NAME_CHAR_LEN, MYSQL_TYPE_STRING, 0, 0, 0, OPEN_FULL_TABLE},
  {"UPDATE_RULE", NAME_CHAR_LEN, MYSQL_TYPE_STRING, 0, 0, 0, OPEN_FULL_TABLE},
  {"DELETE_RULE", NAME_CHAR_LEN, MYSQL_TYPE_STRING, 0, 0, 0, OPEN_FULL_TABLE},
  {"TABLE_NAME", NAME_CHAR_LEN, MYSQL_TYPE_STRING, 0, 0, 0, OPEN_FULL_TABLE},
  {"REFERENCED_TABLE_NAME", NAME_CHAR_LEN, MYSQL_TYPE_STRING, 0, 0, 0,
   OPEN_FULL_TABLE},
  {0, 0, MYSQL_TYPE_STRING, 0, 0, 0, SKIP_OPEN_TABLE}
};


ST_FIELD_INFO parameters_fields_info[]=
{
  {"SPECIFIC_CATALOG", FN_REFLEN, MYSQL_TYPE_STRING, 0, 0, 0, OPEN_FULL_TABLE},
  {"SPECIFIC_SCHEMA", NAME_CHAR_LEN, MYSQL_TYPE_STRING, 0, 0, 0,
   OPEN_FULL_TABLE},
  {"SPECIFIC_NAME", NAME_CHAR_LEN, MYSQL_TYPE_STRING, 0, 0, 0, OPEN_FULL_TABLE},
  {"ORDINAL_POSITION", 21 , MYSQL_TYPE_LONG, 0, 0, 0, OPEN_FULL_TABLE},
  {"PARAMETER_MODE", 5, MYSQL_TYPE_STRING, 0, 1, 0, OPEN_FULL_TABLE},
  {"PARAMETER_NAME", NAME_CHAR_LEN, MYSQL_TYPE_STRING, 0, 1, 0, OPEN_FULL_TABLE},
  {"DATA_TYPE", NAME_CHAR_LEN, MYSQL_TYPE_STRING, 0, 0, 0, OPEN_FULL_TABLE},
  {"CHARACTER_MAXIMUM_LENGTH", 21 , MYSQL_TYPE_LONG, 0, 1, 0, OPEN_FULL_TABLE},
  {"CHARACTER_OCTET_LENGTH", 21 , MYSQL_TYPE_LONG, 0, 1, 0, OPEN_FULL_TABLE},
  {"NUMERIC_PRECISION", 21 , MYSQL_TYPE_LONG, 0, 1, 0, OPEN_FULL_TABLE},
  {"NUMERIC_SCALE", 21 , MYSQL_TYPE_LONG, 0, 1, 0, OPEN_FULL_TABLE},
  {"CHARACTER_SET_NAME", 64, MYSQL_TYPE_STRING, 0, 1, 0, OPEN_FULL_TABLE},
  {"COLLATION_NAME", 64, MYSQL_TYPE_STRING, 0, 1, 0, OPEN_FULL_TABLE},
  {"DTD_IDENTIFIER", 65535, MYSQL_TYPE_STRING, 0, 0, 0, OPEN_FULL_TABLE},
  {"ROUTINE_TYPE", 9, MYSQL_TYPE_STRING, 0, 0, 0, OPEN_FULL_TABLE},
  {0, 0, MYSQL_TYPE_STRING, 0, 0, 0, OPEN_FULL_TABLE}
};


ST_FIELD_INFO tablespaces_fields_info[]=
{
  {"TABLESPACE_NAME", NAME_CHAR_LEN, MYSQL_TYPE_STRING, 0, 0, 0,
   SKIP_OPEN_TABLE},
  {"ENGINE", NAME_CHAR_LEN, MYSQL_TYPE_STRING, 0, 0, 0, SKIP_OPEN_TABLE},
  {"TABLESPACE_TYPE", NAME_CHAR_LEN, MYSQL_TYPE_STRING, 0, MY_I_S_MAYBE_NULL,
   0, SKIP_OPEN_TABLE},
  {"LOGFILE_GROUP_NAME", NAME_CHAR_LEN, MYSQL_TYPE_STRING, 0, MY_I_S_MAYBE_NULL,
   0, SKIP_OPEN_TABLE},
  {"EXTENT_SIZE", 21, MYSQL_TYPE_LONGLONG, 0,
   MY_I_S_MAYBE_NULL | MY_I_S_UNSIGNED, 0, SKIP_OPEN_TABLE},
  {"AUTOEXTEND_SIZE", 21, MYSQL_TYPE_LONGLONG, 0,
   MY_I_S_MAYBE_NULL | MY_I_S_UNSIGNED, 0, SKIP_OPEN_TABLE},
  {"MAXIMUM_SIZE", 21, MYSQL_TYPE_LONGLONG, 0,
   MY_I_S_MAYBE_NULL | MY_I_S_UNSIGNED, 0, SKIP_OPEN_TABLE},
  {"NODEGROUP_ID", 21, MYSQL_TYPE_LONGLONG, 0,
   MY_I_S_MAYBE_NULL | MY_I_S_UNSIGNED, 0, SKIP_OPEN_TABLE},
  {"TABLESPACE_COMMENT", 2048, MYSQL_TYPE_STRING, 0, MY_I_S_MAYBE_NULL, 0,
   SKIP_OPEN_TABLE},
  {0, 0, MYSQL_TYPE_STRING, 0, 0, 0, SKIP_OPEN_TABLE}
};


/*
  Description of ST_FIELD_INFO in table.h

  Make sure that the order of schema_tables and enum_schema_tables are the same.

*/

ST_SCHEMA_TABLE schema_tables[]=
{
  {"CHARACTER_SETS", charsets_fields_info, create_schema_table, 
   fill_schema_charsets, make_character_sets_old_format, 0, -1, -1, 0, 0},
  {"COLLATIONS", collation_fields_info, create_schema_table, 
   fill_schema_collation, make_old_format, 0, -1, -1, 0, 0},
  {"COLLATION_CHARACTER_SET_APPLICABILITY", coll_charset_app_fields_info,
   create_schema_table, fill_schema_coll_charset_app, 0, 0, -1, -1, 0, 0},
  {"COLUMNS", columns_fields_info, create_schema_table, 
   get_all_tables, make_columns_old_format, get_schema_column_record, 1, 2, 0,
   OPTIMIZE_I_S_TABLE|OPEN_VIEW_FULL},
  {"COLUMN_PRIVILEGES", column_privileges_fields_info, create_schema_table,
   fill_schema_column_privileges, 0, 0, -1, -1, 0, 0},
  {"ENGINES", engines_fields_info, create_schema_table,
   fill_schema_engines, make_old_format, 0, -1, -1, 0, 0},
#ifdef HAVE_EVENT_SCHEDULER
  {"EVENTS", events_fields_info, create_schema_table,
   Events::fill_schema_events, make_old_format, 0, -1, -1, 0, 0},
#else
  {"EVENTS", events_fields_info, create_schema_table,
   0, make_old_format, 0, -1, -1, 0, 0},
#endif
  {"FILES", files_fields_info, create_schema_table,
   hton_fill_schema_table, 0, 0, -1, -1, 0, 0},
  {"GLOBAL_STATUS", variables_fields_info, create_schema_table,
   fill_status, make_old_format, 0, 0, -1, 0, 0},
  {"GLOBAL_VARIABLES", variables_fields_info, create_schema_table,
   fill_variables, make_old_format, 0, 0, -1, 0, 0},
  {"KEY_COLUMN_USAGE", key_column_usage_fields_info, create_schema_table,
   get_all_tables, 0, get_schema_key_column_usage_record, 4, 5, 0,
   OPTIMIZE_I_S_TABLE|OPEN_TABLE_ONLY},
  {"OPEN_TABLES", open_tables_fields_info, create_schema_table,
   fill_open_tables, make_old_format, 0, -1, -1, 1, 0},
  {"PARAMETERS", parameters_fields_info, create_schema_table,
   fill_schema_proc, 0, 0, -1, -1, 0, 0},
  {"PARTITIONS", partitions_fields_info, create_schema_table,
   get_all_tables, 0, get_schema_partitions_record, 1, 2, 0,
   OPTIMIZE_I_S_TABLE|OPEN_TABLE_ONLY},
  {"PLUGINS", plugin_fields_info, create_schema_table,
   fill_plugins, make_old_format, 0, -1, -1, 0, 0},
  {"PROCESSLIST", processlist_fields_info, create_schema_table,
   fill_schema_processlist, make_old_format, 0, -1, -1, 0, 0},
  {"PROFILING", query_profile_statistics_info, create_schema_table,
    fill_query_profile_statistics_info, make_profile_table_for_show, 
    NULL, -1, -1, false, 0},
  {"REFERENTIAL_CONSTRAINTS", referential_constraints_fields_info,
   create_schema_table, get_all_tables, 0, get_referential_constraints_record,
   1, 9, 0, OPTIMIZE_I_S_TABLE|OPEN_TABLE_ONLY},
  {"ROUTINES", proc_fields_info, create_schema_table, 
   fill_schema_proc, make_proc_old_format, 0, -1, -1, 0, 0},
  {"SCHEMATA", schema_fields_info, create_schema_table,
   fill_schema_schemata, make_schemata_old_format, 0, 1, -1, 0, 0},
  {"SCHEMA_PRIVILEGES", schema_privileges_fields_info, create_schema_table,
   fill_schema_schema_privileges, 0, 0, -1, -1, 0, 0},
  {"SESSION_STATUS", variables_fields_info, create_schema_table,
   fill_status, make_old_format, 0, 0, -1, 0, 0},
  {"SESSION_VARIABLES", variables_fields_info, create_schema_table,
   fill_variables, make_old_format, 0, 0, -1, 0, 0},
  {"STATISTICS", stat_fields_info, create_schema_table, 
   get_all_tables, make_old_format, get_schema_stat_record, 1, 2, 0,
   OPEN_TABLE_ONLY|OPTIMIZE_I_S_TABLE},
  {"STATUS", variables_fields_info, create_schema_table, fill_status, 
   make_old_format, 0, 0, -1, 1, 0},
  {"TABLES", tables_fields_info, create_schema_table, 
   get_all_tables, make_old_format, get_schema_tables_record, 1, 2, 0,
   OPTIMIZE_I_S_TABLE},
  {"TABLESPACES", tablespaces_fields_info, create_schema_table,
   hton_fill_schema_table, 0, 0, -1, -1, 0, 0},
  {"TABLE_CONSTRAINTS", table_constraints_fields_info, create_schema_table,
   get_all_tables, 0, get_schema_constraints_record, 3, 4, 0,
   OPTIMIZE_I_S_TABLE|OPEN_TABLE_ONLY},
  {"TABLE_NAMES", table_names_fields_info, create_schema_table,
   get_all_tables, make_table_names_old_format, 0, 1, 2, 1, 0},
  {"TABLE_PRIVILEGES", table_privileges_fields_info, create_schema_table,
   fill_schema_table_privileges, 0, 0, -1, -1, 0, 0},
  {"TRIGGERS", triggers_fields_info, create_schema_table,
   get_all_tables, make_old_format, get_schema_triggers_record, 5, 6, 0,
   OPEN_TRIGGER_ONLY|OPTIMIZE_I_S_TABLE},
  {"USER_PRIVILEGES", user_privileges_fields_info, create_schema_table, 
   fill_schema_user_privileges, 0, 0, -1, -1, 0, 0},
  {"VARIABLES", variables_fields_info, create_schema_table, fill_variables,
   make_old_format, 0, 0, -1, 1, 0},
  {"VIEWS", view_fields_info, create_schema_table, 
   get_all_tables, 0, get_schema_views_record, 1, 2, 0,
   OPEN_VIEW_ONLY|OPTIMIZE_I_S_TABLE},
  {0, 0, 0, 0, 0, 0, 0, 0, 0, 0}
};


#ifdef HAVE_EXPLICIT_TEMPLATE_INSTANTIATION
template class List_iterator_fast<char>;
template class List<char>;
#endif

int initialize_schema_table(st_plugin_int *plugin)
{
  ST_SCHEMA_TABLE *schema_table;
  DBUG_ENTER("initialize_schema_table");

  if (!(schema_table= (ST_SCHEMA_TABLE *)my_malloc(sizeof(ST_SCHEMA_TABLE),
                                MYF(MY_WME | MY_ZEROFILL))))
      DBUG_RETURN(1);
  /* Historical Requirement */
  plugin->data= schema_table; // shortcut for the future
  if (plugin->plugin->init)
  {
    schema_table->create_table= create_schema_table;
    schema_table->old_format= make_old_format;
    schema_table->idx_field1= -1, 
    schema_table->idx_field2= -1; 

    /* Make the name available to the init() function. */
    schema_table->table_name= plugin->name.str;

    if (plugin->plugin->init(schema_table))
    {
      sql_print_error("Plugin '%s' init function returned error.",
                      plugin->name.str);
      plugin->data= NULL;
      my_free(schema_table, MYF(0));
      DBUG_RETURN(1);
    }
    
    /* Make sure the plugin name is not set inside the init() function. */
    schema_table->table_name= plugin->name.str;
  }
  DBUG_RETURN(0);
}

int finalize_schema_table(st_plugin_int *plugin)
{
  ST_SCHEMA_TABLE *schema_table= (ST_SCHEMA_TABLE *)plugin->data;
  DBUG_ENTER("finalize_schema_table");

  if (schema_table && plugin->plugin->deinit)
  {
    DBUG_PRINT("info", ("Deinitializing plugin: '%s'", plugin->name.str));
    if (plugin->plugin->deinit(NULL))
    {
      DBUG_PRINT("warning", ("Plugin '%s' deinit function returned error.",
                             plugin->name.str));
    }
    my_free(schema_table, MYF(0));
  }
  DBUG_RETURN(0);
}


/**
  Output trigger information (SHOW CREATE TRIGGER) to the client.

  @param thd          Thread context.
  @param triggers     List of triggers for the table.
  @param trigger_idx  Index of the trigger to dump.

  @return Operation status
    @retval TRUE Error.
    @retval FALSE Success.
*/

static bool show_create_trigger_impl(THD *thd,
                                     Table_triggers_list *triggers,
                                     int trigger_idx)
{
  int ret_code;

  Protocol *p= thd->protocol;
  List<Item> fields;

  LEX_STRING trg_name;
  ulonglong trg_sql_mode;
  LEX_STRING trg_sql_mode_str;
  LEX_STRING trg_sql_original_stmt;
  LEX_STRING trg_client_cs_name;
  LEX_STRING trg_connection_cl_name;
  LEX_STRING trg_db_cl_name;

  CHARSET_INFO *trg_client_cs;

  /*
    TODO: Check privileges here. This functionality will be added by
    implementation of the following WL items:
      - WL#2227: New privileges for new objects
      - WL#3482: Protect SHOW CREATE PROCEDURE | FUNCTION | VIEW | TRIGGER
        properly

    SHOW TRIGGERS and I_S.TRIGGERS will be affected too.
  */

  /* Prepare trigger "object". */

  triggers->get_trigger_info(thd,
                             trigger_idx,
                             &trg_name,
                             &trg_sql_mode,
                             &trg_sql_original_stmt,
                             &trg_client_cs_name,
                             &trg_connection_cl_name,
                             &trg_db_cl_name);

  sql_mode_string_representation(thd, trg_sql_mode, &trg_sql_mode_str);

  /* Resolve trigger client character set. */

  if (resolve_charset(trg_client_cs_name.str, NULL, &trg_client_cs))
    return TRUE;

  /* Send header. */

  fields.push_back(new Item_empty_string("Trigger", NAME_LEN));
  fields.push_back(new Item_empty_string("sql_mode", trg_sql_mode_str.length));

  {
    /*
      NOTE: SQL statement field must be not less than 1024 in order not to
      confuse old clients.
    */

    Item_empty_string *stmt_fld=
      new Item_empty_string("SQL Original Statement",
                            max(trg_sql_original_stmt.length, 1024));

    stmt_fld->maybe_null= TRUE;

    fields.push_back(stmt_fld);
  }

  fields.push_back(new Item_empty_string("character_set_client",
                                         MY_CS_NAME_SIZE));

  fields.push_back(new Item_empty_string("collation_connection",
                                         MY_CS_NAME_SIZE));

  fields.push_back(new Item_empty_string("Database Collation",
                                         MY_CS_NAME_SIZE));

  if (p->send_result_set_metadata(&fields, Protocol::SEND_NUM_ROWS | Protocol::SEND_EOF))
    return TRUE;

  /* Send data. */

  p->prepare_for_resend();

  p->store(trg_name.str,
           trg_name.length,
           system_charset_info);

  p->store(trg_sql_mode_str.str,
           trg_sql_mode_str.length,
           system_charset_info);

  p->store(trg_sql_original_stmt.str,
           trg_sql_original_stmt.length,
           trg_client_cs);

  p->store(trg_client_cs_name.str,
           trg_client_cs_name.length,
           system_charset_info);

  p->store(trg_connection_cl_name.str,
           trg_connection_cl_name.length,
           system_charset_info);

  p->store(trg_db_cl_name.str,
           trg_db_cl_name.length,
           system_charset_info);

  ret_code= p->write();

  if (!ret_code)
    my_eof(thd);

  return ret_code != 0;
}


/**
  Read TRN and TRG files to obtain base table name for the specified
  trigger name and construct TABE_LIST object for the base table.

  @param thd      Thread context.
  @param trg_name Trigger name.

  @return TABLE_LIST object corresponding to the base table.

  TODO: This function is a copy&paste from add_table_to_list() and
  sp_add_to_query_tables(). The problem is that in order to be compatible
  with Stored Programs (Prepared Statements), we should not touch thd->lex.
  The "source" functions also add created TABLE_LIST object to the
  thd->lex->query_tables.

  The plan to eliminate this copy&paste is to:

    - get rid of sp_add_to_query_tables() and use Lex::add_table_to_list().
      Only add_table_to_list() must be used to add tables from the parser
      into Lex::query_tables list.

    - do not update Lex::query_tables in add_table_to_list().
*/

static
TABLE_LIST *get_trigger_table_impl(THD *thd, const sp_name *trg_name)
{
  char trn_path_buff[FN_REFLEN];
  LEX_STRING trn_path= { trn_path_buff, 0 };
  LEX_STRING db;
  LEX_STRING tbl_name;
  TABLE_LIST *table;

  build_trn_path(thd, trg_name, &trn_path);

  if (check_trn_exists(&trn_path))
  {
    my_error(ER_TRG_DOES_NOT_EXIST, MYF(0));
    return NULL;
  }

  if (load_table_name_for_trigger(thd, trg_name, &trn_path, &tbl_name))
    return NULL;

  /* We need to reset statement table list to be PS/SP friendly. */
  if (!(table= (TABLE_LIST*) thd->alloc(sizeof(TABLE_LIST))))
    return NULL;

  db= trg_name->m_db;

  db.str= thd->strmake(db.str, db.length);
  tbl_name.str= thd->strmake(tbl_name.str, tbl_name.length);

  if (db.str == NULL || tbl_name.str == NULL)
    return NULL;

  table->init_one_table(db.str, db.length, tbl_name.str, tbl_name.length,
                        tbl_name.str, TL_IGNORE);

  return table;
}

/**
  Read TRN and TRG files to obtain base table name for the specified
  trigger name and construct TABE_LIST object for the base table. Acquire
  LOCK_open when doing this.

  @param thd      Thread context.
  @param trg_name Trigger name.

  @return TABLE_LIST object corresponding to the base table.
*/

static
TABLE_LIST *get_trigger_table(THD *thd, const sp_name *trg_name)
{
  /* Acquire LOCK_open (stop the server). */

  mysql_mutex_lock(&LOCK_open);

  /*
    Load base table name from the TRN-file and create TABLE_LIST object.
  */

  TABLE_LIST *lst= get_trigger_table_impl(thd, trg_name);

  /* Release LOCK_open (continue the server). */

  mysql_mutex_unlock(&LOCK_open);

  /* That's it. */

  return lst;
}


/**
  SHOW CREATE TRIGGER high-level implementation.

  @param thd      Thread context.
  @param trg_name Trigger name.

  @return Operation status
    @retval TRUE Error.
    @retval FALSE Success.
*/

bool show_create_trigger(THD *thd, const sp_name *trg_name)
{
  TABLE_LIST *lst= get_trigger_table(thd, trg_name);

  if (!lst)
    return TRUE;

  if (check_table_access(thd, TRIGGER_ACL, lst, FALSE, 1, TRUE))
  {
    my_error(ER_SPECIFIC_ACCESS_DENIED_ERROR, MYF(0), "TRIGGER");
    return TRUE;
  }

  /*
    Open the table by name in order to load Table_triggers_list object.

    NOTE: there is race condition here -- the table can be dropped after
    LOCK_open is released. It will be fixed later by acquiring shared
    metadata lock on trigger or table name.
  */

  uint num_tables; /* NOTE: unused, only to pass to open_tables(). */

  if (open_tables(thd, &lst, &num_tables, 0))
  {
    my_error(ER_TRG_CANT_OPEN_TABLE, MYF(0),
             (const char *) trg_name->m_db.str,
             (const char *) lst->table_name);

    return TRUE;

    /* Perform closing actions and return error status. */
  }

  Table_triggers_list *triggers= lst->table->triggers;

  if (!triggers)
  {
    my_error(ER_TRG_DOES_NOT_EXIST, MYF(0));
    return TRUE;
  }

  int trigger_idx= triggers->find_trigger_by_name(&trg_name->m_name);

  if (trigger_idx < 0)
  {
    my_error(ER_TRG_CORRUPTED_FILE, MYF(0),
             (const char *) trg_name->m_db.str,
             (const char *) lst->table_name);

    return TRUE;
  }

  return show_create_trigger_impl(thd, triggers, trigger_idx);

  /*
    NOTE: if show_create_trigger_impl() failed, that means we could not
    send data to the client. In this case we simply raise the error
    status and client connection will be closed.
  */
}

class IS_internal_schema_access : public ACL_internal_schema_access
{
public:
  IS_internal_schema_access()
  {}

  ~IS_internal_schema_access()
  {}

  ACL_internal_access_result check(ulong want_access,
                                   ulong *save_priv) const;

  const ACL_internal_table_access *lookup(const char *name) const;
};

ACL_internal_access_result
IS_internal_schema_access::check(ulong want_access,
                                 ulong *save_priv) const
{
  want_access &= ~SELECT_ACL;

  /*
    We don't allow any simple privileges but SELECT_ACL on
    the information_schema database.
  */
  if (unlikely(want_access & DB_ACLS))
    return ACL_INTERNAL_ACCESS_DENIED;

  /* Always grant SELECT for the information schema. */
  *save_priv|= SELECT_ACL;

  return want_access ? ACL_INTERNAL_ACCESS_CHECK_GRANT :
                       ACL_INTERNAL_ACCESS_GRANTED;
}

const ACL_internal_table_access *
IS_internal_schema_access::lookup(const char *name) const
{
  /* There are no per table rules for the information schema. */
  return NULL;
}

static IS_internal_schema_access is_internal_schema_access;

void initialize_information_schema_acl()
{
  ACL_internal_schema_registry::register_schema(&INFORMATION_SCHEMA_NAME,
                                                &is_internal_schema_access);
}

/*
  Convert a string in character set in column character set format
  to utf8 character set if possible, the utf8 character set string
  will later possibly be converted to character set used by client.
  Thus we attempt conversion from column character set to both
  utf8 and to character set client.

  Examples of strings that should fail conversion to utf8 are unassigned
  characters as e.g. 0x81 in cp1250 (Windows character set for for countries
  like Czech and Poland). Example of string that should fail conversion to
  character set on client (e.g. if this is latin1) is 0x2020 (daggger) in
  ucs2.

  If the conversion fails we will as a fall back convert the string to
  hex encoded format. The caller of the function can also ask for hex
  encoded format of output string unconditionally.

  SYNOPSIS
    get_cs_converted_string_value()
    thd                             Thread object
    input_str                       Input string in cs character set
    output_str                      Output string to be produced in utf8
    cs                              Character set of input string
    use_hex                         Use hex string unconditionally
 

  RETURN VALUES
    No return value
*/

static void get_cs_converted_string_value(THD *thd,
                                          String *input_str,
                                          String *output_str,
                                          CHARSET_INFO *cs,
                                          bool use_hex)
{

  output_str->length(0);
  if (input_str->length() == 0)
  {
    output_str->append("''");
    return;
  }
  if (!use_hex)
  {
    String try_val;
    uint try_conv_error= 0;

    try_val.copy(input_str->ptr(), input_str->length(), cs,
                 thd->variables.character_set_client, &try_conv_error);
    if (!try_conv_error)
    {
      String val;
      uint conv_error= 0;

      val.copy(input_str->ptr(), input_str->length(), cs,
               system_charset_info, &conv_error);
      if (!conv_error)
      {
        append_unescaped(output_str, val.ptr(), val.length());
        return;
      }
    }
    /* We had a conversion error, use hex encoded string for safety */
  }
  {
    const uchar *ptr;
    uint i, len;
    char buf[3];

    output_str->append("_");
    output_str->append(cs->csname);
    output_str->append(" ");
    output_str->append("0x");
    len= input_str->length();
    ptr= (uchar*)input_str->ptr();
    for (i= 0; i < len; i++)
    {
      uint high, low;

      high= (*ptr) >> 4;
      low= (*ptr) & 0x0F;
      buf[0]= _dig_vec_upper[high];
      buf[1]= _dig_vec_upper[low];
      buf[2]= 0;
      output_str->append((const char*)buf);
      ptr++;
    }
  }
  return;
}<|MERGE_RESOLUTION|>--- conflicted
+++ resolved
@@ -18,10 +18,6 @@
 
 #include "my_global.h"                          /* NO_EMBEDDED_ACCESS_CHECKS */
 #include "sql_priv.h"
-<<<<<<< HEAD
-#include "debug_sync.h"
-=======
->>>>>>> 13495fae
 #include "unireg.h"
 #include "sql_acl.h"                        // fill_schema_*_privileges
 #include "sql_select.h"                         // For select_describe
@@ -31,10 +27,6 @@
                                               // primary_key_name,
                                               // build_table_filename
 #include "repl_failsafe.h"
-<<<<<<< HEAD
-#include "sql_view.h"                           // mysql_frm_type
-=======
->>>>>>> 13495fae
 #include "sql_parse.h"             // check_access, check_table_access
 #include "sql_partition.h"         // partition_element
 #include "sql_db.h"     // check_db_dir_existence, load_db_opt_by_name
@@ -58,11 +50,7 @@
 #include <my_dir.h>
 #include "lock.h"                           // MYSQL_OPEN_IGNORE_FLUSH
 #include "debug_sync.h"
-<<<<<<< HEAD
-#include "lock.h"                           // MYSQL_OPEN_IGNORE_FLUSH
-=======
 #include "datadict.h"   // dd_frm_type()
->>>>>>> 13495fae
 
 #define STR_OR_NIL(S) ((S) ? (S) : "<nil>")
 
@@ -3147,17 +3135,6 @@
   bool error;
   table->mdl_request.init(MDL_key::TABLE, table->db, table->table_name,
                           MDL_SHARED_HIGH_PRIO);
-<<<<<<< HEAD
-  while (!(error=
-           thd->mdl_context.try_acquire_lock(&table->mdl_request)) &&
-         !table->mdl_request.ticket && !can_deadlock)
-  {
-    if ((error=
-         thd->mdl_context.wait_for_lock(&table->mdl_request,
-                                        thd->variables.lock_wait_timeout)))
-      break;
-  }
-=======
 
   if (can_deadlock)
   {
@@ -3179,7 +3156,6 @@
     error= thd->mdl_context.acquire_lock(&table->mdl_request,
                                          thd->variables.lock_wait_timeout);
 
->>>>>>> 13495fae
   return error;
 }
 
