/* Copyright (C) 2000-2004 MySQL AB
   This program is free software; you can redistribute it and/or modify
   it under the terms of the GNU General Public License as published by
   the Free Software Foundation; version 2 of the License.

   This program is distributed in the hope that it will be useful,
   but WITHOUT ANY WARRANTY; without even the implied warranty of
   MERCHANTABILITY or FITNESS FOR A PARTICULAR PURPOSE.  See the
   GNU General Public License for more details.

   You should have received a copy of the GNU General Public License
   along with this program; if not, write to the Free Software
   Foundation, Inc., 59 Temple Place, Suite 330, Boston, MA  02111-1307  USA */


/* HANDLER ... commands - direct access to ISAM */

/* TODO:
  HANDLER blabla OPEN [ AS foobar ] [ (column-list) ]

  the most natural (easiest, fastest) way to do it is to
  compute List<Item> field_list not in mysql_ha_read
  but in mysql_ha_open, and then store it in TABLE structure.

  The problem here is that mysql_parse calls free_item to free all the
  items allocated at the end of every query. The workaround would to
  keep two item lists per THD - normal free_list and handler_items.
  The second is to be freeed only on thread end. mysql_ha_open should
  then do { handler_items=concat(handler_items, free_list); free_list=0; }

  But !!! do_command calls free_root at the end of every query and frees up
  all the sql_alloc'ed memory. It's harder to work around...
*/

/*
  There are two containers holding information about open handler tables.
  The first is 'thd->handler_tables'. It is a linked list of TABLE objects.
  It is used like 'thd->open_tables' in the table cache. The trick is to
  exchange these two lists during open and lock of tables. Thus the normal
  table cache code can be used.
  The second container is a HASH. It holds objects of the type TABLE_LIST.
  Despite its name, no lists of tables but only single structs are hashed
  (the 'next' pointer is always NULL). The reason for theis second container
  is, that we want handler tables to survive FLUSH TABLE commands. A table
  affected by FLUSH TABLE must be closed so that other threads are not
  blocked by handler tables still in use. Since we use the normal table cache
  functions with 'thd->handler_tables', the closed tables are removed from
  this list. Hence we need the original open information for the handler
  table in the case that it is used again. This information is handed over
  to mysql_ha_open() as a TABLE_LIST. So we store this information in the
  second container, where it is not affected by FLUSH TABLE. The second
  container is implemented as a hash for performance reasons. Consequently,
  we use it not only for re-opening a handler table, but also for the
  HANDLER ... READ commands. For this purpose, we store a pointer to the
  TABLE structure (in the first container) in the TBALE_LIST object in the
  second container. When the table is flushed, the pointer is cleared.
*/

#include "mysql_priv.h"
#include "sql_select.h"
#include <assert.h>

#define HANDLER_TABLES_HASH_SIZE 120

static enum enum_ha_read_modes rkey_to_rnext[]=
{ RNEXT_SAME, RNEXT, RPREV, RNEXT, RPREV, RNEXT, RPREV, RPREV };

/*
  Get hash key and hash key length.

  SYNOPSIS
    mysql_ha_hash_get_key()
    tables                      Pointer to the hash object.
    key_len_p   (out)           Pointer to the result for key length.
    first                       Unused.

  DESCRIPTION
    The hash object is an TABLE_LIST struct.
    The hash key is the alias name.
    The hash key length is the alias name length plus one for the
    terminateing NUL character.

  RETURN
    Pointer to the TABLE_LIST struct.
*/

static char *mysql_ha_hash_get_key(TABLE_LIST *tables, size_t *key_len_p,
                                   my_bool first __attribute__((unused)))
{
  *key_len_p= strlen(tables->alias) + 1 ; /* include '\0' in comparisons */
  return tables->alias;
}


/*
  Free an hash object.

  SYNOPSIS
    mysql_ha_hash_free()
    tables                      Pointer to the hash object.

  DESCRIPTION
    The hash object is an TABLE_LIST struct.

  RETURN
    Nothing
*/

static void mysql_ha_hash_free(TABLE_LIST *tables)
{
  my_free((char*) tables, MYF(0));
}

/**
  Close a HANDLER table.

  @param thd Thread identifier.
  @param tables A list of tables with the first entry to close.
  @param is_locked If LOCK_open is locked.

  @note Though this function takes a list of tables, only the first list entry
  will be closed.
  @note Broadcasts refresh if it closed a table with old version.
*/

static void mysql_ha_close_table(THD *thd, TABLE_LIST *tables,
                                 bool is_locked)
{
  TABLE **table_ptr;

  /*
    Though we could take the table pointer from hash_tables->table,
    we must follow the thd->handler_tables chain anyway, as we need the
    address of the 'next' pointer referencing this table
    for close_thread_table().
  */
  for (table_ptr= &(thd->handler_tables);
       *table_ptr && (*table_ptr != tables->table);
         table_ptr= &(*table_ptr)->next)
    ;

  if (*table_ptr)
  {
    (*table_ptr)->file->ha_index_or_rnd_end();
    if (! is_locked)
      VOID(pthread_mutex_lock(&LOCK_open));
    if (close_thread_table(thd, table_ptr))
    {
      /* Tell threads waiting for refresh that something has happened */
      broadcast_refresh();
    }
    if (! is_locked)
      VOID(pthread_mutex_unlock(&LOCK_open));
  }
  else if (tables->table)
  {
    /* Must be a temporary table */
    TABLE *table= tables->table;
    table->file->ha_index_or_rnd_end();
    table->query_id= thd->query_id;
    table->open_by_handler= 0;
  }

  /* Mark table as closed, ready for re-open if necessary. */
  tables->table= NULL;
}

/*
  Open a HANDLER table.

  SYNOPSIS
    mysql_ha_open()
    thd                         Thread identifier.
    tables                      A list of tables with the first entry to open.
    reopen                      Re-open a previously opened handler table.

  DESCRIPTION
    Though this function takes a list of tables, only the first list entry
    will be opened.
    'reopen' is set when a handler table is to be re-opened. In this case,
    'tables' is the pointer to the hashed TABLE_LIST object which has been
    saved on the original open.
    'reopen' is also used to suppress the sending of an 'ok' message.

  RETURN
    FALSE OK
    TRUE  Error
*/

bool mysql_ha_open(THD *thd, TABLE_LIST *tables, bool reopen)
{
  TABLE_LIST    *hash_tables = NULL;
  char          *db, *name, *alias;
  uint          dblen, namelen, aliaslen, counter;
  int           error;
  TABLE         *backup_open_tables;
  DBUG_ENTER("mysql_ha_open");
  DBUG_PRINT("enter",("'%s'.'%s' as '%s'  reopen: %d",
                      tables->db, tables->table_name, tables->alias,
                      (int) reopen));

  if (! hash_inited(&thd->handler_tables_hash))
  {
    /*
      HASH entries are of type TABLE_LIST.
    */
    if (hash_init(&thd->handler_tables_hash, &my_charset_latin1,
                  HANDLER_TABLES_HASH_SIZE, 0, 0,
                  (hash_get_key) mysql_ha_hash_get_key,
                  (hash_free_key) mysql_ha_hash_free, 0))
      goto err;
  }
  else if (! reopen) /* Otherwise we have 'tables' already. */
  {
    if (hash_search(&thd->handler_tables_hash, (uchar*) tables->alias,
                    strlen(tables->alias) + 1))
    {
      DBUG_PRINT("info",("duplicate '%s'", tables->alias));
      my_error(ER_NONUNIQ_TABLE, MYF(0), tables->alias);
      goto err;
    }
  }

  /*
    Save and reset the open_tables list so that open_tables() won't
    be able to access (or know about) the previous list. And on return
    from open_tables(), thd->open_tables will contain only the opened
    table.

    The thd->handler_tables list is kept as-is to avoid deadlocks if
    open_table(), called by open_tables(), needs to back-off because
    of a pending name-lock on the table being opened.

    See open_table() back-off comments for more details.
  */
  backup_open_tables= thd->open_tables;
  thd->open_tables= NULL;

  /*
    open_tables() will set 'tables->table' if successful.
    It must be NULL for a real open when calling open_tables().
  */
  DBUG_ASSERT(! tables->table);

  /* for now HANDLER can be used only for real TABLES */
  tables->required_type= FRMTYPE_TABLE;
  error= open_tables(thd, &tables, &counter, 0);
  /* restore the state and merge the opened table into handler_tables list */
  if (thd->open_tables)
  {
    thd->open_tables->next= thd->handler_tables;
    thd->handler_tables= thd->open_tables;
  }

  thd->open_tables= backup_open_tables;

  if (error)
    goto err;

  /* There can be only one table in '*tables'. */
  if (! (tables->table->file->ha_table_flags() & HA_CAN_SQL_HANDLER))
  {
    my_error(ER_ILLEGAL_HA, MYF(0), tables->alias);
    goto err;
  }

  if (! reopen)
  {
    /* copy the TABLE_LIST struct */
    dblen= strlen(tables->db) + 1;
    namelen= strlen(tables->table_name) + 1;
    aliaslen= strlen(tables->alias) + 1;
    if (!(my_multi_malloc(MYF(MY_WME),
                          &hash_tables, (uint) sizeof(*hash_tables),
                          &db, (uint) dblen,
                          &name, (uint) namelen,
                          &alias, (uint) aliaslen,
                          NullS)))
      goto err;
    /* structure copy */
    *hash_tables= *tables;
    hash_tables->db= db;
    hash_tables->table_name= name;
    hash_tables->alias= alias;
    memcpy(hash_tables->db, tables->db, dblen);
    memcpy(hash_tables->table_name, tables->table_name, namelen);
    memcpy(hash_tables->alias, tables->alias, aliaslen);

    /* add to hash */
    if (my_hash_insert(&thd->handler_tables_hash, (uchar*) hash_tables))
      goto err;
  }

  /*
    If it's a temp table, don't reset table->query_id as the table is
    being used by this handler. Otherwise, no meaning at all.
  */
  tables->table->open_by_handler= 1;

  if (! reopen)
    my_ok(thd);
  DBUG_PRINT("exit",("OK"));
  DBUG_RETURN(FALSE);

err:
  if (hash_tables)
    my_free((char*) hash_tables, MYF(0));
  if (tables->table)
    mysql_ha_close_table(thd, tables, FALSE);
  DBUG_PRINT("exit",("ERROR"));
  DBUG_RETURN(TRUE);
}


/*
  Close a HANDLER table by alias or table name

  SYNOPSIS
    mysql_ha_close()
    thd                         Thread identifier.
    tables                      A list of tables with the first entry to close.

  DESCRIPTION
    Closes the table that is associated (on the handler tables hash) with the
    name (table->alias) of the specified table.

  RETURN
    FALSE ok
    TRUE  error
*/

bool mysql_ha_close(THD *thd, TABLE_LIST *tables)
{
  TABLE_LIST    *hash_tables;
  DBUG_ENTER("mysql_ha_close");
  DBUG_PRINT("enter",("'%s'.'%s' as '%s'",
                      tables->db, tables->table_name, tables->alias));

  if ((hash_tables= (TABLE_LIST*) hash_search(&thd->handler_tables_hash,
                                              (uchar*) tables->alias,
                                              strlen(tables->alias) + 1)))
  {
    mysql_ha_close_table(thd, hash_tables, FALSE);
    hash_delete(&thd->handler_tables_hash, (uchar*) hash_tables);
  }
  else
  {
    my_error(ER_UNKNOWN_TABLE, MYF(0), tables->alias, "HANDLER");
    DBUG_PRINT("exit",("ERROR"));
    DBUG_RETURN(TRUE);
  }

  my_ok(thd);
  DBUG_PRINT("exit", ("OK"));
  DBUG_RETURN(FALSE);
}


/*
  Read from a HANDLER table.

  SYNOPSIS
    mysql_ha_read()
    thd                         Thread identifier.
    tables                      A list of tables with the first entry to read.
    mode
    keyname
    key_expr
    ha_rkey_mode
    cond
    select_limit_cnt
    offset_limit_cnt

  RETURN
    FALSE ok
    TRUE  error
*/
 
bool mysql_ha_read(THD *thd, TABLE_LIST *tables,
                   enum enum_ha_read_modes mode, char *keyname,
                   List<Item> *key_expr,
                   enum ha_rkey_function ha_rkey_mode, Item *cond,
                   ha_rows select_limit_cnt, ha_rows offset_limit_cnt)
{
  TABLE_LIST    *hash_tables;
  TABLE         *table, *backup_open_tables;
  MYSQL_LOCK    *lock;
  List<Item>	list;
  Protocol	*protocol= thd->protocol;
  char		buff[MAX_FIELD_WIDTH];
  String	buffer(buff, sizeof(buff), system_charset_info);
  int           error, keyno= -1;
  uint          num_rows;
  uchar		*key;
  uint		key_len;
  bool          need_reopen;
  DBUG_ENTER("mysql_ha_read");
  DBUG_PRINT("enter",("'%s'.'%s' as '%s'",
                      tables->db, tables->table_name, tables->alias));

  LINT_INIT(key);
  LINT_INIT(key_len);

  thd->lex->select_lex.context.resolve_in_table_list_only(tables);
  list.push_front(new Item_field(&thd->lex->select_lex.context,
                                 NULL, NULL, "*"));
  List_iterator<Item> it(list);
  it++;

retry:
  if ((hash_tables= (TABLE_LIST*) hash_search(&thd->handler_tables_hash,
                                              (uchar*) tables->alias,
                                              strlen(tables->alias) + 1)))
  {
    table= hash_tables->table;
    DBUG_PRINT("info-in-hash",("'%s'.'%s' as '%s' table: 0x%lx",
                               hash_tables->db, hash_tables->table_name,
                               hash_tables->alias, (long) table));
    if (!table)
    {
      /*
        The handler table has been closed. Re-open it.
      */
      if (mysql_ha_open(thd, hash_tables, 1))
      {
        DBUG_PRINT("exit",("reopen failed"));
        goto err0;
      }

      table= hash_tables->table;
      DBUG_PRINT("info",("re-opened '%s'.'%s' as '%s' tab %p",
                         hash_tables->db, hash_tables->table_name,
                         hash_tables->alias, table));
    }

#if MYSQL_VERSION_ID < 40100
    if (*tables->db && strcmp(table->table_cache_key, tables->db))
    {
      DBUG_PRINT("info",("wrong db"));
      table= NULL;
    }
#endif
  }
  else
    table= NULL;

  if (!table)
  {
#if MYSQL_VERSION_ID < 40100
    char buff[MAX_DBKEY_LENGTH];
    if (*tables->db)
      strxnmov(buff, sizeof(buff)-1, tables->db, ".", tables->table_name,
               NullS);
    else
      strncpy(buff, tables->alias, sizeof(buff));
    my_error(ER_UNKNOWN_TABLE, MYF(0), buff, "HANDLER");
#else
    my_error(ER_UNKNOWN_TABLE, MYF(0), tables->alias, "HANDLER");
#endif
    goto err0;
  }
  tables->table=table;

  /* save open_tables state */
  backup_open_tables= thd->open_tables;
  /*
    mysql_lock_tables() needs thd->open_tables to be set correctly to
    be able to handle aborts properly. When the abort happens, it's
    safe to not protect thd->handler_tables because it won't close any
    tables.
  */
  thd->open_tables= thd->handler_tables;

  lock= mysql_lock_tables(thd, &tables->table, 1,
                          MYSQL_LOCK_NOTIFY_IF_NEED_REOPEN, &need_reopen);

  /* restore previous context */
  thd->open_tables= backup_open_tables;

  if (need_reopen)
  {
<<<<<<< HEAD
    mysql_ha_close_table(thd, tables, FALSE);
    hash_tables->table= NULL;
=======
    mysql_ha_close_table(thd, hash_tables);
>>>>>>> 990bca3b
    /*
      The lock might have been aborted, we need to manually reset
      thd->some_tables_deleted because handler's tables are closed
      in a non-standard way. Otherwise we might loop indefinitely.
    */
    thd->some_tables_deleted= 0;
    goto retry;
  }

  if (!lock)
    goto err0; // mysql_lock_tables() printed error message already

  // Always read all columns
  tables->table->read_set= &tables->table->s->all_set;

  if (cond)
  {
    if (table->query_id != thd->query_id)
      cond->cleanup();                          // File was reopened
    if ((!cond->fixed &&
	 cond->fix_fields(thd, &cond)) || cond->check_cols(1))
      goto err;
  }

  if (keyname)
  {
    if ((keyno=find_type(keyname, &table->s->keynames, 1+2)-1)<0)
    {
      my_error(ER_KEY_DOES_NOT_EXITS, MYF(0), keyname, tables->alias);
      goto err;
    }
  }

  if (insert_fields(thd, &thd->lex->select_lex.context,
                    tables->db, tables->alias, &it, 0))
    goto err;

  protocol->send_fields(&list, Protocol::SEND_NUM_ROWS | Protocol::SEND_EOF);

  /*
    In ::external_lock InnoDB resets the fields which tell it that
    the handle is used in the HANDLER interface. Tell it again that
    we are using it for HANDLER.
  */

  table->file->init_table_handle_for_HANDLER();

  for (num_rows=0; num_rows < select_limit_cnt; )
  {
    switch (mode) {
    case RNEXT:
      if (table->file->inited != handler::NONE)
      {
        error=keyname ?
	  table->file->index_next(table->record[0]) :
	  table->file->rnd_next(table->record[0]);
        break;
      }
      /* else fall through */
    case RFIRST:
      if (keyname)
      {
        table->file->ha_index_or_rnd_end();
        table->file->ha_index_init(keyno, 1);
        error= table->file->index_first(table->record[0]);
      }
      else
      {
        table->file->ha_index_or_rnd_end();
	if (!(error= table->file->ha_rnd_init(1)))
          error= table->file->rnd_next(table->record[0]);
      }
      mode=RNEXT;
      break;
    case RPREV:
      DBUG_ASSERT(keyname != 0);
      if (table->file->inited != handler::NONE)
      {
        error=table->file->index_prev(table->record[0]);
        break;
      }
      /* else fall through */
    case RLAST:
      DBUG_ASSERT(keyname != 0);
      table->file->ha_index_or_rnd_end();
      table->file->ha_index_init(keyno, 1);
      error= table->file->index_last(table->record[0]);
      mode=RPREV;
      break;
    case RNEXT_SAME:
      /* Continue scan on "(keypart1,keypart2,...)=(c1, c2, ...)  */
      DBUG_ASSERT(keyname != 0);
      error= table->file->index_next_same(table->record[0], key, key_len);
      break;
    case RKEY:
    {
      DBUG_ASSERT(keyname != 0);
      KEY *keyinfo=table->key_info+keyno;
      KEY_PART_INFO *key_part=keyinfo->key_part;
      if (key_expr->elements > keyinfo->key_parts)
      {
	my_error(ER_TOO_MANY_KEY_PARTS, MYF(0), keyinfo->key_parts);
	goto err;
      }
      List_iterator<Item> it_ke(*key_expr);
      Item *item;
      key_part_map keypart_map;
      for (keypart_map= key_len=0 ; (item=it_ke++) ; key_part++)
      {
        my_bitmap_map *old_map;
	// 'item' can be changed by fix_fields() call
        if ((!item->fixed &&
             item->fix_fields(thd, it_ke.ref())) ||
	    (item= *it_ke.ref())->check_cols(1))
	  goto err;
	if (item->used_tables() & ~RAND_TABLE_BIT)
        {
          my_error(ER_WRONG_ARGUMENTS,MYF(0),"HANDLER ... READ");
	  goto err;
        }
        old_map= dbug_tmp_use_all_columns(table, table->write_set);
	(void) item->save_in_field(key_part->field, 1);
        dbug_tmp_restore_column_map(table->write_set, old_map);
	key_len+=key_part->store_length;
        keypart_map= (keypart_map << 1) | 1;
      }

      if (!(key= (uchar*) thd->calloc(ALIGN_SIZE(key_len))))
	goto err;
      table->file->ha_index_or_rnd_end();
      table->file->ha_index_init(keyno, 1);
      key_copy(key, table->record[0], table->key_info + keyno, key_len);
      error= table->file->index_read_map(table->record[0],
                                         key, keypart_map, ha_rkey_mode);
      mode=rkey_to_rnext[(int)ha_rkey_mode];
      break;
    }
    default:
      my_message(ER_ILLEGAL_HA, ER(ER_ILLEGAL_HA), MYF(0));
      goto err;
    }

    if (error)
    {
      if (error == HA_ERR_RECORD_DELETED)
        continue;
      if (error != HA_ERR_KEY_NOT_FOUND && error != HA_ERR_END_OF_FILE)
      {
        sql_print_error("mysql_ha_read: Got error %d when reading table '%s'",
                        error, tables->table_name);
        table->file->print_error(error,MYF(0));
        goto err;
      }
      goto ok;
    }
    if (cond && !cond->val_int())
      continue;
    if (num_rows >= offset_limit_cnt)
    {
      Item *item;
      protocol->prepare_for_resend();
      it.rewind();
      while ((item=it++))
      {
	if (item->send(thd->protocol, &buffer))
	{
	  protocol->free();                             // Free used
	  my_message(ER_OUT_OF_RESOURCES, ER(ER_OUT_OF_RESOURCES), MYF(0));
	  goto err;
	}
      }
      protocol->write();
    }
    num_rows++;
  }
ok:
  mysql_unlock_tables(thd,lock);
  my_eof(thd);
  DBUG_PRINT("exit",("OK"));
  DBUG_RETURN(FALSE);

err:
  mysql_unlock_tables(thd,lock);
err0:
  DBUG_PRINT("exit",("ERROR"));
  DBUG_RETURN(TRUE);
}


/**
  Scan the handler tables hash for matching tables.

  @param thd Thread identifier.
  @param tables The list of tables to remove.

  @return Pointer to head of linked list (TABLE_LIST::next_local) of matching
          TABLE_LIST elements from handler_tables_hash. Otherwise, NULL if no
          table was matched.
*/

static TABLE_LIST *mysql_ha_find(THD *thd, TABLE_LIST *tables)
{
  TABLE_LIST *hash_tables, *head= NULL, *first= tables;
  DBUG_ENTER("mysql_ha_find");

  /* search for all handlers with matching table names */
  for (uint i= 0; i < thd->handler_tables_hash.records; i++)
  {
    hash_tables= (TABLE_LIST*) hash_element(&thd->handler_tables_hash, i);
    for (tables= first; tables; tables= tables->next_local)
    {
      if ((! *tables->db ||
          ! my_strcasecmp(&my_charset_latin1, hash_tables->db, tables->db)) &&
          ! my_strcasecmp(&my_charset_latin1, hash_tables->table_name,
                          tables->table_name))
        break;
    }
    if (tables)
    {
      hash_tables->next_local= head;
      head= hash_tables;
    }
  }

  DBUG_RETURN(head);
}


/**
  Remove matching tables from the HANDLER's hash table.

  @param thd Thread identifier.
  @param tables The list of tables to remove.
  @param is_locked If LOCK_open is locked.

  @note Broadcasts refresh if it closed a table with old version.
*/

void mysql_ha_rm_tables(THD *thd, TABLE_LIST *tables, bool is_locked)
{
  TABLE_LIST *hash_tables, *next;
  DBUG_ENTER("mysql_ha_rm_tables");

  DBUG_ASSERT(tables);

  hash_tables= mysql_ha_find(thd, tables);

  while (hash_tables)
  {
    next= hash_tables->next_local;
    if (hash_tables->table)
      mysql_ha_close_table(thd, hash_tables, is_locked);
    hash_delete(&thd->handler_tables_hash, (uchar*) hash_tables);
    hash_tables= next;
  }

  DBUG_VOID_RETURN;
}


/**
  Flush (close and mark for re-open) all tables that should be should
  be reopen.

  @param thd Thread identifier.

  @note Broadcasts refresh if it closed a table with old version.
*/

void mysql_ha_flush(THD *thd)
{
  TABLE_LIST *hash_tables;
  DBUG_ENTER("mysql_ha_flush");

  safe_mutex_assert_owner(&LOCK_open);

  for (uint i= 0; i < thd->handler_tables_hash.records; i++)
  {
    hash_tables= (TABLE_LIST*) hash_element(&thd->handler_tables_hash, i);
    if (hash_tables->table && hash_tables->table->needs_reopen_or_name_lock())
    {
      mysql_ha_close_table(thd, hash_tables, TRUE);
      /* Mark table as closed, ready for re-open. */
      hash_tables->table= NULL;
    }
  }

  DBUG_VOID_RETURN;
}


/**
  Close all HANDLER's tables.

  @param thd Thread identifier.

  @note Broadcasts refresh if it closed a table with old version.
*/

void mysql_ha_cleanup(THD *thd)
{
  TABLE_LIST *hash_tables;
  DBUG_ENTER("mysql_ha_cleanup");

  for (uint i= 0; i < thd->handler_tables_hash.records; i++)
  {
    hash_tables= (TABLE_LIST*) hash_element(&thd->handler_tables_hash, i);
    if (hash_tables->table)
      mysql_ha_close_table(thd, hash_tables, FALSE);
   }

  hash_free(&thd->handler_tables_hash);

  DBUG_VOID_RETURN;
}
<|MERGE_RESOLUTION|>--- conflicted
+++ resolved
@@ -479,12 +479,7 @@
 
   if (need_reopen)
   {
-<<<<<<< HEAD
-    mysql_ha_close_table(thd, tables, FALSE);
-    hash_tables->table= NULL;
-=======
-    mysql_ha_close_table(thd, hash_tables);
->>>>>>> 990bca3b
+    mysql_ha_close_table(thd, hash_tables, FALSE);
     /*
       The lock might have been aborted, we need to manually reset
       thd->some_tables_deleted because handler's tables are closed
@@ -765,11 +760,7 @@
   {
     hash_tables= (TABLE_LIST*) hash_element(&thd->handler_tables_hash, i);
     if (hash_tables->table && hash_tables->table->needs_reopen_or_name_lock())
-    {
       mysql_ha_close_table(thd, hash_tables, TRUE);
-      /* Mark table as closed, ready for re-open. */
-      hash_tables->table= NULL;
-    }
   }
 
   DBUG_VOID_RETURN;
