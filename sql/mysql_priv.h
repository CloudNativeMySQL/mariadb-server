--- conflicted
+++ resolved
@@ -821,13 +821,8 @@
        LOCK_error_log, LOCK_delayed_insert,
        LOCK_delayed_status, LOCK_delayed_create, LOCK_crypt, LOCK_timezone,
        LOCK_slave_list, LOCK_active_mi, LOCK_manager,
-<<<<<<< HEAD
        LOCK_global_system_variables, LOCK_user_conn;
-extern rw_lock_t	LOCK_grant;
-=======
-       LOCK_global_system_variables;
 extern rw_lock_t      LOCK_grant;
->>>>>>> 62b0b8b8
 extern pthread_cond_t COND_refresh, COND_thread_count, COND_manager;
 extern pthread_attr_t connection_attrib;
 extern I_List<THD> threads;
@@ -844,19 +839,20 @@
 extern struct system_variables global_system_variables;
 extern struct system_variables max_system_variables;
 extern struct rand_struct sql_rand;
+
+#define g_datetime_frm(a) (global_system_variables.datetime_formats[(a)])
+#define t_datetime_frm(a, b) ((a)->variables.datetime_formats[(b)])
+
+extern const char *datetime_formats[4][5];
+extern const char *opt_datetime_format_names[3];
+extern const char *opt_datetime_formats[3];
+
 extern String null_string;
 extern HASH open_cache;
 extern TABLE *unused_tables;
 extern I_List<i_string> binlog_do_db, binlog_ignore_db;
 extern const char* any_db;
 extern struct my_option my_long_options[];
-
-#define g_datetime_frm(a) (global_system_variables.datetime_formats[(a)])
-#define t_datetime_frm(a, b) ((a)->variables.datetime_formats[(b)])
-
-extern const char *datetime_formats[4][5];
-extern const char *opt_datetime_format_names[3];
-extern const char *opt_datetime_formats[3];
 
 /* optional things, have_* variables */
 
