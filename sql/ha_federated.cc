/* Copyright (C) 2004 MySQL AB

  This program is free software; you can redistribute it and/or modify
  it under the terms of the GNU General Public License as published by
  the Free Software Foundation; either version 2 of the License, or
  (at your option) any later version.

  This program is distributed in the hope that it will be useful,
  but WITHOUT ANY WARRANTY; without even the implied warranty of
  MERCHANTABILITY or FITNESS FOR A PARTICULAR PURPOSE.  See the
  GNU General Public License for more details.

  You should have received a copy of the GNU General Public License
  along with this program; if not, write to the Free Software
  Foundation, Inc., 59 Temple Place, Suite 330, Boston, MA  02111-1307  USA */

/*

  MySQL Federated Storage Engine

  ha_federated.cc - MySQL Federated Storage Engine
  Patrick Galbraith and Brian Aker, 2004

  This is a handler which uses a foreign database as the data file, as
  opposed to a handler like MyISAM, which uses .MYD files locally.

  How this handler works
  ----------------------------------
  Normal database files are local and as such: You create a table called
  'users', a file such as 'users.MYD' is created. A handler reads, inserts,
  deletes, updates data in this file. The data is stored in particular format,
  so to read, that data has to be parsed into fields, to write, fields have to
  be stored in this format to write to this data file.

  With MySQL Federated storage engine, there will be no local files
  for each table's data (such as .MYD). A foreign database will store
  the data that would normally be in this file. This will necessitate
  the use of MySQL client API to read, delete, update, insert this
  data. The data will have to be retrieve via an SQL call "SELECT *
  FROM users". Then, to read this data, it will have to be retrieved
  via mysql_fetch_row one row at a time, then converted from the
  column in this select into the format that the handler expects.

  The create table will simply create the .frm file, and within the
  "CREATE TABLE" SQL, there SHALL be any of the following :

  comment=scheme://username:password@hostname:port/database/tablename
  comment=scheme://username@hostname/database/tablename
  comment=scheme://username:password@hostname/database/tablename
  comment=scheme://username:password@hostname/database/tablename

  An example would be:

  comment=mysql://username:password@hostname:port/database/tablename

  ***IMPORTANT***

  This is a first release, conceptual release
  Only 'mysql://' is supported at this release.


  This comment connection string is necessary for the handler to be
  able to connect to the foreign server.


  The basic flow is this:

  SQL calls issues locally ->
  mysql handler API (data in handler format) ->
  mysql client API (data converted to SQL calls) ->
  foreign database -> mysql client API ->
  convert result sets (if any) to handler format ->
  handler API -> results or rows affected to local

  What this handler does and doesn't support
  ------------------------------------------
  * Tables MUST be created on the foreign server prior to any action on those
    tables via the handler, first version. IMPORTANT: IF you MUST use the
    federated storage engine type on the REMOTE end, MAKE SURE [ :) ] That
    the table you connect to IS NOT a table pointing BACK to your ORIGNAL
    table! You know  and have heard the screaching of audio feedback? You
    know putting two mirror in front of each other how the reflection
    continues for eternity? Well, need I say more?!
  * There will not be support for transactions.
  * There is no way for the handler to know if the foreign database or table
    has changed. The reason for this is that this database has to work like a
    data file that would never be written to by anything other than the
    database. The integrity of the data in the local table could be breached
    if there was any change to the foreign database.
  * Support for SELECT, INSERT, UPDATE , DELETE, indexes.
  * No ALTER TABLE, DROP TABLE or any other Data Definition Language calls.
  * Prepared statements will not be used in the first implementation, it
    remains to to be seen whether the limited subset of the client API for the
    server supports this.
  * This uses SELECT, INSERT, UPDATE, DELETE and not HANDLER for its
    implementation.
  * This will not work with the query cache.

   Method calls

   A two column table, with one record:

   (SELECT)

   "SELECT * FROM foo"
    ha_federated::info
    ha_federated::scan_time:
    ha_federated::rnd_init: share->select_query SELECT * FROM foo
    ha_federated::extra

    <for every row of data retrieved>
    ha_federated::rnd_next
    ha_federated::convert_row_to_internal_format
    ha_federated::rnd_next
    </for every row of data retrieved>

    ha_federated::rnd_end
    ha_federated::extra
    ha_federated::reset

    (INSERT)

    "INSERT INTO foo (id, ts) VALUES (2, now());"

    ha_federated::write_row

    <for every field/column>
    Field::quote_data
    Field::quote_data
    </for every field/column>

    ha_federated::reset

    (UPDATE)

    "UPDATE foo SET ts = now() WHERE id = 1;"

    ha_federated::index_init
    ha_federated::index_read
    ha_federated::index_read_idx
    Field::quote_data
    ha_federated::rnd_next
    ha_federated::convert_row_to_internal_format
    ha_federated::update_row

    <quote 3 cols, new and old data>
    Field::quote_data
    Field::quote_data
    Field::quote_data
    Field::quote_data
    Field::quote_data
    Field::quote_data
    </quote 3 cols, new and old data>

    ha_federated::extra
    ha_federated::extra
    ha_federated::extra
    ha_federated::external_lock
    ha_federated::reset


    How do I use this handler?
    --------------------------
    First of all, you need to build this storage engine:

      ./configure --with-federated-storage-engine
      make

    Next, to use this handler, it's very simple. You must
    have two databases running, either both on the same host, or
    on different hosts.

    One the server that will be connecting to the foreign
    host (client), you create your table as such:

    CREATE TABLE test_table (
      id     int(20) NOT NULL auto_increment,
      name   varchar(32) NOT NULL default '',
      other  int(20) NOT NULL default '0',
      PRIMARY KEY  (id),
      KEY name (name),
      KEY other_key (other))
       ENGINE="FEDERATED"
       DEFAULT CHARSET=latin1
       COMMENT='root@127.0.0.1:9306/federated/test_federated';

   Notice the "COMMENT" and "ENGINE" field? This is where you
   respectively set the engine type, "FEDERATED" and foreign
   host information, this being the database your 'client' database
   will connect to and use as the "data file". Obviously, the foreign
   database is running on port 9306, so you want to start up your other
   database so that it is indeed on port 9306, and your federated
   database on a port other than that. In my setup, I use port 5554
   for federated, and port 5555 for the foreign database.

   Then, on the foreign database:

   CREATE TABLE test_table (
     id     int(20) NOT NULL auto_increment,
     name   varchar(32) NOT NULL default '',
     other  int(20) NOT NULL default '0',
     PRIMARY KEY  (id),
     KEY name (name),
     KEY other_key (other))
     ENGINE="<NAME>" <-- whatever you want, or not specify
     DEFAULT CHARSET=latin1 ;

    This table is exactly the same (and must be exactly the same),
    except that it is not using the federated handler and does
    not need the URL.


    How to see the handler in action
    --------------------------------

    When developing this handler, I compiled the federated database with
    debugging:

    ./configure --with-federated-storage-engine
    --prefix=/home/mysql/mysql-build/federated/ --with-debug

    Once compiled, I did a 'make install' (not for the purpose of installing
    the binary, but to install all the files the binary expects to see in the
    diretory I specified in the build with --prefix,
    "/home/mysql/mysql-build/federated".

    Then, I started the foreign server:

    /usr/local/mysql/bin/mysqld_safe
    --user=mysql --log=/tmp/mysqld.5555.log -P 5555

    Then, I went back to the directory containing the newly compiled mysqld,
    <builddir>/sql/, started up gdb:

    gdb ./mysqld

    Then, withn the (gdb) prompt:
    (gdb) run --gdb --port=5554 --socket=/tmp/mysqld.5554 --skip-innodb --debug

    Next, I open several windows for each:

    1. Tail the debug trace: tail -f /tmp/mysqld.trace|grep ha_fed
    2. Tail the SQL calls to the foreign database: tail -f /tmp/mysqld.5555.log
    3. A window with a client open to the federated server on port 5554
    4. A window with a client open to the federated server on port 5555

    I would create a table on the client to the foreign server on port
    5555, and then to the federated server on port 5554. At this point,
    I would run whatever queries I wanted to on the federated server,
    just always remembering that whatever changes I wanted to make on
    the table, or if I created new tables, that I would have to do that
    on the foreign server.

    Another thing to look for is 'show variables' to show you that you have
    support for federated handler support:

    show variables like '%federat%'

    and:

    show storage engines;

    Both should display the federated storage handler.


    Testing
    -------

    There is a test for MySQL Federated Storage Handler in ./mysql-test/t,
    federatedd.test It starts both a slave and master database using
    the same setup that the replication tests use, with the exception that
    it turns off replication, and sets replication to ignore the test tables.
    After ensuring that you actually do have support for the federated storage
    handler, numerous queries/inserts/updates/deletes are run, many derived
    from the MyISAM tests, plus som other tests which were meant to reveal
    any issues that would be most likely to affect this handler. All tests
    should work! ;)

    To run these tests, go into ./mysql-test (based in the directory you
    built the server in)

    ./mysql-test-run federatedd

    To run the test, or if you want to run the test and have debug info:

    ./mysql-test-run --debug federated

    This will run the test in debug mode, and you can view the trace and
    log files in the ./mysql-test/var/log directory

    ls -l mysql-test/var/log/
    -rw-r--r--  1 patg  patg        17  4 Dec 12:27 current_test
    -rw-r--r--  1 patg  patg       692  4 Dec 12:52 manager.log
    -rw-rw----  1 patg  patg     21246  4 Dec 12:51 master-bin.000001
    -rw-rw----  1 patg  patg        68  4 Dec 12:28 master-bin.index
    -rw-r--r--  1 patg  patg      1620  4 Dec 12:51 master.err
    -rw-rw----  1 patg  patg     23179  4 Dec 12:51 master.log
    -rw-rw----  1 patg  patg  16696550  4 Dec 12:51 master.trace
    -rw-r--r--  1 patg  patg         0  4 Dec 12:28 mysqltest-time
    -rw-r--r--  1 patg  patg   2024051  4 Dec 12:51 mysqltest.trace
    -rw-rw----  1 patg  patg     94992  4 Dec 12:51 slave-bin.000001
    -rw-rw----  1 patg  patg        67  4 Dec 12:28 slave-bin.index
    -rw-rw----  1 patg  patg       249  4 Dec 12:52 slave-relay-bin.000003
    -rw-rw----  1 patg  patg        73  4 Dec 12:28 slave-relay-bin.index
    -rw-r--r--  1 patg  patg      1349  4 Dec 12:51 slave.err
    -rw-rw----  1 patg  patg     96206  4 Dec 12:52 slave.log
    -rw-rw----  1 patg  patg  15706355  4 Dec 12:51 slave.trace
    -rw-r--r--  1 patg  patg         0  4 Dec 12:51 warnings

    Of course, again, you can tail the trace log:

    tail -f mysql-test/var/log/master.trace |grep ha_fed

    As well as the slave query log:

    tail -f mysql-test/var/log/slave.log

    Files that comprise the test suit
    ---------------------------------
    mysql-test/t/federated.test
    mysql-test/r/federated.result
    mysql-test/r/have_federated_db.require
    mysql-test/include/have_federated_db.inc


    Other tidbits
    -------------

    These were the files that were modified or created for this
    Federated handler to work:

    ./configure.in
    ./sql/Makefile.am
    ./config/ac_macros/ha_federated.m4
    ./sql/handler.cc
    ./sql/mysqld.cc
    ./sql/set_var.cc
    ./sql/field.h
    ./sql/sql_string.h
    ./mysql-test/mysql-test-run(.sh)
    ./mysql-test/t/federated.test
    ./mysql-test/r/federated.result
    ./mysql-test/r/have_federated_db.require
    ./mysql-test/include/have_federated_db.inc
    ./sql/ha_federated.cc
    ./sql/ha_federated.h

*/

#include "mysql_priv.h"
#ifdef USE_PRAGMA_IMPLEMENTATION
#pragma implementation                          // gcc: Class implementation
#endif

#ifdef WITH_FEDERATED_STORAGE_ENGINE
#include "ha_federated.h"

#include "m_string.h"

#include <mysql/plugin.h>

/* Variables for federated share methods */
static HASH federated_open_tables;              // To track open tables
pthread_mutex_t federated_mutex;                // To init the hash
static int federated_init= FALSE;               // Checking the state of hash

/* Variables used when chopping off trailing characters */
static const uint sizeof_trailing_comma= sizeof(", ") - 1;
static const uint sizeof_trailing_closeparen= sizeof(") ") - 1;
static const uint sizeof_trailing_and= sizeof(" AND ") - 1;
static const uint sizeof_trailing_where= sizeof(" WHERE ") - 1;

/* Static declaration for handerton */
static handler *federated_create_handler(TABLE_SHARE *table,
                                         MEM_ROOT *mem_root);
static int federated_commit(THD *thd, bool all);
static int federated_rollback(THD *thd, bool all);

/* Federated storage engine handlerton */

handlerton federated_hton;

static handler *federated_create_handler(TABLE_SHARE *table,
                                         MEM_ROOT *mem_root)
{
  return new (mem_root) ha_federated(table);
}


/* Function we use in the creation of our hash to get key */

static byte *federated_get_key(FEDERATED_SHARE *share, uint *length,
                               my_bool not_used __attribute__ ((unused)))
{
  *length= share->connect_string_length;
  return (byte*) share->scheme;
}

/*
  Initialize the federated handler.

  SYNOPSIS
    federated_db_init()
    void

  RETURN
    FALSE       OK
    TRUE        Error
*/

int federated_db_init()
{
  DBUG_ENTER("federated_db_init");

  federated_hton.state= SHOW_OPTION_YES;
  federated_hton.db_type= DB_TYPE_FEDERATED_DB;
  federated_hton.commit= federated_commit;
  federated_hton.rollback= federated_rollback;
  federated_hton.create= federated_create_handler;
  federated_hton.panic= federated_db_end;
  federated_hton.flags= HTON_ALTER_NOT_SUPPORTED;

  if (pthread_mutex_init(&federated_mutex, MY_MUTEX_INIT_FAST))
    goto error;
  if (!hash_init(&federated_open_tables, &my_charset_bin, 32, 0, 0,
                    (hash_get_key) federated_get_key, 0, 0))
  {
    federated_init= TRUE;
    DBUG_RETURN(FALSE);
  }

  VOID(pthread_mutex_destroy(&federated_mutex));
error:
  have_federated_db= SHOW_OPTION_DISABLED;	// If we couldn't use handler
  DBUG_RETURN(TRUE);
}


/*
  Release the federated handler.

  SYNOPSIS
    federated_db_end()

  RETURN
    FALSE       OK
*/

int federated_db_end(ha_panic_function type)
{
  if (federated_init)
  {
    hash_free(&federated_open_tables);
    VOID(pthread_mutex_destroy(&federated_mutex));
  }
  federated_init= 0;
  return 0;
}


/*
 Check (in create) whether the tables exists, and that it can be connected to

  SYNOPSIS
    check_foreign_data_source()
      share               pointer to FEDERATED share
      table_create_flag   tells us that ::create is the caller, 
                          therefore, return CANT_CREATE_FEDERATED_TABLE

  DESCRIPTION
    This method first checks that the connection information that parse url
    has populated into the share will be sufficient to connect to the foreign
    table, and if so, does the foreign table exist.
*/

static int check_foreign_data_source(FEDERATED_SHARE *share,
                                     bool table_create_flag)
{
  char escaped_table_name[NAME_LEN*2];
  char query_buffer[FEDERATED_QUERY_BUFFER_SIZE];
  char error_buffer[FEDERATED_QUERY_BUFFER_SIZE];
  uint error_code;
  String query(query_buffer, sizeof(query_buffer), &my_charset_bin);
  MYSQL *mysql;
  DBUG_ENTER("ha_federated::check_foreign_data_source");

  /* Zero the length, otherwise the string will have misc chars */
  query.length(0);

  /* error out if we can't alloc memory for mysql_init(NULL) (per Georg) */
  if (!(mysql= mysql_init(NULL)))
    DBUG_RETURN(HA_ERR_OUT_OF_MEM);
  /* check if we can connect */
  if (!mysql_real_connect(mysql,
                          share->hostname,
                          share->username,
                          share->password,
                          share->database,
                          share->port,
                          share->socket, 0))
  {
    /*
      we want the correct error message, but it to return
      ER_CANT_CREATE_FEDERATED_TABLE if called by ::create
    */
    error_code= (table_create_flag ?
                 ER_CANT_CREATE_FEDERATED_TABLE :
                 ER_CONNECT_TO_FOREIGN_DATA_SOURCE);

    my_sprintf(error_buffer,
               (error_buffer,
                "database: '%s'  username: '%s'  hostname: '%s'",
                share->database, share->username, share->hostname));

    my_error(ER_CONNECT_TO_FOREIGN_DATA_SOURCE, MYF(0), error_buffer);
    goto error;
  }
  else
  {
    int escaped_table_name_length= 0;
    /*
      Since we do not support transactions at this version, we can let the 
      client API silently reconnect. For future versions, we will need more 
      logic to deal with transactions
    */
    mysql->reconnect= 1;
    /*
      Note: I am not using INORMATION_SCHEMA because this needs to work with 
      versions prior to 5.0
      
      if we can connect, then make sure the table exists 

      the query will be: SELECT * FROM `tablename` WHERE 1=0
    */
    query.append(STRING_WITH_LEN("SELECT * FROM `"));
    escaped_table_name_length=
      escape_string_for_mysql(&my_charset_bin, (char*)escaped_table_name,
                            sizeof(escaped_table_name),
                            share->table_name,
                            share->table_name_length);
    query.append(escaped_table_name, escaped_table_name_length);
    query.append(STRING_WITH_LEN("` WHERE 1=0"));

    if (mysql_real_query(mysql, query.ptr(), query.length()))
    {
      error_code= table_create_flag ?
        ER_CANT_CREATE_FEDERATED_TABLE : ER_FOREIGN_DATA_SOURCE_DOESNT_EXIST;
      my_sprintf(error_buffer, (error_buffer, "error: %d  '%s'",
                                mysql_errno(mysql), mysql_error(mysql)));

      my_error(error_code, MYF(0), error_buffer);
      goto error;
    }
  }
  error_code=0;

error:
    mysql_close(mysql);
    DBUG_RETURN(error_code);
}


static int parse_url_error(FEDERATED_SHARE *share, TABLE *table, int error_num)
{
  char buf[FEDERATED_QUERY_BUFFER_SIZE];
  int buf_len;
  DBUG_ENTER("ha_federated parse_url_error");

  if (share->scheme)
  {
    DBUG_PRINT("info",
               ("error: parse_url. Returning error code %d \
                freeing share->scheme %lx", error_num, share->scheme));
    my_free((gptr) share->scheme, MYF(0));
    share->scheme= 0;
  }
  buf_len= min(table->s->connect_string.length,
               FEDERATED_QUERY_BUFFER_SIZE-1);
  strmake(buf, table->s->connect_string.str, buf_len);
  my_error(error_num, MYF(0), buf);
  DBUG_RETURN(error_num);
}

/*
  Parse connection info from table->s->connect_string

  SYNOPSIS
    parse_url()
    share               pointer to FEDERATED share
    table               pointer to current TABLE class
    table_create_flag   determines what error to throw

  DESCRIPTION
    Populates the share with information about the connection
    to the foreign database that will serve as the data source.
    This string must be specified (currently) in the "comment" field,
    listed in the CREATE TABLE statement.

    This string MUST be in the format of any of these:

    scheme://username:password@hostname:port/database/table
    scheme://username@hostname/database/table
    scheme://username@hostname:port/database/table
    scheme://username:password@hostname/database/table

  An Example:

  mysql://joe:joespass@192.168.1.111:9308/federated/testtable

  ***IMPORTANT***
  Currently, only "mysql://" is supported.

  'password' and 'port' are both optional.

  RETURN VALUE
    0           success
    error_num   particular error code 

*/

static int parse_url(FEDERATED_SHARE *share, TABLE *table,
                     uint table_create_flag)
{
  uint error_num= (table_create_flag ?
                   ER_FOREIGN_DATA_STRING_INVALID_CANT_CREATE :
                   ER_FOREIGN_DATA_STRING_INVALID);
  DBUG_ENTER("ha_federated::parse_url");

  share->port= 0;
  share->socket= 0;
  DBUG_PRINT("info", ("Length: %d", table->s->connect_string.length));
  DBUG_PRINT("info", ("String: '%.*s'", table->s->connect_string.length, 
                      table->s->connect_string.str));
  share->scheme= my_strndup(table->s->connect_string.str,
                            table->s->connect_string.length,
                            MYF(0));

  share->connect_string_length= table->s->connect_string.length;
  DBUG_PRINT("info",("parse_url alloced share->scheme %lx", share->scheme));

  /*
    remove addition of null terminator and store length
    for each string  in share
  */
  if (!(share->username= strstr(share->scheme, "://")))
    goto error;
  share->scheme[share->username - share->scheme]= '\0';

  if (strcmp(share->scheme, "mysql") != 0)
    goto error;

  share->username+= 3;

  if (!(share->hostname= strchr(share->username, '@')))
    goto error;
    
  share->username[share->hostname - share->username]= '\0';
  share->hostname++;

  if ((share->password= strchr(share->username, ':')))
  {
    share->username[share->password - share->username]= '\0';
    share->password++;
    share->username= share->username;
    /* make sure there isn't an extra / or @ */
    if ((strchr(share->password, '/') || strchr(share->hostname, '@')))
      goto error;
    /*
      Found that if the string is:
      user:@hostname:port/database/table
      Then password is a null string, so set to NULL
    */
    if ((share->password[0] == '\0'))
      share->password= NULL;
  }
  else
    share->username= share->username;

  /* make sure there isn't an extra / or @ */
  if ((strchr(share->username, '/')) || (strchr(share->hostname, '@')))
    goto error;

  if (!(share->database= strchr(share->hostname, '/')))
    goto error;
  share->hostname[share->database - share->hostname]= '\0';
  share->database++;

  if ((share->sport= strchr(share->hostname, ':')))
  {
    share->hostname[share->sport - share->hostname]= '\0';
    share->sport++;
    if (share->sport[0] == '\0')
      share->sport= NULL;
    else
      share->port= atoi(share->sport);
  }

  if (!(share->table_name= strchr(share->database, '/')))
    goto error;
  share->database[share->table_name - share->database]= '\0';
  share->table_name++;

  share->table_name_length= strlen(share->table_name);
 
  /* make sure there's not an extra / */
  if ((strchr(share->table_name, '/')))
    goto error;

  if (share->hostname[0] == '\0')
    share->hostname= NULL;

  if (!share->port)
  {
    if (strcmp(share->hostname, my_localhost) == 0)
      share->socket= my_strdup(MYSQL_UNIX_ADDR, MYF(0));
    else
      share->port= MYSQL_PORT;
  }

  DBUG_PRINT("info",
             ("scheme: %s  username: %s  password: %s \
               hostname: %s  port: %d  database: %s  tablename: %s",
              share->scheme, share->username, share->password,
              share->hostname, share->port, share->database,
              share->table_name));

  DBUG_RETURN(0);

error:
  DBUG_RETURN(parse_url_error(share, table, error_num));
}


/*****************************************************************************
** FEDERATED tables
*****************************************************************************/

ha_federated::ha_federated(TABLE_SHARE *table_arg)
  :handler(&federated_hton, table_arg),
  mysql(0), stored_result(0)
{
  trx_next= 0;
}


/*
  Convert MySQL result set row to handler internal format

  SYNOPSIS
    convert_row_to_internal_format()
      record    Byte pointer to record
      row       MySQL result set row from fetchrow()
      result	Result set to use

  DESCRIPTION
    This method simply iterates through a row returned via fetchrow with
    values from a successful SELECT , and then stores each column's value
    in the field object via the field object pointer (pointing to the table's
    array of field object pointers). This is how the handler needs the data
    to be stored to then return results back to the user

  RETURN VALUE
    0   After fields have had field values stored from record
*/

uint ha_federated::convert_row_to_internal_format(byte *record,
                                                  MYSQL_ROW row,
                                                  MYSQL_RES *result)
{
  ulong *lengths;
  Field **field;
  my_bitmap_map *old_map= dbug_tmp_use_all_columns(table, table->write_set);
  DBUG_ENTER("ha_federated::convert_row_to_internal_format");

  lengths= mysql_fetch_lengths(result);

  for (field= table->field; *field; field++, row++, lengths++)
  {
    /*
      index variable to move us through the row at the
      same iterative step as the field
    */
    my_ptrdiff_t old_ptr;
    old_ptr= (my_ptrdiff_t) (record - table->record[0]);
    (*field)->move_field_offset(old_ptr);
    if (!*row)
      (*field)->set_null();
    else
    {
      if (bitmap_is_set(table->read_set, (*field)->field_index))
      {
        (*field)->set_notnull();
        (*field)->store(*row, *lengths, &my_charset_bin);
      }
    }
    (*field)->move_field_offset(-old_ptr);
  }
  dbug_tmp_restore_column_map(table->write_set, old_map);
  DBUG_RETURN(0);
}

static bool emit_key_part_name(String *to, KEY_PART_INFO *part)
{
  DBUG_ENTER("emit_key_part_name");
  if (to->append(STRING_WITH_LEN("`")) ||
      to->append(part->field->field_name) ||
      to->append(STRING_WITH_LEN("`")))
    DBUG_RETURN(1);                           // Out of memory
  DBUG_RETURN(0);
}

static bool emit_key_part_element(String *to, KEY_PART_INFO *part,
                                  bool needs_quotes, bool is_like,
                                  const byte *ptr, uint len)
{
  Field *field= part->field;
  DBUG_ENTER("emit_key_part_element");

  if (needs_quotes && to->append(STRING_WITH_LEN("'")))
    DBUG_RETURN(1);

  if (part->type == HA_KEYTYPE_BIT)
  {
    char buff[STRING_BUFFER_USUAL_SIZE], *buf= buff;

    *buf++= '0';
    *buf++= 'x';
    buf= octet2hex(buf, (char*) ptr, len);
    if (to->append((char*) buff, (uint)(buf - buff)))
      DBUG_RETURN(1);
  }
  else if (part->key_part_flag & HA_BLOB_PART)
  {
    String blob;
    uint blob_length= uint2korr(ptr);
    blob.set_quick((char*) ptr+HA_KEY_BLOB_LENGTH,
                   blob_length, &my_charset_bin);
    if (append_escaped(to, &blob))
      DBUG_RETURN(1);
  }
  else if (part->key_part_flag & HA_VAR_LENGTH_PART)
  {
    String varchar;
    uint var_length= uint2korr(ptr);
    varchar.set_quick((char*) ptr+HA_KEY_BLOB_LENGTH,
                      var_length, &my_charset_bin);
    if (append_escaped(to, &varchar))
      DBUG_RETURN(1);
  }
  else
  {
    char strbuff[MAX_FIELD_WIDTH];
    String str(strbuff, sizeof(strbuff), part->field->charset()), *res;

    res= field->val_str(&str, (char *)ptr);

    if (field->result_type() == STRING_RESULT)
    {
      if (append_escaped(to, res))
        DBUG_RETURN(1);
    }
    else if (to->append(res->ptr(), res->length()))
      DBUG_RETURN(1);
  }

  if (is_like && to->append(STRING_WITH_LEN("%")))
    DBUG_RETURN(1);

  if (needs_quotes && to->append(STRING_WITH_LEN("'")))
    DBUG_RETURN(1);

  DBUG_RETURN(0);
}

/*
  Create a WHERE clause based off of values in keys
  Note: This code was inspired by key_copy from key.cc

  SYNOPSIS
    create_where_from_key ()
      to          String object to store WHERE clause
      key_info    KEY struct pointer
      key         byte pointer containing key
      key_length  length of key
      range_type  0 - no range, 1 - min range, 2 - max range
                  (see enum range_operation)

  DESCRIPTION
    Using iteration through all the keys via a KEY_PART_INFO pointer,
    This method 'extracts' the value of each key in the byte pointer
    *key, and for each key found, constructs an appropriate WHERE clause

  RETURN VALUE
    0   After all keys have been accounted for to create the WHERE clause
    1   No keys found

    Range flags Table per Timour:

   -----------------
   - start_key:
     * ">"  -> HA_READ_AFTER_KEY
     * ">=" -> HA_READ_KEY_OR_NEXT
     * "="  -> HA_READ_KEY_EXACT

   - end_key:
     * "<"  -> HA_READ_BEFORE_KEY
     * "<=" -> HA_READ_AFTER_KEY

   records_in_range:
   -----------------
   - start_key:
     * ">"  -> HA_READ_AFTER_KEY
     * ">=" -> HA_READ_KEY_EXACT
     * "="  -> HA_READ_KEY_EXACT

   - end_key:
     * "<"  -> HA_READ_BEFORE_KEY
     * "<=" -> HA_READ_AFTER_KEY
     * "="  -> HA_READ_AFTER_KEY

0 HA_READ_KEY_EXACT,              Find first record else error
1 HA_READ_KEY_OR_NEXT,            Record or next record
2 HA_READ_KEY_OR_PREV,            Record or previous
3 HA_READ_AFTER_KEY,              Find next rec. after key-record
4 HA_READ_BEFORE_KEY,             Find next rec. before key-record
5 HA_READ_PREFIX,                 Key which as same prefix
6 HA_READ_PREFIX_LAST,            Last key with the same prefix
7 HA_READ_PREFIX_LAST_OR_PREV,    Last or prev key with the same prefix

Flags that I've found:

id, primary key, varchar

id = 'ccccc'
records_in_range: start_key 0 end_key 3
read_range_first: start_key 0 end_key NULL

id > 'ccccc'
records_in_range: start_key 3 end_key NULL
read_range_first: start_key 3 end_key NULL

id < 'ccccc'
records_in_range: start_key NULL end_key 4
read_range_first: start_key NULL end_key 4

id <= 'ccccc'
records_in_range: start_key NULL end_key 3
read_range_first: start_key NULL end_key 3

id >= 'ccccc'
records_in_range: start_key 0 end_key NULL
read_range_first: start_key 1 end_key NULL

id like 'cc%cc'
records_in_range: start_key 0 end_key 3
read_range_first: start_key 1 end_key 3

id > 'aaaaa' and id < 'ccccc'
records_in_range: start_key 3 end_key 4
read_range_first: start_key 3 end_key 4

id >= 'aaaaa' and id < 'ccccc';
records_in_range: start_key 0 end_key 4
read_range_first: start_key 1 end_key 4

id >= 'aaaaa' and id <= 'ccccc';
records_in_range: start_key 0 end_key 3
read_range_first: start_key 1 end_key 3

id > 'aaaaa' and id <= 'ccccc';
records_in_range: start_key 3 end_key 3
read_range_first: start_key 3 end_key 3

numeric keys:

id = 4
index_read_idx: start_key 0 end_key NULL 

id > 4
records_in_range: start_key 3 end_key NULL
read_range_first: start_key 3 end_key NULL

id >= 4
records_in_range: start_key 0 end_key NULL
read_range_first: start_key 1 end_key NULL

id < 4
records_in_range: start_key NULL end_key 4
read_range_first: start_key NULL end_key 4

id <= 4
records_in_range: start_key NULL end_key 3
read_range_first: start_key NULL end_key 3

id like 4
full table scan, select * from

id > 2 and id < 8
records_in_range: start_key 3 end_key 4
read_range_first: start_key 3 end_key 4

id >= 2 and id < 8
records_in_range: start_key 0 end_key 4
read_range_first: start_key 1 end_key 4

id >= 2 and id <= 8
records_in_range: start_key 0 end_key 3
read_range_first: start_key 1 end_key 3

id > 2 and id <= 8
records_in_range: start_key 3 end_key 3
read_range_first: start_key 3 end_key 3

multi keys (id int, name varchar, other varchar)

id = 1;
records_in_range: start_key 0 end_key 3
read_range_first: start_key 0 end_key NULL

id > 4;
id > 2 and name = '333'; remote: id > 2
id > 2 and name > '333'; remote: id > 2
id > 2 and name > '333' and other < 'ddd'; remote: id > 2 no results
id > 2 and name >= '333' and other < 'ddd'; remote: id > 2 1 result
id >= 4 and name = 'eric was here' and other > 'eeee';
records_in_range: start_key 3 end_key NULL
read_range_first: start_key 3 end_key NULL

id >= 4;
id >= 2 and name = '333' and other < 'ddd';
remote: `id`  >= 2 AND `name`  >= '333';
records_in_range: start_key 0 end_key NULL
read_range_first: start_key 1 end_key NULL

id < 4;
id < 3 and name = '222' and other <= 'ccc'; remote: id < 3
records_in_range: start_key NULL end_key 4
read_range_first: start_key NULL end_key 4

id <= 4;
records_in_range: start_key NULL end_key 3
read_range_first: start_key NULL end_key 3

id like 4;
full table scan

id  > 2 and id < 4;
records_in_range: start_key 3 end_key 4
read_range_first: start_key 3 end_key 4

id >= 2 and id < 4;
records_in_range: start_key 0 end_key 4
read_range_first: start_key 1 end_key 4

id >= 2 and id <= 4;
records_in_range: start_key 0 end_key 3
read_range_first: start_key 1 end_key 3

id > 2 and id <= 4;
id = 6 and name = 'eric was here' and other > 'eeee';
remote: (`id`  > 6 AND `name`  > 'eric was here' AND `other`  > 'eeee')
AND (`id`  <= 6) AND ( AND `name`  <= 'eric was here')
no results
records_in_range: start_key 3 end_key 3
read_range_first: start_key 3 end_key 3

Summary:

* If the start key flag is 0 the max key flag shouldn't even be set, 
  and if it is, the query produced would be invalid.
* Multipart keys, even if containing some or all numeric columns,
  are treated the same as non-numeric keys

  If the query is " = " (quotes or not):
  - records in range start key flag HA_READ_KEY_EXACT,
    end key flag HA_READ_AFTER_KEY (incorrect)
  - any other: start key flag HA_READ_KEY_OR_NEXT,
    end key flag HA_READ_AFTER_KEY (correct)

* 'like' queries (of key)
  - Numeric, full table scan
  - Non-numeric
      records_in_range: start_key 0 end_key 3
      other : start_key 1 end_key 3

* If the key flag is HA_READ_AFTER_KEY:
   if start_key, append >
   if end_key, append <=

* If create_where_key was called by records_in_range:

 - if the key is numeric:
    start key flag is 0 when end key is NULL, end key flag is 3 or 4
 - if create_where_key was called by any other function:
    start key flag is 1 when end key is NULL, end key flag is 3 or 4
 - if the key is non-numeric, or multipart
    When the query is an exact match, the start key flag is 0,
    end key flag is 3 for what should be a no-range condition where
    you should have 0 and max key NULL, which it is if called by
    read_range_first

Conclusion:

1. Need logic to determin if a key is min or max when the flag is
HA_READ_AFTER_KEY, and handle appending correct operator accordingly

2. Need a boolean flag to pass to create_where_from_key, used in the
switch statement. Add 1 to the flag if:
  - start key flag is HA_READ_KEY_EXACT and the end key is NULL

*/

bool ha_federated::create_where_from_key(String *to,
                                         KEY *key_info,
                                         const key_range *start_key,
                                         const key_range *end_key,
                                         bool records_in_range,
                                         bool eq_range)
{
  bool both_not_null=
    (start_key != NULL && end_key != NULL) ? TRUE : FALSE;
  const byte *ptr;
  uint remainder, length;
  char tmpbuff[FEDERATED_QUERY_BUFFER_SIZE];
  String tmp(tmpbuff, sizeof(tmpbuff), system_charset_info);
  const key_range *ranges[2]= { start_key, end_key };
  my_bitmap_map *old_map;
  DBUG_ENTER("ha_federated::create_where_from_key");

  tmp.length(0); 
  if (start_key == NULL && end_key == NULL)
    DBUG_RETURN(1);

  old_map= dbug_tmp_use_all_columns(table, table->write_set);
  for (uint i= 0; i <= 1; i++)
  {
    bool needs_quotes;
    KEY_PART_INFO *key_part;
    if (ranges[i] == NULL)
      continue;

    if (both_not_null)
    {
      if (i > 0)
        tmp.append(STRING_WITH_LEN(") AND ("));
      else
        tmp.append(STRING_WITH_LEN(" ("));
    }

    for (key_part= key_info->key_part,
         remainder= key_info->key_parts,
         length= ranges[i]->length,
         ptr= ranges[i]->key; ;
         remainder--,
         key_part++)
    {
      Field *field= key_part->field;
      uint store_length= key_part->store_length;
      uint part_length= min(store_length, length);
      needs_quotes= field->needs_quotes();
      DBUG_DUMP("key, start of loop", (char *) ptr, length);

      if (key_part->null_bit)
      {
        if (*ptr++)
        {
          if (emit_key_part_name(&tmp, key_part) ||
              tmp.append(STRING_WITH_LEN(" IS NULL ")))
            goto err;
          continue;
        }
      }

      if (tmp.append(STRING_WITH_LEN(" (")))
        goto err;

      switch (ranges[i]->flag) {
      case HA_READ_KEY_EXACT:
        DBUG_PRINT("info", ("federated HA_READ_KEY_EXACT %d", i));
        if (store_length >= length ||
            !needs_quotes ||
            key_part->type == HA_KEYTYPE_BIT ||
            field->result_type() != STRING_RESULT)
        {
          if (emit_key_part_name(&tmp, key_part))
            goto err;

          if (records_in_range)
          {
            if (tmp.append(STRING_WITH_LEN(" >= ")))
              goto err;
          }
          else
          {
            if (tmp.append(STRING_WITH_LEN(" = ")))
              goto err;
          }

          if (emit_key_part_element(&tmp, key_part, needs_quotes, 0, ptr,
                                    part_length))
            goto err;
        }
        else
        {
          /* LIKE */
          if (emit_key_part_name(&tmp, key_part) ||
              tmp.append(STRING_WITH_LEN(" LIKE ")) ||
              emit_key_part_element(&tmp, key_part, needs_quotes, 1, ptr,
                                    part_length))
            goto err;
        }
        break;
      case HA_READ_AFTER_KEY:
        if (eq_range)
        {
          if (tmp.append("1=1"))                // Dummy
            goto err;
          break;
        }
        DBUG_PRINT("info", ("federated HA_READ_AFTER_KEY %d", i));
        if (store_length >= length) /* end key */
        {
          if (emit_key_part_name(&tmp, key_part))
            goto err;

          if (i > 0) /* end key */
          {
            if (tmp.append(STRING_WITH_LEN(" <= ")))
              goto err;
          }
          else /* start key */
          {
            if (tmp.append(STRING_WITH_LEN(" > ")))
              goto err;
          }

          if (emit_key_part_element(&tmp, key_part, needs_quotes, 0, ptr,
                                    part_length))
          {
            goto err;
          }
          break;
        }
      case HA_READ_KEY_OR_NEXT:
        DBUG_PRINT("info", ("federated HA_READ_KEY_OR_NEXT %d", i));
        if (emit_key_part_name(&tmp, key_part) ||
            tmp.append(STRING_WITH_LEN(" >= ")) ||
            emit_key_part_element(&tmp, key_part, needs_quotes, 0, ptr,
              part_length))
          goto err;
        break;
      case HA_READ_BEFORE_KEY:
        DBUG_PRINT("info", ("federated HA_READ_BEFORE_KEY %d", i));
        if (store_length >= length)
        {
          if (emit_key_part_name(&tmp, key_part) ||
              tmp.append(STRING_WITH_LEN(" < ")) ||
              emit_key_part_element(&tmp, key_part, needs_quotes, 0, ptr,
                                    part_length))
            goto err;
          break;
        }
      case HA_READ_KEY_OR_PREV:
        DBUG_PRINT("info", ("federated HA_READ_KEY_OR_PREV %d", i));
        if (emit_key_part_name(&tmp, key_part) ||
            tmp.append(STRING_WITH_LEN(" <= ")) ||
            emit_key_part_element(&tmp, key_part, needs_quotes, 0, ptr,
                                  part_length))
          goto err;
        break;
      default:
        DBUG_PRINT("info",("cannot handle flag %d", ranges[i]->flag));
        goto err;
      }
      if (tmp.append(STRING_WITH_LEN(") ")))
        goto err;

next_loop:
      if (store_length >= length)
        break;
      DBUG_PRINT("info", ("remainder %d", remainder));
      DBUG_ASSERT(remainder > 1);
      length-= store_length;
      ptr+= store_length;
      if (tmp.append(STRING_WITH_LEN(" AND ")))
        goto err;

      DBUG_PRINT("info",
                 ("create_where_from_key WHERE clause: %s",
                  tmp.c_ptr_quick()));
    }
  }
  dbug_tmp_restore_column_map(table->write_set, old_map);

  if (both_not_null)
    if (tmp.append(STRING_WITH_LEN(") ")))
      DBUG_RETURN(1);

  if (to->append(STRING_WITH_LEN(" WHERE ")))
    DBUG_RETURN(1);

  if (to->append(tmp))
    DBUG_RETURN(1);

  DBUG_RETURN(0);

err:
  dbug_tmp_restore_column_map(table->write_set, old_map);
  DBUG_RETURN(1);
}

/*
  Example of simple lock controls. The "share" it creates is structure we will
  pass to each federated handler. Do you have to have one of these? Well, you
  have pieces that are used for locking, and they are needed to function.
*/

static FEDERATED_SHARE *get_share(const char *table_name, TABLE *table)
{
  char *select_query;
  char query_buffer[FEDERATED_QUERY_BUFFER_SIZE];
  Field **field;
  String query(query_buffer, sizeof(query_buffer), &my_charset_bin);
  FEDERATED_SHARE *share= NULL, tmp_share;
  /*
    In order to use this string, we must first zero it's length,
    or it will contain garbage
  */
  query.length(0);

  pthread_mutex_lock(&federated_mutex);

  if (parse_url(&tmp_share, table, 0))
    goto error;

  /* TODO: change tmp_share.scheme to LEX_STRING object */
  if (!(share= (FEDERATED_SHARE *) hash_search(&federated_open_tables,
                                               (byte*) tmp_share.scheme,
                                               tmp_share.
                                               connect_string_length)))
  {
    query.set_charset(system_charset_info);
    query.append(STRING_WITH_LEN("SELECT "));
    for (field= table->field; *field; field++)
    {
      query.append(STRING_WITH_LEN("`"));
      query.append((*field)->field_name);
      query.append(STRING_WITH_LEN("`, "));
    }
    /* chops off trailing comma */
    query.length(query.length() - sizeof_trailing_comma);

    query.append(STRING_WITH_LEN(" FROM `"));

    if (!(share= (FEDERATED_SHARE *)
          my_multi_malloc(MYF(MY_WME),
                          &share, sizeof(*share),
                          &select_query,
                          query.length()+table->s->connect_string.length+1,
                          NullS)))
      goto error;

    memcpy(share, &tmp_share, sizeof(tmp_share));

    share->table_name_length= strlen(share->table_name);
    /* TODO: share->table_name to LEX_STRING object */
    query.append(share->table_name, share->table_name_length);
    query.append(STRING_WITH_LEN("`"));
    share->select_query= select_query;
    strmov(share->select_query, query.ptr());
    share->use_count= 0;
    DBUG_PRINT("info",
               ("share->select_query %s", share->select_query));

    if (my_hash_insert(&federated_open_tables, (byte*) share))
      goto error;
    thr_lock_init(&share->lock);
    pthread_mutex_init(&share->mutex, MY_MUTEX_INIT_FAST);
  }
  share->use_count++;
  pthread_mutex_unlock(&federated_mutex);

  return share;

error:
  pthread_mutex_unlock(&federated_mutex);
  my_free((gptr) tmp_share.scheme, MYF(MY_ALLOW_ZERO_PTR));
  my_free((gptr) share, MYF(MY_ALLOW_ZERO_PTR));
  return NULL;
}


/*
  Free lock controls. We call this whenever we close a table.
  If the table had the last reference to the share then we
  free memory associated with it.
*/

static int free_share(FEDERATED_SHARE *share)
{
  DBUG_ENTER("free_share");

  pthread_mutex_lock(&federated_mutex);
  if (!--share->use_count)
  {
    hash_delete(&federated_open_tables, (byte*) share);
    my_free((gptr) share->scheme, MYF(MY_ALLOW_ZERO_PTR));
    my_free((gptr) share->socket, MYF(MY_ALLOW_ZERO_PTR));
    thr_lock_delete(&share->lock);
    VOID(pthread_mutex_destroy(&share->mutex));
    my_free((gptr) share, MYF(0));
  }
  pthread_mutex_unlock(&federated_mutex);

  DBUG_RETURN(0);
}


ha_rows ha_federated::records_in_range(uint inx, key_range *start_key,
                                   key_range *end_key)
{
  /*

  We really want indexes to be used as often as possible, therefore
  we just need to hard-code the return value to a very low number to
  force the issue

*/
  DBUG_ENTER("ha_federated::records_in_range");
  DBUG_RETURN(FEDERATED_RECORDS_IN_RANGE);
}
/*
  If frm_error() is called then we will use this to to find out
  what file extentions exist for the storage engine. This is
  also used by the default rename_table and delete_table method
  in handler.cc.
*/

const char **ha_federated::bas_ext() const
{
  static const char *ext[]=
  {
    NullS
  };
  return ext;
}


/*
  Used for opening tables. The name will be the name of the file.
  A table is opened when it needs to be opened. For instance
  when a request comes in for a select on the table (tables are not
  open and closed for each request, they are cached).

  Called from handler.cc by handler::ha_open(). The server opens
  all tables by calling ha_open() which then calls the handler
  specific open().
*/

int ha_federated::open(const char *name, int mode, uint test_if_locked)
{
  DBUG_ENTER("ha_federated::open");

  if (!(share= get_share(name, table)))
    DBUG_RETURN(1);
  thr_lock_data_init(&share->lock, &lock, NULL);

  /* Connect to foreign database mysql_real_connect() */
  mysql= mysql_init(0);
  if (!mysql || !mysql_real_connect(mysql,
                                   share->hostname,
                                   share->username,
                                   share->password,
                                   share->database,
                                   share->port,
                                   share->socket, 0))
  {
    free_share(share);
    DBUG_RETURN(stash_remote_error());
  }
  /*
    Since we do not support transactions at this version, we can let the client
    API silently reconnect. For future versions, we will need more logic to
    deal with transactions
  */
  mysql->reconnect= 1;

  ref_length= (table->s->primary_key != MAX_KEY ?
               table->key_info[table->s->primary_key].key_length :
               table->s->reclength);
  DBUG_PRINT("info", ("ref_length: %u", ref_length));

  DBUG_RETURN(0);
}


/*
  Closes a table. We call the free_share() function to free any resources
  that we have allocated in the "shared" structure.

  Called from sql_base.cc, sql_select.cc, and table.cc.
  In sql_select.cc it is only used to close up temporary tables or during
  the process where a temporary table is converted over to being a
  myisam table.
  For sql_base.cc look at close_data_tables().
*/

int ha_federated::close(void)
{
  int retval;
  DBUG_ENTER("ha_federated::close");

  /* free the result set */
  if (stored_result)
  {
    mysql_free_result(stored_result);
    stored_result= 0;
  }
  /* Disconnect from mysql */
  if (mysql)                                    // QQ is this really needed
    mysql_close(mysql);
  retval= free_share(share);
  DBUG_RETURN(retval);

}

/*

  Checks if a field in a record is SQL NULL.

  SYNOPSIS
    field_in_record_is_null()
      table     TABLE pointer, MySQL table object
      field     Field pointer, MySQL field object
      record    char pointer, contains record

    DESCRIPTION
      This method uses the record format information in table to track
      the null bit in record.

    RETURN VALUE
      1    if NULL
      0    otherwise
*/

inline uint field_in_record_is_null(TABLE *table,
                                    Field *field,
                                    char *record)
{
  int null_offset;
  DBUG_ENTER("ha_federated::field_in_record_is_null");

  if (!field->null_ptr)
    DBUG_RETURN(0);

  null_offset= (uint) ((char*)field->null_ptr - (char*)table->record[0]);

  if (record[null_offset] & field->null_bit)
    DBUG_RETURN(1);

  DBUG_RETURN(0);
}


/*
  write_row() inserts a row. No extra() hint is given currently if a bulk load
  is happeneding. buf() is a byte array of data. You can use the field
  information to extract the data from the native byte array type.
  Example of this would be:
  for (Field **field=table->field ; *field ; field++)
  {
    ...
  }

  Called from item_sum.cc, item_sum.cc, sql_acl.cc, sql_insert.cc,
  sql_insert.cc, sql_select.cc, sql_table.cc, sql_udf.cc, and sql_update.cc.
*/

int ha_federated::write_row(byte *buf)
{
  bool has_fields= FALSE;
  char insert_buffer[FEDERATED_QUERY_BUFFER_SIZE];
  char values_buffer[FEDERATED_QUERY_BUFFER_SIZE];
  char insert_field_value_buffer[STRING_BUFFER_USUAL_SIZE];
  Field **field;

  /* The main insert query string */
  String insert_string(insert_buffer, sizeof(insert_buffer), &my_charset_bin);
  /* The string containing the values to be added to the insert */
  String values_string(values_buffer, sizeof(values_buffer), &my_charset_bin);
  /* The actual value of the field, to be added to the values_string */
  String insert_field_value_string(insert_field_value_buffer,
                                   sizeof(insert_field_value_buffer),
                                   &my_charset_bin);
  my_bitmap_map *old_map= dbug_tmp_use_all_columns(table, table->read_set);
  DBUG_ENTER("ha_federated::write_row");
  DBUG_PRINT("info",
             ("table charset name %s csname %s",
              table->s->table_charset->name,
              table->s->table_charset->csname));

  values_string.length(0);
  insert_string.length(0);
  insert_field_value_string.length(0);
  statistic_increment(table->in_use->status_var.ha_write_count, &LOCK_status);
  if (table->timestamp_field_type & TIMESTAMP_AUTO_SET_ON_INSERT)
    table->timestamp_field->set_time();

  /*
    start both our field and field values strings
  */
  insert_string.append(STRING_WITH_LEN("INSERT `"));
  insert_string.append(share->table_name, share->table_name_length);
  insert_string.append(STRING_WITH_LEN("` ("));

  values_string.append(STRING_WITH_LEN(" VALUES ("));

  /*
    loop through the field pointer array, add any fields to both the values
    list and the fields list that is part of the write set

    You might ask "Why an index variable (has_fields) ?" My answer is that
    we need to count how many fields we actually need
  */
  for (field= table->field; *field; field++)
  {
    /* if there is a query id and if it's equal to the current query id */
    if (bitmap_is_set(table->write_set, (*field)->field_index))
    {
      /*
        There are some fields. This will be used later to determine
        whether to chop off commas and parens.
      */
      has_fields= TRUE;

      if ((*field)->is_null())
        insert_field_value_string.append(STRING_WITH_LEN(" NULL "));
      else
      {
        (*field)->val_str(&insert_field_value_string);
        /* quote these fields if they require it */
        (*field)->quote_data(&insert_field_value_string);
      }
      /* append the field name */
      insert_string.append((*field)->field_name);

      /* append the value */
      values_string.append(insert_field_value_string);
      insert_field_value_string.length(0);

      /* append commas between both fields and fieldnames */
      /*
        unfortunately, we can't use the logic if *(fields + 1) to
        make the following appends conditional as we don't know if the
        next field is in the write set
      */
      insert_string.append(STRING_WITH_LEN(", "));
      values_string.append(STRING_WITH_LEN(", "));
    }
  }
  dbug_tmp_restore_column_map(table->read_set, old_map);

  /*
    if there were no fields, we don't want to add a closing paren
    AND, we don't want to chop off the last char '('
    insert will be "INSERT INTO t1 VALUES ();"
  */
  if (has_fields)
  {
    /* chops off trailing commas */
    insert_string.length(insert_string.length() - sizeof_trailing_comma);
    values_string.length(values_string.length() - sizeof_trailing_comma);
    insert_string.append(STRING_WITH_LEN(") "));
  }
  else
  {
    /* chops off trailing ) */
    insert_string.length(insert_string.length() - sizeof_trailing_closeparen);
  }

  values_string.append(STRING_WITH_LEN(") "));

  /* add the values */
  insert_string.append(values_string);

  if (mysql_real_query(mysql, insert_string.ptr(), insert_string.length()))
  {
    DBUG_RETURN(stash_remote_error());
  }
  /*
    If the table we've just written a record to contains an auto_increment
    field, then store the last_insert_id() value from the foreign server
  */
  if (table->next_number_field)
    update_auto_increment();

  DBUG_RETURN(0);
}

/*
  ha_federated::update_auto_increment

  This method ensures that last_insert_id() works properly. What it simply does
  is calls last_insert_id() on the foreign database immediately after insert
  (if the table has an auto_increment field) and sets the insert id via
  thd->insert_id(ID)).
*/
void ha_federated::update_auto_increment(void)
{
  THD *thd= current_thd;
  DBUG_ENTER("ha_federated::update_auto_increment");

  thd->first_successful_insert_id_in_cur_stmt= 
    mysql->last_used_con->insert_id;
  DBUG_PRINT("info",("last_insert_id %d", stats.auto_increment_value));

  DBUG_VOID_RETURN;
}

int ha_federated::optimize(THD* thd, HA_CHECK_OPT* check_opt)
{
  char query_buffer[STRING_BUFFER_USUAL_SIZE];
  String query(query_buffer, sizeof(query_buffer), &my_charset_bin);
  DBUG_ENTER("ha_federated::optimize");
  
  query.length(0);

  query.set_charset(system_charset_info);
  query.append(STRING_WITH_LEN("OPTIMIZE TABLE `"));
  query.append(share->table_name, share->table_name_length);
  query.append(STRING_WITH_LEN("`"));

  if (mysql_real_query(mysql, query.ptr(), query.length()))
  {
    DBUG_RETURN(stash_remote_error());
  }

  DBUG_RETURN(0);
}


int ha_federated::repair(THD* thd, HA_CHECK_OPT* check_opt)
{
  char query_buffer[STRING_BUFFER_USUAL_SIZE];
  String query(query_buffer, sizeof(query_buffer), &my_charset_bin);
  DBUG_ENTER("ha_federated::repair");

  query.length(0);

  query.set_charset(system_charset_info);
  query.append(STRING_WITH_LEN("REPAIR TABLE `"));
  query.append(share->table_name, share->table_name_length);
  query.append(STRING_WITH_LEN("`"));
  if (check_opt->flags & T_QUICK)
    query.append(STRING_WITH_LEN(" QUICK"));
  if (check_opt->flags & T_EXTEND)
    query.append(STRING_WITH_LEN(" EXTENDED"));
  if (check_opt->sql_flags & TT_USEFRM)
    query.append(STRING_WITH_LEN(" USE_FRM"));

  if (mysql_real_query(mysql, query.ptr(), query.length()))
  {
    DBUG_RETURN(stash_remote_error());
  }

  DBUG_RETURN(0);
}


/*
  Yes, update_row() does what you expect, it updates a row. old_data will have
  the previous row record in it, while new_data will have the newest data in
  it.

  Keep in mind that the server can do updates based on ordering if an ORDER BY
  clause was used. Consecutive ordering is not guaranteed.
  Currently new_data will not have an updated auto_increament record, or
  and updated timestamp field. You can do these for federated by doing these:
  if (table->timestamp_on_update_now)
    update_timestamp(new_row+table->timestamp_on_update_now-1);
  if (table->next_number_field && record == table->record[0])
    update_auto_increment();

  Called from sql_select.cc, sql_acl.cc, sql_update.cc, and sql_insert.cc.
*/

int ha_federated::update_row(const byte *old_data, byte *new_data)
{
  /*
    This used to control how the query was built. If there was a
    primary key, the query would be built such that there was a where
    clause with only that column as the condition. This is flawed,
    because if we have a multi-part primary key, it would only use the
    first part! We don't need to do this anyway, because
    read_range_first will retrieve the correct record, which is what
    is used to build the WHERE clause. We can however use this to
    append a LIMIT to the end if there is NOT a primary key. Why do
    this? Because we only are updating one record, and LIMIT enforces
    this.
  */
  bool has_a_primary_key= test(table->s->primary_key != MAX_KEY);
  /*
    buffers for following strings
  */
  char field_value_buffer[STRING_BUFFER_USUAL_SIZE];
  char update_buffer[FEDERATED_QUERY_BUFFER_SIZE];
  char where_buffer[FEDERATED_QUERY_BUFFER_SIZE];

  /* Work area for field values */
  String field_value(field_value_buffer, sizeof(field_value_buffer),
                     &my_charset_bin);
  /* stores the update query */
  String update_string(update_buffer,
                       sizeof(update_buffer),
                       &my_charset_bin);
  /* stores the WHERE clause */
  String where_string(where_buffer,
                      sizeof(where_buffer),
                      &my_charset_bin);
  DBUG_ENTER("ha_federated::update_row");
  /*
    set string lengths to 0 to avoid misc chars in string
  */
  field_value.length(0);
  update_string.length(0);
  where_string.length(0);

  update_string.append(STRING_WITH_LEN("UPDATE `"));
  update_string.append(share->table_name);
  update_string.append(STRING_WITH_LEN("` SET "));

  /*
    In this loop, we want to match column names to values being inserted
    (while building INSERT statement).

    Iterate through table->field (new data) and share->old_field (old_data)
    using the same index to create an SQL UPDATE statement. New data is
    used to create SET field=value and old data is used to create WHERE
    field=oldvalue
  */

  for (Field **field= table->field; *field; field++)
  {
    if (bitmap_is_set(table->write_set, (*field)->field_index))
    {
      update_string.append((*field)->field_name);
      update_string.append(FEDERATED_EQ);

      if ((*field)->is_null())
<<<<<<< HEAD
        update_string.append(FEDERATED_NULL);
=======
        new_field_value.append(STRING_WITH_LEN(" NULL "));
>>>>>>> ee155777
      else
      {
        my_bitmap_map *old_map= tmp_use_all_columns(table, table->read_set);
        /* otherwise = */
        (*field)->val_str(&field_value);
        (*field)->quote_data(&field_value);
        update_string.append(field_value);
        field_value.length(0);
        tmp_restore_column_map(table->read_set, old_map);
      }
<<<<<<< HEAD
      update_string.append(FEDERATED_COMMA);
=======
      update_string.append((*field)->field_name);
      update_string.append(STRING_WITH_LEN(" = "));
      update_string.append(new_field_value);
      update_string.append(STRING_WITH_LEN(", "));
      new_field_value.length(0);
>>>>>>> ee155777
    }

    if (bitmap_is_set(table->read_set, (*field)->field_index))
    {
      where_string.append((*field)->field_name);
      if (field_in_record_is_null(table, *field, (char*) old_data))
        where_string.append(STRING_WITH_LEN(" IS NULL "));
      else
      {
<<<<<<< HEAD
        where_string.append(FEDERATED_EQ);
        (*field)->val_str(&field_value,
=======
        where_string.append(STRING_WITH_LEN(" = "));
        (*field)->val_str(&old_field_value,
>>>>>>> ee155777
                          (char*) (old_data + (*field)->offset()));
        (*field)->quote_data(&field_value);
        where_string.append(field_value);
        field_value.length(0);
      }
      where_string.append(STRING_WITH_LEN(" AND "));
    }
  }

  /* Remove last ', '. This works as there must be at least on updated field */
  update_string.length(update_string.length() - sizeof_trailing_comma);
  if (where_string.length())
  {
    /* chop off trailing AND */
    where_string.length(where_string.length() - sizeof_trailing_and);
    update_string.append(STRING_WITH_LEN(" WHERE "));
    update_string.append(where_string);
  }

  /*
    If this table has not a primary key, then we could possibly
    update multiple rows. We want to make sure to only update one!
  */
  if (!has_a_primary_key)
    update_string.append(STRING_WITH_LEN(" LIMIT 1"));

  if (mysql_real_query(mysql, update_string.ptr(), update_string.length()))
  {
    DBUG_RETURN(stash_remote_error());
  }
  DBUG_RETURN(0);
}

/*
  This will delete a row. 'buf' will contain a copy of the row to be =deleted.
  The server will call this right after the current row has been called (from
  either a previous rnd_next() or index call).
  If you keep a pointer to the last row or can access a primary key it will
  make doing the deletion quite a bit easier.
  Keep in mind that the server does no guarentee consecutive deletions.
  ORDER BY clauses can be used.

  Called in sql_acl.cc and sql_udf.cc to manage internal table information.
  Called in sql_delete.cc, sql_insert.cc, and sql_select.cc. In sql_select
  it is used for removing duplicates while in insert it is used for REPLACE
  calls.
*/

int ha_federated::delete_row(const byte *buf)
{
  char delete_buffer[FEDERATED_QUERY_BUFFER_SIZE];
  char data_buffer[FEDERATED_QUERY_BUFFER_SIZE];
  String delete_string(delete_buffer, sizeof(delete_buffer), &my_charset_bin);
  String data_string(data_buffer, sizeof(data_buffer), &my_charset_bin);
  uint found= 0;
  DBUG_ENTER("ha_federated::delete_row");

  delete_string.length(0);
  delete_string.append(STRING_WITH_LEN("DELETE FROM `"));
  delete_string.append(share->table_name);
  delete_string.append(STRING_WITH_LEN("` WHERE "));

  for (Field **field= table->field; *field; field++)
  {
    Field *cur_field= *field;
    found++;
    if (bitmap_is_set(table->read_set, cur_field->field_index))
    {
      data_string.length(0);
      delete_string.append(cur_field->field_name);
      if (cur_field->is_null())
      {
        delete_string.append(STRING_WITH_LEN(" IS NULL "));
      }
      else
      {
        delete_string.append(STRING_WITH_LEN(" = "));
        cur_field->val_str(&data_string);
        cur_field->quote_data(&data_string);
        delete_string.append(data_string);
      }
      delete_string.append(STRING_WITH_LEN(" AND "));
    }
  }

  // Remove trailing AND
  delete_string.length(delete_string.length() - sizeof_trailing_and);
  if (!found)
    delete_string.length(delete_string.length() - sizeof_trailing_where);

  delete_string.append(STRING_WITH_LEN(" LIMIT 1"));
  DBUG_PRINT("info",
             ("Delete sql: %s", delete_string.c_ptr_quick()));
  if (mysql_real_query(mysql, delete_string.ptr(), delete_string.length()))
  {
    DBUG_RETURN(stash_remote_error());
  }
  stats.deleted+= mysql->affected_rows;
  stats.records-= mysql->affected_rows;
  DBUG_PRINT("info",
             ("rows deleted %d rows deleted for all time %d",
             int(mysql->affected_rows), stats.deleted));

  DBUG_RETURN(0);
}


/*
  Positions an index cursor to the index specified in the handle. Fetches the
  row if available. If the key value is null, begin at the first key of the
  index. This method, which is called in the case of an SQL statement having
  a WHERE clause on a non-primary key index, simply calls index_read_idx.
*/

int ha_federated::index_read(byte *buf, const byte *key,
                             uint key_len, ha_rkey_function find_flag)
{
  DBUG_ENTER("ha_federated::index_read");

  if (stored_result)
    mysql_free_result(stored_result);
  DBUG_RETURN(index_read_idx_with_result_set(buf, active_index, key,
                                             key_len, find_flag,
                                             &stored_result));
}


/*
  Positions an index cursor to the index specified in key. Fetches the
  row if any.  This is only used to read whole keys.

  This method is called via index_read in the case of a WHERE clause using
  a primary key index OR is called DIRECTLY when the WHERE clause
  uses a PRIMARY KEY index.

  NOTES
    This uses an internal result set that is deleted before function
    returns.  We need to be able to be calable from ha_rnd_pos()
*/

int ha_federated::index_read_idx(byte *buf, uint index, const byte *key,
                                 uint key_len, enum ha_rkey_function find_flag)
{
  int retval;
  MYSQL_RES *mysql_result;
  DBUG_ENTER("ha_federated::index_read_idx");

  if ((retval= index_read_idx_with_result_set(buf, index, key,
                                              key_len, find_flag,
                                              &mysql_result)))
    DBUG_RETURN(retval);
  mysql_free_result(mysql_result);
  DBUG_RETURN(retval);
}


/*
  Create result set for rows matching query and return first row

  RESULT
    0	ok     In this case *result will contain the result set
	       table->status == 0 
    #   error  In this case *result will contain 0
               table->status == STATUS_NOT_FOUND
*/

int ha_federated::index_read_idx_with_result_set(byte *buf, uint index,
                                                 const byte *key,
                                                 uint key_len,
                                                 ha_rkey_function find_flag,
                                                 MYSQL_RES **result)
{
  int retval;
  char error_buffer[FEDERATED_QUERY_BUFFER_SIZE];
  char index_value[STRING_BUFFER_USUAL_SIZE];
  char sql_query_buffer[FEDERATED_QUERY_BUFFER_SIZE];
  String index_string(index_value,
                      sizeof(index_value),
                      &my_charset_bin);
  String sql_query(sql_query_buffer,
                   sizeof(sql_query_buffer),
                   &my_charset_bin);
  key_range range;
  DBUG_ENTER("ha_federated::index_read_idx_with_result_set");

  *result= 0;                                   // In case of errors
  index_string.length(0);
  sql_query.length(0);
  statistic_increment(table->in_use->status_var.ha_read_key_count,
                      &LOCK_status);

  sql_query.append(share->select_query);

  range.key= key;
  range.length= key_len;
  range.flag= find_flag;
  create_where_from_key(&index_string,
                        &table->key_info[index],
                        &range,
                        NULL, 0, 0);
  sql_query.append(index_string);

  if (mysql_real_query(mysql, sql_query.ptr(), sql_query.length()))
  {
    my_sprintf(error_buffer, (error_buffer, "error: %d '%s'",
                              mysql_errno(mysql), mysql_error(mysql)));
    retval= ER_QUERY_ON_FOREIGN_DATA_SOURCE;
    goto error;
  }
  if (!(*result= mysql_store_result(mysql)))
  {
    retval= HA_ERR_END_OF_FILE;
    goto error;
  }
  if (!(retval= read_next(buf, *result)))
    DBUG_RETURN(retval);

  mysql_free_result(*result);
  *result= 0;
  table->status= STATUS_NOT_FOUND;
  DBUG_RETURN(retval);

error:
  table->status= STATUS_NOT_FOUND;
  my_error(retval, MYF(0), error_buffer);
  DBUG_RETURN(retval);
}


/* Initialized at each key walk (called multiple times unlike rnd_init()) */

int ha_federated::index_init(uint keynr, bool sorted)
{
  DBUG_ENTER("ha_federated::index_init");
  DBUG_PRINT("info", ("table: '%s'  key: %u", table->s->table_name, keynr));
  active_index= keynr;
  DBUG_RETURN(0);
}


/*
  Read first range
*/

int ha_federated::read_range_first(const key_range *start_key,
                                   const key_range *end_key,
                                   bool eq_range, bool sorted)
{
  char sql_query_buffer[FEDERATED_QUERY_BUFFER_SIZE];
  int retval;
  String sql_query(sql_query_buffer,
                   sizeof(sql_query_buffer),
                   &my_charset_bin);
  DBUG_ENTER("ha_federated::read_range_first");

  DBUG_ASSERT(!(start_key == NULL && end_key == NULL));

  sql_query.length(0);
  sql_query.append(share->select_query);
  create_where_from_key(&sql_query,
                        &table->key_info[active_index],
                        start_key, end_key, 0, eq_range);

  if (stored_result)
  {
    mysql_free_result(stored_result);
    stored_result= 0;
  }
  if (mysql_real_query(mysql, sql_query.ptr(), sql_query.length()))
  {
    retval= ER_QUERY_ON_FOREIGN_DATA_SOURCE;
    goto error;
  }
  sql_query.length(0);

  if (!(stored_result= mysql_store_result(mysql)))
  {
    retval= HA_ERR_END_OF_FILE;
    goto error;
  }

  retval= read_next(table->record[0], stored_result);
  DBUG_RETURN(retval);

error:
  table->status= STATUS_NOT_FOUND;
  DBUG_RETURN(retval);
}


int ha_federated::read_range_next()
{
  int retval;
  DBUG_ENTER("ha_federated::read_range_next");
  retval= rnd_next(table->record[0]);
  DBUG_RETURN(retval);
}


/* Used to read forward through the index.  */
int ha_federated::index_next(byte *buf)
{
  DBUG_ENTER("ha_federated::index_next");
  statistic_increment(table->in_use->status_var.ha_read_next_count,
		      &LOCK_status);
  DBUG_RETURN(read_next(buf, stored_result));
}


/*
  rnd_init() is called when the system wants the storage engine to do a table
  scan.

  This is the method that gets data for the SELECT calls.

  See the federated in the introduction at the top of this file to see when
  rnd_init() is called.

  Called from filesort.cc, records.cc, sql_handler.cc, sql_select.cc,
  sql_table.cc, and sql_update.cc.
*/

int ha_federated::rnd_init(bool scan)
{
  DBUG_ENTER("ha_federated::rnd_init");
  /*
    The use of the 'scan' flag is incredibly important for this handler
    to work properly, especially with updates containing WHERE clauses
    using indexed columns.

    When the initial query contains a WHERE clause of the query using an
    indexed column, it's index_read_idx that selects the exact record from
    the foreign database.

    When there is NO index in the query, either due to not having a WHERE
    clause, or the WHERE clause is using columns that are not indexed, a
    'full table scan' done by rnd_init, which in this situation simply means
    a 'select * from ...' on the foreign table.

    In other words, this 'scan' flag gives us the means to ensure that if
    there is an index involved in the query, we want index_read_idx to
    retrieve the exact record (scan flag is 0), and do not  want rnd_init
    to do a 'full table scan' and wipe out that result set.

    Prior to using this flag, the problem was most apparent with updates.

    An initial query like 'UPDATE tablename SET anything = whatever WHERE
    indexedcol = someval', index_read_idx would get called, using a query
    constructed with a WHERE clause built from the values of index ('indexcol'
    in this case, having a value of 'someval').  mysql_store_result would
    then get called (this would be the result set we want to use).

    After this rnd_init (from sql_update.cc) would be called, it would then
    unecessarily call "select * from table" on the foreign table, then call
    mysql_store_result, which would wipe out the correct previous result set
    from the previous call of index_read_idx's that had the result set
    containing the correct record, hence update the wrong row!

  */

  if (scan)
  {
    if (stored_result)
    {
      mysql_free_result(stored_result);
      stored_result= 0;
    }

    if (mysql_real_query(mysql,
                         share->select_query,
                         strlen(share->select_query)))
      goto error;

    stored_result= mysql_store_result(mysql);
    if (!stored_result)
      goto error;
  }
  DBUG_RETURN(0);

error:
  DBUG_RETURN(stash_remote_error());
}


int ha_federated::rnd_end()
{
  DBUG_ENTER("ha_federated::rnd_end");
  DBUG_RETURN(index_end());
}


int ha_federated::index_end(void)
{
  DBUG_ENTER("ha_federated::index_end");
  if (stored_result)
  {
    mysql_free_result(stored_result);
    stored_result= 0;
  }
  active_index= MAX_KEY;
  DBUG_RETURN(0);
}


/*
  This is called for each row of the table scan. When you run out of records
  you should return HA_ERR_END_OF_FILE. Fill buff up with the row information.
  The Field structure for the table is the key to getting data into buf
  in a manner that will allow the server to understand it.

  Called from filesort.cc, records.cc, sql_handler.cc, sql_select.cc,
  sql_table.cc, and sql_update.cc.
*/

int ha_federated::rnd_next(byte *buf)
{
  DBUG_ENTER("ha_federated::rnd_next");

  if (stored_result == 0)
  {
    /*
      Return value of rnd_init is not always checked (see records.cc),
      so we can get here _even_ if there is _no_ pre-fetched result-set!
      TODO: fix it. We can delete this in 5.1 when rnd_init() is checked.
    */
    DBUG_RETURN(1);
  }
  DBUG_RETURN(read_next(buf, stored_result));
}


/*
  ha_federated::read_next

  reads from a result set and converts to mysql internal
  format

  SYNOPSIS
    field_in_record_is_null()
      buf       byte pointer to record 
      result    mysql result set 

    DESCRIPTION
     This method is a wrapper method that reads one record from a result
     set and converts it to the internal table format

    RETURN VALUE
      1    error
      0    no error 
*/

int ha_federated::read_next(byte *buf, MYSQL_RES *result)
{
  int retval;
  my_ulonglong num_rows;
  MYSQL_ROW row;
  DBUG_ENTER("ha_federated::read_next");

  table->status= STATUS_NOT_FOUND;              // For easier return

  /* Fetch a row, insert it back in a row format. */
  if (!(row= mysql_fetch_row(result)))
    DBUG_RETURN(HA_ERR_END_OF_FILE);

  if (!(retval= convert_row_to_internal_format(buf, row, result)))
    table->status= 0;

  DBUG_RETURN(retval);
}


/*
  store reference to current row so that we can later find it for
  a re-read, update or delete.

  In case of federated, a reference is either a primary key or
  the whole record.

  Called from filesort.cc, sql_select.cc, sql_delete.cc and sql_update.cc.
*/

void ha_federated::position(const byte *record)
{
  DBUG_ENTER("ha_federated::position");
  if (table->s->primary_key != MAX_KEY)
    key_copy(ref, (byte *)record, table->key_info + table->s->primary_key,
             ref_length);
  else
    memcpy(ref, record, ref_length);
  DBUG_VOID_RETURN;
}


/*
  This is like rnd_next, but you are given a position to use to determine the
  row. The position will be of the type that you stored in ref.

  This method is required for an ORDER BY

  Called from filesort.cc records.cc sql_insert.cc sql_select.cc sql_update.cc.
*/

int ha_federated::rnd_pos(byte *buf, byte *pos)
{
  int result;
  DBUG_ENTER("ha_federated::rnd_pos");
  statistic_increment(table->in_use->status_var.ha_read_rnd_count,
                      &LOCK_status);
  if (table->s->primary_key != MAX_KEY)
  {
    /* We have a primary key, so use index_read_idx to find row */
    result= index_read_idx(buf, table->s->primary_key, pos,
                           ref_length, HA_READ_KEY_EXACT);
  }
  else
  {
    /* otherwise, get the old record ref as obtained in ::position */
    memcpy(buf, pos, ref_length);
    result= 0;
  }
  table->status= result ? STATUS_NOT_FOUND : 0;
  DBUG_RETURN(result);
}


/*
  ::info() is used to return information to the optimizer.
  Currently this table handler doesn't implement most of the fields
  really needed. SHOW also makes use of this data
  Another note, you will probably want to have the following in your
  code:
  if (records < 2)
    records = 2;
  The reason is that the server will optimize for cases of only a single
  record. If in a table scan you don't know the number of records
  it will probably be better to set records to two so you can return
  as many records as you need.
  Along with records a few more variables you may wish to set are:
    records
    deleted
    data_file_length
    index_file_length
    delete_length
    check_time
  Take a look at the public variables in handler.h for more information.

  Called in:
    filesort.cc
    ha_heap.cc
    item_sum.cc
    opt_sum.cc
    sql_delete.cc
    sql_delete.cc
    sql_derived.cc
    sql_select.cc
    sql_select.cc
    sql_select.cc
    sql_select.cc
    sql_select.cc
    sql_show.cc
    sql_show.cc
    sql_show.cc
    sql_show.cc
    sql_table.cc
    sql_union.cc
    sql_update.cc

*/

void ha_federated::info(uint flag)
{
  char error_buffer[FEDERATED_QUERY_BUFFER_SIZE];
  char status_buf[FEDERATED_QUERY_BUFFER_SIZE];
  char escaped_table_name[FEDERATED_QUERY_BUFFER_SIZE];
  int error;
  uint error_code;
  MYSQL_RES *result= 0;
  MYSQL_ROW row;
  String status_query_string(status_buf, sizeof(status_buf), &my_charset_bin);
  DBUG_ENTER("ha_federated::info");

  error_code= ER_QUERY_ON_FOREIGN_DATA_SOURCE;
  /* we want not to show table status if not needed to do so */
  if (flag & (HA_STATUS_VARIABLE | HA_STATUS_CONST))
  {
    status_query_string.length(0);
    status_query_string.append(STRING_WITH_LEN("SHOW TABLE STATUS LIKE '"));
    escape_string_for_mysql(&my_charset_bin, (char *)escaped_table_name,
                            sizeof(escaped_table_name),
                            share->table_name,
                            share->table_name_length);
    status_query_string.append(escaped_table_name);
    status_query_string.append(STRING_WITH_LEN("'"));

    if (mysql_real_query(mysql, status_query_string.ptr(),
                         status_query_string.length()))
      goto error;

    status_query_string.length(0);

    result= mysql_store_result(mysql);
    if (!result)
      goto error;

    if (!mysql_num_rows(result))
      goto error;

    if (!(row= mysql_fetch_row(result)))
      goto error;

    if (flag & HA_STATUS_VARIABLE | HA_STATUS_CONST)
    {
      /*
        deleted is set in ha_federated::info
      */
      /*
        need to figure out what this means as far as federated is concerned,
        since we don't have a "file"

        data_file_length = ?
        index_file_length = ?
        delete_length = ?
      */
      if (row[4] != NULL)
        stats.records=   (ha_rows) my_strtoll10(row[4], (char**) 0,
                                                       &error);
      if (row[5] != NULL)
        stats.mean_rec_length= (ha_rows) my_strtoll10(row[5], (char**) 0, &error);

      stats.data_file_length= stats.records * stats.mean_rec_length;

      if (row[12] != NULL)
        stats.update_time=     (ha_rows) my_strtoll10(row[12], (char**) 0,
                                                      &error);
      if (row[13] != NULL)
        stats.check_time=      (ha_rows) my_strtoll10(row[13], (char**) 0,
                                                      &error);
    }
    /*
      size of IO operations (This is based on a good guess, no high science
      involved)
    */
    if (flag & HA_STATUS_CONST)
      stats.block_size= 4096;

  }

  if (result)
    mysql_free_result(result);

  DBUG_VOID_RETURN;

error:
  if (result)
    mysql_free_result(result);

  my_sprintf(error_buffer, (error_buffer, ": %d : %s",
                            mysql_errno(mysql), mysql_error(mysql)));
  my_error(error_code, MYF(0), error_buffer);
  DBUG_VOID_RETURN;
}


/*
  Used to delete all rows in a table. Both for cases of truncate and
  for cases where the optimizer realizes that all rows will be
  removed as a result of a SQL statement.

  Called from item_sum.cc by Item_func_group_concat::clear(),
  Item_sum_count_distinct::clear(), and Item_func_group_concat::clear().
  Called from sql_delete.cc by mysql_delete().
  Called from sql_select.cc by JOIN::reinit().
  Called from sql_union.cc by st_select_lex_unit::exec().
*/

int ha_federated::delete_all_rows()
{
  char query_buffer[FEDERATED_QUERY_BUFFER_SIZE];
  String query(query_buffer, sizeof(query_buffer), &my_charset_bin);
  DBUG_ENTER("ha_federated::delete_all_rows");

  query.length(0);

  query.set_charset(system_charset_info);
  query.append(STRING_WITH_LEN("TRUNCATE `"));
  query.append(share->table_name);
  query.append(STRING_WITH_LEN("`"));

  /*
    TRUNCATE won't return anything in mysql_affected_rows
  */
  if (mysql_real_query(mysql, query.ptr(), query.length()))
  {
    DBUG_RETURN(stash_remote_error());
  }
  stats.deleted+= stats.records;
  stats.records= 0;
  DBUG_RETURN(0);
}


/*
  The idea with handler::store_lock() is the following:

  The statement decided which locks we should need for the table
  for updates/deletes/inserts we get WRITE locks, for SELECT... we get
  read locks.

  Before adding the lock into the table lock handler (see thr_lock.c)
  mysqld calls store lock with the requested locks.  Store lock can now
  modify a write lock to a read lock (or some other lock), ignore the
  lock (if we don't want to use MySQL table locks at all) or add locks
  for many tables (like we do when we are using a MERGE handler).

  Berkeley DB for federated  changes all WRITE locks to TL_WRITE_ALLOW_WRITE
  (which signals that we are doing WRITES, but we are still allowing other
  reader's and writer's.

  When releasing locks, store_lock() are also called. In this case one
  usually doesn't have to do anything.

  In some exceptional cases MySQL may send a request for a TL_IGNORE;
  This means that we are requesting the same lock as last time and this
  should also be ignored. (This may happen when someone does a flush
  table when we have opened a part of the tables, in which case mysqld
  closes and reopens the tables and tries to get the same locks at last
  time).  In the future we will probably try to remove this.

  Called from lock.cc by get_lock_data().
*/

THR_LOCK_DATA **ha_federated::store_lock(THD *thd,
                                         THR_LOCK_DATA **to,
                                         enum thr_lock_type lock_type)
{
  DBUG_ENTER("ha_federated::store_lock");
  if (lock_type != TL_IGNORE && lock.type == TL_UNLOCK)
  {
    /*
      Here is where we get into the guts of a row level lock.
      If TL_UNLOCK is set
      If we are not doing a LOCK TABLE or DISCARD/IMPORT
      TABLESPACE, then allow multiple writers
    */

    if ((lock_type >= TL_WRITE_CONCURRENT_INSERT &&
         lock_type <= TL_WRITE) && !thd->in_lock_tables)
      lock_type= TL_WRITE_ALLOW_WRITE;

    /*
      In queries of type INSERT INTO t1 SELECT ... FROM t2 ...
      MySQL would use the lock TL_READ_NO_INSERT on t2, and that
      would conflict with TL_WRITE_ALLOW_WRITE, blocking all inserts
      to t2. Convert the lock to a normal read lock to allow
      concurrent inserts to t2.
    */

    if (lock_type == TL_READ_NO_INSERT && !thd->in_lock_tables)
      lock_type= TL_READ;

    lock.type= lock_type;
  }

  *to++= &lock;

  DBUG_RETURN(to);
}

/*
  create() does nothing, since we have no local setup of our own.
  FUTURE: We should potentially connect to the foreign database and
*/

int ha_federated::create(const char *name, TABLE *table_arg,
                         HA_CREATE_INFO *create_info)
{
  int retval;
  FEDERATED_SHARE tmp_share; // Only a temporary share, to test the url
  DBUG_ENTER("ha_federated::create");

  if (!(retval= parse_url(&tmp_share, table_arg, 1)))
    retval= check_foreign_data_source(&tmp_share, 1);

  my_free((gptr) tmp_share.scheme, MYF(MY_ALLOW_ZERO_PTR));
  DBUG_RETURN(retval);

}


int ha_federated::stash_remote_error()
{
  DBUG_ENTER("ha_federated::stash_remote_error()");
  remote_error_number= mysql_errno(mysql);
  strmake(remote_error_buf, mysql_error(mysql), sizeof(remote_error_buf)-1);
  DBUG_RETURN(HA_FEDERATED_ERROR_WITH_REMOTE_SYSTEM);
}


bool ha_federated::get_error_message(int error, String* buf)
{
  DBUG_ENTER("ha_federated::get_error_message");
  DBUG_PRINT("enter", ("error: %d", error));
  if (error == HA_FEDERATED_ERROR_WITH_REMOTE_SYSTEM)
  {
    buf->append(STRING_WITH_LEN("Error on remote system: "));
    buf->qs_append(remote_error_number);
    buf->append(STRING_WITH_LEN(": "));
    buf->append(remote_error_buf);

    remote_error_number= 0;
    remote_error_buf[0]= '\0';
  }
  DBUG_PRINT("exit", ("message: %s", buf->ptr()));
  DBUG_RETURN(FALSE);
}

int ha_federated::external_lock(THD *thd, int lock_type)
{
  int error= 0;
  ha_federated *trx= (ha_federated *)thd->ha_data[federated_hton.slot];
  DBUG_ENTER("ha_federated::external_lock");

  if (lock_type != F_UNLCK)
  {
    DBUG_PRINT("info",("federated not lock F_UNLCK"));
    if (!(thd->options & (OPTION_NOT_AUTOCOMMIT | OPTION_BEGIN))) 
    {
      DBUG_PRINT("info",("federated autocommit"));
      /* 
        This means we are doing an autocommit
      */
      error= connection_autocommit(TRUE);
      if (error)
      {
        DBUG_PRINT("info", ("error setting autocommit TRUE: %d", error));
        DBUG_RETURN(error);
      }
      trans_register_ha(thd, FALSE, &federated_hton);
    }
    else 
    { 
      DBUG_PRINT("info",("not autocommit"));
      if (!trx)
      {
        /* 
          This is where a transaction gets its start
        */
        error= connection_autocommit(FALSE);
        if (error)
        { 
          DBUG_PRINT("info", ("error setting autocommit FALSE: %d", error));
          DBUG_RETURN(error);
        }
        thd->ha_data[federated_hton.slot]= this;
        trans_register_ha(thd, TRUE, &federated_hton);
        /*
          Send a lock table to the remote end.
          We do not support this at the moment
        */
        if (thd->options & (OPTION_TABLE_LOCK))
        {
          DBUG_PRINT("info", ("We do not support lock table yet"));
        }
      }
      else
      {
        ha_federated *ptr;
        for (ptr= trx; ptr; ptr= ptr->trx_next)
          if (ptr == this)
            break;
          else if (!ptr->trx_next)
            ptr->trx_next= this;
      }
    }
  }
  DBUG_RETURN(0);
}


static int federated_commit(THD *thd, bool all)
{
  int return_val= 0;
  ha_federated *trx= (ha_federated *)thd->ha_data[federated_hton.slot];
  DBUG_ENTER("federated_commit");

  if (all)
  {
    int error= 0;
    ha_federated *ptr, *old= NULL;
    for (ptr= trx; ptr; old= ptr, ptr= ptr->trx_next)
    {
      if (old)
        old->trx_next= NULL;
      error= ptr->connection_commit();
      if (error && !return_val);
        return_val= error;
    }
    thd->ha_data[federated_hton.slot]= NULL;
  }

  DBUG_PRINT("info", ("error val: %d", return_val));
  DBUG_RETURN(return_val);
}


static int federated_rollback(THD *thd, bool all)
{
  int return_val= 0;
  ha_federated *trx= (ha_federated *)thd->ha_data[federated_hton.slot];
  DBUG_ENTER("federated_rollback");

  if (all)
  {
    int error= 0;
    ha_federated *ptr, *old= NULL;
    for (ptr= trx; ptr; old= ptr, ptr= ptr->trx_next)
    {
      if (old)
        old->trx_next= NULL;
      error= ptr->connection_rollback();
      if (error && !return_val)
        return_val= error;
    }
    thd->ha_data[federated_hton.slot]= NULL;
  }

  DBUG_PRINT("info", ("error val: %d", return_val));
  DBUG_RETURN(return_val);
}

int ha_federated::connection_commit()
{
  DBUG_ENTER("ha_federated::connection_commit");
  DBUG_RETURN(execute_simple_query("COMMIT", 6));
}


int ha_federated::connection_rollback()
{
  DBUG_ENTER("ha_federated::connection_rollback");
  DBUG_RETURN(execute_simple_query("ROLLBACK", 8));
}


int ha_federated::connection_autocommit(bool state)
{
  const char *text;
  DBUG_ENTER("ha_federated::connection_autocommit");
  text= (state == true) ? "SET AUTOCOMMIT=1" : "SET AUTOCOMMIT=0";
  DBUG_RETURN(execute_simple_query(text, 16));
}


int ha_federated::execute_simple_query(const char *query, int len)
{
  DBUG_ENTER("ha_federated::execute_simple_query");

  if (mysql_real_query(mysql, query, len))
  {
    DBUG_RETURN(stash_remote_error());
  }
  DBUG_RETURN(0);
}

struct st_mysql_storage_engine federated_storage_engine=
{ MYSQL_HANDLERTON_INTERFACE_VERSION, &federated_hton };

mysql_declare_plugin(federated)
{
  MYSQL_STORAGE_ENGINE_PLUGIN,
  &federated_storage_engine,
  "FEDERATED",
  "Patrick Galbraith and Brian Aker, MySQL AB",
  "Federated MySQL storage engine",
  federated_db_init, /* Plugin Init */
  NULL, /* Plugin Deinit */
  0x0100 /* 1.0 */,
  0
}
mysql_declare_plugin_end;

#endif<|MERGE_RESOLUTION|>--- conflicted
+++ resolved
@@ -1847,11 +1847,7 @@
       update_string.append(FEDERATED_EQ);
 
       if ((*field)->is_null())
-<<<<<<< HEAD
-        update_string.append(FEDERATED_NULL);
-=======
-        new_field_value.append(STRING_WITH_LEN(" NULL "));
->>>>>>> ee155777
+        update_string.append(STRING_WITH_LEN(" NULL "));
       else
       {
         my_bitmap_map *old_map= tmp_use_all_columns(table, table->read_set);
@@ -1862,15 +1858,7 @@
         field_value.length(0);
         tmp_restore_column_map(table->read_set, old_map);
       }
-<<<<<<< HEAD
-      update_string.append(FEDERATED_COMMA);
-=======
-      update_string.append((*field)->field_name);
-      update_string.append(STRING_WITH_LEN(" = "));
-      update_string.append(new_field_value);
       update_string.append(STRING_WITH_LEN(", "));
-      new_field_value.length(0);
->>>>>>> ee155777
     }
 
     if (bitmap_is_set(table->read_set, (*field)->field_index))
@@ -1880,13 +1868,8 @@
         where_string.append(STRING_WITH_LEN(" IS NULL "));
       else
       {
-<<<<<<< HEAD
-        where_string.append(FEDERATED_EQ);
+        where_string.append(STRING_WITH_LEN(" = "));
         (*field)->val_str(&field_value,
-=======
-        where_string.append(STRING_WITH_LEN(" = "));
-        (*field)->val_str(&old_field_value,
->>>>>>> ee155777
                           (char*) (old_data + (*field)->offset()));
         (*field)->quote_data(&field_value);
         where_string.append(field_value);
