--- conflicted
+++ resolved
@@ -139,8 +139,11 @@
 /** TRUE if the server was successfully started */
 ibool	srv_was_started = FALSE;
 /** TRUE if innobase_start_or_create_for_mysql() has been called */
-<<<<<<< HEAD
 static ibool	srv_start_has_been_called = FALSE;
+#ifdef UNIV_DEBUG
+/** InnoDB system tablespace to set during recovery */
+UNIV_INTERN ulong	srv_sys_space_size_debug;
+#endif /* UNIV_DEBUG */
 
 /** Bit flags for tracking background thread creation. They are used to
 determine which threads need to be stopped if we need to abort during
@@ -159,13 +162,6 @@
 
 /** Track server thrd starting phases */
 static ulint	srv_start_state;
-=======
-static ibool		srv_start_has_been_called = FALSE;
-#ifdef UNIV_DEBUG
-/** InnoDB system tablespace to set during recovery */
-UNIV_INTERN ulong	srv_sys_space_size_debug;
-#endif /* UNIV_DEBUG */
->>>>>>> 8451e090
 
 /** At a shutdown this value climbs from SRV_SHUTDOWN_NONE to
 SRV_SHUTDOWN_CLEANUP and then to SRV_SHUTDOWN_LAST_PHASE, and so on */
@@ -809,363 +805,7 @@
 	return(DB_SUCCESS);
 }
 
-<<<<<<< HEAD
 undo::undo_spaces_t	undo::Truncate::s_fix_up_spaces;
-=======
-				ib_logf(IB_LOG_LEVEL_ERROR,
-					"Can't open '%s'", name);
-
-				return(DB_ERROR);
-			}
-
-			if (srv_data_file_is_raw_partition[i] == SRV_OLD_RAW) {
-
-				goto skip_size_check;
-			}
-
-size_check:
-			size = os_file_get_size(files[i]);
-			ut_a(size != (os_offset_t) -1);
-
-			/* If InnoDB encountered an error or was killed
-			while extending the data file, the last page
-			could be incomplete. */
-
-			rounded_size_pages = static_cast<ulint>(
-				size >> UNIV_PAGE_SIZE_SHIFT);
-
-			if (i == srv_n_data_files - 1
-			    && srv_auto_extend_last_data_file) {
-
-				if (srv_data_file_sizes[i] > rounded_size_pages
-				    || (srv_last_file_size_max > 0
-					&& srv_last_file_size_max
-					< rounded_size_pages)) {
-
-					ib_logf(IB_LOG_LEVEL_ERROR,
-						"auto-extending "
-						"data file %s is "
-						"of a different size "
-						"%lu pages (rounded "
-						"down to MB) than specified "
-						"in the .cnf file: "
-						"initial %lu pages, "
-						"max %lu (relevant if "
-						"non-zero) pages!",
-						name,
-						(ulong) rounded_size_pages,
-						(ulong) srv_data_file_sizes[i],
-						(ulong)
-						srv_last_file_size_max);
-
-					return(DB_ERROR);
-				}
-
-				srv_data_file_sizes[i] = rounded_size_pages;
-			}
-
-			if (rounded_size_pages != srv_data_file_sizes[i]) {
-
-				ib_logf(IB_LOG_LEVEL_ERROR,
-					"Data file %s is of a different "
-					"size %lu pages (rounded down to MB) "
-					"than specified in the .cnf file "
-					"%lu pages!",
-					name,
-					(ulong) rounded_size_pages,
-					(ulong) srv_data_file_sizes[i]);
-
-				return(DB_ERROR);
-			}
-skip_size_check:
-
-			/* This is the earliest location where we can load
-			the double write buffer. */
-			if (i == 0) {
-				buf_dblwr_init_or_load_pages(
-					files[i], srv_data_file_names[i], true);
-			}
-
-			bool retry = true;
-check_first_page:
-			check_msg = fil_read_first_page(
-				files[i], one_opened, &flags, &space,
-#ifdef UNIV_LOG_ARCHIVE
-				min_arch_log_no, max_arch_log_no,
-#endif /* UNIV_LOG_ARCHIVE */
-				min_flushed_lsn, max_flushed_lsn, &crypt_data);
-
-			if (check_msg) {
-
-				if (retry) {
-					fsp_open_info	fsp;
-					const ulint	page_no = 0;
-
-					retry = false;
-					fsp.id = 0;
-					fsp.filepath = srv_data_file_names[i];
-					fsp.file = files[i];
-
-					if (fil_user_tablespace_restore_page(
-						&fsp, page_no)) {
-						goto check_first_page;
-					}
-				}
-
-				ib_logf(IB_LOG_LEVEL_ERROR,
-						"%s in data file %s",
-						check_msg, name);
-				return(DB_ERROR);
-			}
-
-			/* The first file of the system tablespace must
-			have space ID = TRX_SYS_SPACE.  The FSP_SPACE_ID
-			field in files greater than ibdata1 are unreliable. */
-			ut_a(one_opened || space == TRX_SYS_SPACE);
-
-			/* Check the flags for the first system tablespace
-			file only. */
-			if (!one_opened
-			    && UNIV_PAGE_SIZE
-			       != fsp_flags_get_page_size(flags)) {
-
-				ib_logf(IB_LOG_LEVEL_ERROR,
-					"Data file \"%s\" uses page size %lu,"
-					"but the start-up parameter "
-					"is --innodb-page-size=%lu",
-					name,
-					fsp_flags_get_page_size(flags),
-					UNIV_PAGE_SIZE);
-
-				return(DB_ERROR);
-			}
-
-			one_opened = TRUE;
-		} else if (!srv_read_only_mode) {
-			/* We created the data file and now write it full of
-			zeros */
-
-			one_created = TRUE;
-
-			if (i > 0) {
-				ib_logf(IB_LOG_LEVEL_INFO,
-					"Data file %s did not"
-					" exist: new to be created",
-					name);
-			} else {
-				ib_logf(IB_LOG_LEVEL_INFO,
-					"The first specified "
-					"data file %s did not exist: "
-					"a new database to be created!",
-					name);
-
-				*create_new_db = TRUE;
-			}
-
-			ib_logf(IB_LOG_LEVEL_INFO,
-				"Setting file %s size to %lu MB",
-				name,
-				(ulong) (srv_data_file_sizes[i]
-					 >> (20 - UNIV_PAGE_SIZE_SHIFT)));
-
-			ib_logf(IB_LOG_LEVEL_INFO,
-				"Database physically writes the"
-				" file full: wait...");
-
-			ret = os_file_set_size(
-				name, files[i],
-				(os_offset_t) srv_data_file_sizes[i]
-				<< UNIV_PAGE_SIZE_SHIFT);
-
-			if (!ret) {
-				ib_logf(IB_LOG_LEVEL_ERROR,
-					"Error in creating %s: "
-					"probably out of disk space",
-					name);
-
-				return(DB_ERROR);
-			}
-
-			*sum_of_new_sizes += srv_data_file_sizes[i];
-		}
-
-		ret = os_file_close(files[i]);
-		ut_a(ret);
-
-		if (i == 0) {
-			if (!crypt_data) {
-				crypt_data = fil_space_create_crypt_data(FIL_SPACE_ENCRYPTION_DEFAULT, FIL_DEFAULT_ENCRYPTION_KEY);
-			}
-
-			flags = fsp_flags_set_page_size(0, UNIV_PAGE_SIZE);
-
-			fil_space_create(name, 0, flags, FIL_TABLESPACE,
-					crypt_data, (*create_new_db) == true);
-		}
-
-		ut_a(fil_validate());
-
-		if (!fil_node_create(name, srv_data_file_sizes[i], 0,
-				     srv_data_file_is_raw_partition[i] != 0)) {
-			return(DB_ERROR);
-		}
-	}
-
-	return(DB_SUCCESS);
-}
-
-/*********************************************************************//**
-Create undo tablespace.
-@return	DB_SUCCESS or error code */
-static
-dberr_t
-srv_undo_tablespace_create(
-/*=======================*/
-	const char*	name,		/*!< in: tablespace name */
-	ulint		size)		/*!< in: tablespace size in pages */
-{
-	os_file_t	fh;
-	ibool		ret;
-	dberr_t		err = DB_SUCCESS;
-
-	os_file_create_subdirs_if_needed(name);
-
-	fh = os_file_create(
-		innodb_file_data_key,
-		name,
-		srv_read_only_mode ? OS_FILE_OPEN : OS_FILE_CREATE,
-		OS_FILE_NORMAL, OS_DATA_FILE, &ret, FALSE);
-
-	if (srv_read_only_mode && ret) {
-		ib_logf(IB_LOG_LEVEL_INFO,
-			"%s opened in read-only mode", name);
-	} else if (ret == FALSE) {
-		if (os_file_get_last_error(false) != OS_FILE_ALREADY_EXISTS
-#ifdef UNIV_AIX
-			/* AIX 5.1 after security patch ML7 may have
-			errno set to 0 here, which causes our function
-			to return 100; work around that AIX problem */
-		    && os_file_get_last_error(false) != 100
-#endif /* UNIV_AIX */
-		) {
-			ib_logf(IB_LOG_LEVEL_ERROR,
-				"Can't create UNDO tablespace %s", name);
-		} else {
-			ib_logf(IB_LOG_LEVEL_ERROR,
-				"Creating system tablespace with"
-				" existing undo tablespaces is not"
-				" supported. Please delete all undo"
-				" tablespaces before creating new"
-				" system tablespace.");
-		}
-		err = DB_ERROR;
-	} else {
-		ut_a(!srv_read_only_mode);
-
-		/* We created the data file and now write it full of zeros */
-
-		ib_logf(IB_LOG_LEVEL_INFO,
-			"Data file %s did not exist: new to be created",
-			name);
-
-		ib_logf(IB_LOG_LEVEL_INFO,
-			"Setting file %s size to %lu MB",
-			name, size >> (20 - UNIV_PAGE_SIZE_SHIFT));
-
-		ib_logf(IB_LOG_LEVEL_INFO,
-			"Database physically writes the file full: wait...");
-
-		ret = os_file_set_size(name, fh, size << UNIV_PAGE_SIZE_SHIFT);
-
-		if (!ret) {
-			ib_logf(IB_LOG_LEVEL_INFO,
-				"Error in creating %s: probably out of "
-				"disk space", name);
-
-			err = DB_ERROR;
-		}
-
-		os_file_close(fh);
-	}
-
-	return(err);
-}
-
-/*********************************************************************//**
-Open an undo tablespace.
-@return	DB_SUCCESS or error code */
-static
-dberr_t
-srv_undo_tablespace_open(
-/*=====================*/
-	const char*	name,		/*!< in: tablespace name */
-	ulint		space)		/*!< in: tablespace id */
-{
-	os_file_t	fh;
-	dberr_t		err	= DB_ERROR;
-	ibool		ret;
-	ulint		flags;
-
-	if (!srv_file_check_mode(name)) {
-		ib_logf(IB_LOG_LEVEL_ERROR,
-			"UNDO tablespaces must be %s!",
-			srv_read_only_mode ? "writable" : "readable");
-
-		return(DB_ERROR);
-	}
-
-	fh = os_file_create(
-		innodb_file_data_key, name,
-		OS_FILE_OPEN_RETRY
-		| OS_FILE_ON_ERROR_NO_EXIT
-		| OS_FILE_ON_ERROR_SILENT,
-		OS_FILE_NORMAL,
-		OS_DATA_FILE,
-		&ret,
-		FALSE);
-
-	/* If the file open was successful then load the tablespace. */
-
-	if (ret) {
-		os_offset_t	size;
-
-		size = os_file_get_size(fh);
-		ut_a(size != (os_offset_t) -1);
-
-		ret = os_file_close(fh);
-		ut_a(ret);
-
-		/* Load the tablespace into InnoDB's internal
-		data structures. */
-
-		/* We set the biggest space id to the undo tablespace
-		because InnoDB hasn't opened any other tablespace apart
-		from the system tablespace. */
-
-		fil_set_max_space_id_if_bigger(space);
-
-		/* Set the compressed page size to 0 (non-compressed) */
-		flags = fsp_flags_set_page_size(0, UNIV_PAGE_SIZE);
-		fil_space_create(name, space, flags, FIL_TABLESPACE,
-				NULL /* no encryption */,
-				true /* create */);
-
-		ut_a(fil_validate());
-
-		os_offset_t	n_pages = size / UNIV_PAGE_SIZE;
-
-		/* On 64 bit Windows ulint can be 32 bit and os_offset_t
-		is 64 bit. It is OK to cast the n_pages to ulint because
-		the unit has been scaled to pages and they are always
-		32 bit. */
-		if (fil_node_create(name, (ulint) n_pages, space, FALSE)) {
-			err = DB_SUCCESS;
-		}
-	}
-
-	return(err);
-}
->>>>>>> 8451e090
 
 /********************************************************************
 Opens the configured number of undo tablespaces.
@@ -2255,15 +1895,7 @@
 		return(srv_init_abort(DB_ERROR));
 	}
 
-<<<<<<< HEAD
 	srv_startup_is_before_trx_rollback_phase = !create_new_db;
-=======
-	if (!srv_auto_extend_last_data_file && sum_of_new_sizes < 640) {
-		ib_logf(IB_LOG_LEVEL_ERROR,
-			"Combined size in innodb_data_file_path"
-			" must be at least %u MiB",
-			640 >> (20 - UNIV_PAGE_SIZE_SHIFT));
->>>>>>> 8451e090
 
 	/* Check if undo tablespaces and redo log files exist before creating
 	a new system tablespace */
@@ -2325,8 +1957,6 @@
 			return(srv_init_abort(err));
 		}
 	} else {
-		ut_d(fil_space_get(0)->recv_size = srv_sys_space_size_debug);
-
 		for (i = 0; i < SRV_N_LOG_FILES_MAX; i++) {
 			os_offset_t	size;
 			os_file_stat_t	stat_info;
@@ -2463,6 +2093,7 @@
 	shutdown */
 
 	fil_open_log_and_system_tablespace_files();
+	ut_d(fil_space_get(0)->recv_size = srv_sys_space_size_debug);
 
 	err = srv_undo_tablespaces_init(
 		create_new_db,
