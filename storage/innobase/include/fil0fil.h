--- conflicted
+++ resolved
@@ -102,12 +102,8 @@
 	ulint		redo_skipped_count;
 				/*!< reference count for operations who want
 				to skip redo log in the file space in order
-<<<<<<< HEAD
-				to make fsp_space_modify_check pass.
+				to make modify_check() pass.
 				Uses my_atomic_loadlint() and friends. */
-=======
-				to make modify_check() pass. */
->>>>>>> 7362f115
 #endif
 	fil_type_t	purpose;/*!< purpose */
 	UT_LIST_BASE_NODE_T(fil_node_t) chain;
@@ -203,7 +199,12 @@
 	fil_node_t* add(const char* name, pfs_os_file_t handle,
 			ulint size, bool is_raw, bool atomic_write,
 			ulint max_pages = ULINT_MAX);
-<<<<<<< HEAD
+#ifdef UNIV_DEBUG
+	/** Assert that the mini-transaction is compatible with
+	updating an allocation bitmap page.
+	@param[in]	mtr	mini-transaction */
+	void modify_check(const mtr_t& mtr) const;
+#endif /* UNIV_DEBUG */
 
 	/** Try to reserve free extents.
 	@param[in]	n_free_now	current number of free extents
@@ -282,14 +283,6 @@
 	{
 		return const_cast<fil_space_t*>(this)->pending_io();
 	}
-=======
-#ifdef UNIV_DEBUG
-	/** Assert that the mini-transaction is compatible with
-	updating an allocation bitmap page.
-	@param[in]	mtr	mini-transaction */
-	void modify_check(const mtr_t& mtr) const;
-#endif /* UNIV_DEBUG */
->>>>>>> 7362f115
 };
 
 /** Value of fil_space_t::magic_n */
