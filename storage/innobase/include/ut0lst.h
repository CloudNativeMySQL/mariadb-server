/*****************************************************************************

Copyright (c) 1995, 2015, Oracle and/or its affiliates. All Rights Reserved.
Copyright (c) 2019, MariaDB Corporation.

This program is free software; you can redistribute it and/or modify it under
the terms of the GNU General Public License as published by the Free Software
Foundation; version 2 of the License.

This program is distributed in the hope that it will be useful, but WITHOUT
ANY WARRANTY; without even the implied warranty of MERCHANTABILITY or FITNESS
FOR A PARTICULAR PURPOSE. See the GNU General Public License for more details.

You should have received a copy of the GNU General Public License along with
this program; if not, write to the Free Software Foundation, Inc.,
51 Franklin Street, Suite 500, Boston, MA 02110-1335 USA

*****************************************************************************/

/******************************************************************//**
@file include/ut0lst.h
List utilities

Created 9/10/1995 Heikki Tuuri
Rewritten by Sunny Bains Dec 2011.
***********************************************************************/

#ifndef ut0lst_h
#define ut0lst_h

/* Do not include univ.i because univ.i includes this. */

#include "ut0dbg.h"

/* This module implements the two-way linear list. Note that a single
list node may belong to two or more lists, but is only on one list
at a time. */

/*******************************************************************//**
The two way list node.
@param TYPE the list node type name */
template <typename Type>
struct ut_list_node {
	Type*		prev;			/*!< pointer to the previous
						node, NULL if start of list */
	Type*		next;			/*!< pointer to next node,
						NULL if end of list */

	void reverse()
	{
		Type*	tmp = prev;
		prev = next;
		next = tmp;
	}
};

/** Macro used for legacy reasons */
#define UT_LIST_NODE_T(t)		ut_list_node<t>

/*******************************************************************//**
The two-way list base node. The base node contains pointers to both ends
of the list and a count of nodes in the list (excluding the base node
from the count). We also store a pointer to the member field so that it
doesn't have to be specified when doing list operations.
@param Type the type of the list element
@param NodePtr field member pointer that points to the list node */
template <typename Type, typename NodePtr>
struct ut_list_base {
	typedef Type elem_type;
	typedef NodePtr node_ptr;
	typedef ut_list_node<Type> node_type;

	ulint		count;			/*!< count of nodes in list */
	elem_type*	start;			/*!< pointer to list start,
						NULL if empty */
	elem_type*	end;			/*!< pointer to list end,
						NULL if empty */
	node_ptr	node;			/*!< Pointer to member field
						that is used as a link node */
#ifdef UNIV_DEBUG
	ulint		init;			/*!< UT_LIST_INITIALISED if
						the list was initialised with
						UT_LIST_INIT() */
#endif /* UNIV_DEBUG */

	void reverse()
	{
		Type*	tmp = start;
		start = end;
		end = tmp;
	}
};

#define UT_LIST_BASE_NODE_T(t)	ut_list_base<t, ut_list_node<t> t::*>

#ifdef UNIV_DEBUG
# define UT_LIST_INITIALISED		0xCAFE
# define UT_LIST_INITIALISE(b)		(b).init = UT_LIST_INITIALISED
# define UT_LIST_IS_INITIALISED(b)	ut_a(((b).init == UT_LIST_INITIALISED))
#else
# define UT_LIST_INITIALISE(b)
# define UT_LIST_IS_INITIALISED(b)
#endif /* UNIV_DEBUG */

/*******************************************************************//**
Note: This is really the list constructor. We should be able to use
placement new here.
Initializes the base node of a two-way list.
@param b the list base node
@param pmf point to member field that will be used as the link node */
#define UT_LIST_INIT(b, pmf)						\
{									\
	(b).count = 0;							\
	(b).start = 0;							\
	(b).end   = 0;							\
	(b).node  = pmf;						\
	UT_LIST_INITIALISE(b);						\
}

/** Functor for accessing the embedded node within a list element. This is
required because some lists can have the node emebedded inside a nested
struct/union. See lock0priv.h (table locks) for an example. It provides a
specialised functor to grant access to the list node. */
template <typename Type>
struct GenericGetNode {

	typedef ut_list_node<Type> node_type;

	GenericGetNode(node_type Type::* node) : m_node(node) {}

	node_type& operator() (Type& elem)
	{
		return(elem.*m_node);
	}

	node_type	Type::*m_node;
};

/*******************************************************************//**
Adds the node as the first element in a two-way linked list.
@param list the base node (not a pointer to it)
@param elem the element to add */
template <typename List>
void
ut_list_prepend(
	List&				list,
	typename List::elem_type*	elem)
{
	typename List::node_type&	elem_node = elem->*list.node;

	UT_LIST_IS_INITIALISED(list);

	elem_node.prev = 0;
	elem_node.next = list.start;

	if (list.start != 0) {
		typename List::node_type&	base_node =
			list.start->*list.node;

		ut_ad(list.start != elem);

		base_node.prev = elem;
	}

	list.start = elem;

	if (list.end == 0) {
		list.end = elem;
	}

	++list.count;
}

/*******************************************************************//**
Adds the node as the first element in a two-way linked list.
@param LIST the base node (not a pointer to it)
@param ELEM the element to add */
#define UT_LIST_ADD_FIRST(LIST, ELEM)	ut_list_prepend(LIST, ELEM)

/*******************************************************************//**
Adds the node as the last element in a two-way linked list.
@param list list
@param elem the element to add
@param get_node to get the list node for that element */
template <typename List, typename Functor>
void
ut_list_append(
	List&				list,
	typename List::elem_type*	elem,
	Functor				get_node)
{
	typename List::node_type&	node = get_node(*elem);

	UT_LIST_IS_INITIALISED(list);

	node.next = 0;
	node.prev = list.end;

	if (list.end != 0) {
		typename List::node_type&	base_node = get_node(*list.end);

		ut_ad(list.end != elem);

		base_node.next = elem;
	}

	list.end = elem;

	if (list.start == 0) {
		list.start = elem;
	}

	++list.count;
}

/*******************************************************************//**
Adds the node as the last element in a two-way linked list.
@param list list
@param elem the element to add */
template <typename List>
void
ut_list_append(
	List&				list,
	typename List::elem_type*	elem)
{
	ut_list_append(
		list, elem,
		GenericGetNode<typename List::elem_type>(list.node));
}

/*******************************************************************//**
Adds the node as the last element in a two-way linked list.
@param LIST list base node (not a pointer to it)
@param ELEM the element to add */
#define UT_LIST_ADD_LAST(LIST, ELEM)	ut_list_append(LIST, ELEM)

/*******************************************************************//**
Inserts a ELEM2 after ELEM1 in a list.
@param list the base node
@param elem1 node after which ELEM2 is inserted
@param elem2 node being inserted after ELEM1 */
template <typename List>
void
ut_list_insert(
	List&				list,
	typename List::elem_type*	elem1,
	typename List::elem_type*	elem2)
{
	ut_ad(elem1 != elem2);
	UT_LIST_IS_INITIALISED(list);

	typename List::node_type&	elem1_node = elem1->*list.node;
	typename List::node_type&	elem2_node = elem2->*list.node;

	elem2_node.prev = elem1;
	elem2_node.next = elem1_node.next;

	if (elem1_node.next != NULL) {
		typename List::node_type&	next_node =
			elem1_node.next->*list.node;

		next_node.prev = elem2;
	}

	elem1_node.next = elem2;

	if (list.end == elem1) {
		list.end = elem2;
	}

	++list.count;
}

/*******************************************************************//**
Inserts a ELEM2 after ELEM1 in a list.
@param LIST list base node (not a pointer to it)
@param ELEM1 node after which ELEM2 is inserted
@param ELEM2 node being inserted after ELEM1 */
#define UT_LIST_INSERT_AFTER(LIST, ELEM1, ELEM2)			\
	ut_list_insert(LIST, ELEM1, ELEM2)

/*******************************************************************//**
Inserts a ELEM2 after ELEM1 in a list.
@param list the base node
@param elem1 node after which ELEM2 is inserted
@param elem2 node being inserted after ELEM1
@param get_node to get the list node for that element */

template <typename List, typename Functor>
void
ut_list_insert(
	List&				list,
	typename List::elem_type*	elem1,
        typename List::elem_type*	elem2,
	Functor				get_node)
{
	ut_ad(elem1 != elem2);
	UT_LIST_IS_INITIALISED(list);

	typename List::node_type&	elem1_node = get_node(*elem1);
	typename List::node_type&	elem2_node = get_node(*elem2);

	elem2_node.prev = elem1;
	elem2_node.next = elem1_node.next;

	if (elem1_node.next != NULL) {
		typename List::node_type&	next_node =
			get_node(*elem1_node.next);

		next_node.prev = elem2;
	}

	elem1_node.next = elem2;

	if (list.end == elem1) {
		list.end = elem2;
	}

	++list.count;

}
/*******************************************************************//**
Removes a node from a two-way linked list.
@param list the base node (not a pointer to it)
@param node member node within list element that is to be removed
@param get_node functor to get the list node from elem */
template <typename List, typename Functor>
void
ut_list_remove(
	List&				list,
	typename List::node_type&	node,
	Functor				get_node)
{
	ut_a(list.count > 0);
	UT_LIST_IS_INITIALISED(list);

	if (node.next != NULL) {
		typename List::node_type&	next_node =
			get_node(*node.next);

		next_node.prev = node.prev;
	} else {
		list.end = node.prev;
	}

	if (node.prev != NULL) {
		typename List::node_type&	prev_node =
			get_node(*node.prev);

		prev_node.next = node.next;
	} else {
		list.start = node.next;
	}

	node.next = 0;
	node.prev = 0;

	--list.count;
}

/*******************************************************************//**
Removes a node from a two-way linked list.
@param list the base node (not a pointer to it)
@param elem element to be removed from the list
@param get_node functor to get the list node from elem */
template <typename List, typename Functor>
void
ut_list_remove(
	List&				list,
	typename List::elem_type*	elem,
	Functor				get_node)
{
	ut_list_remove(list, get_node(*elem), get_node);
}

/*******************************************************************//**
Removes a node from a two-way linked list.
@param list the base node (not a pointer to it)
@param elem element to be removed from the list */
template <typename List>
void
ut_list_remove(
	List&				list,
	typename List::elem_type*	elem)
{
	ut_list_remove(
		list, elem->*list.node,
		GenericGetNode<typename List::elem_type>(list.node));
}

/*******************************************************************//**
Removes a node from a two-way linked list.
@param LIST the base node (not a pointer to it)
@param ELEM node to be removed from the list */
#define UT_LIST_REMOVE(LIST, ELEM)	ut_list_remove(LIST, ELEM)

/********************************************************************//**
Gets the next node in a two-way list.
@param NAME list name
@param N pointer to a node
@return the successor of N in NAME, or NULL */
#define UT_LIST_GET_NEXT(NAME, N)	(((N)->NAME).next)

/********************************************************************//**
Gets the previous node in a two-way list.
@param NAME list name
@param N pointer to a node
@return the predecessor of N in NAME, or NULL */
#define UT_LIST_GET_PREV(NAME, N)	(((N)->NAME).prev)

/********************************************************************//**
Alternative macro to get the number of nodes in a two-way list, i.e.,
its length.
@param BASE the base node (not a pointer to it).
@return the number of nodes in the list */
#define UT_LIST_GET_LEN(BASE)		(BASE).count

/********************************************************************//**
Gets the first node in a two-way list.
@param BASE the base node (not a pointer to it)
@return first node, or NULL if the list is empty */
#define UT_LIST_GET_FIRST(BASE)		(BASE).start

/********************************************************************//**
Gets the last node in a two-way list.
@param BASE the base node (not a pointer to it)
@return last node, or NULL if the list is empty */
#define UT_LIST_GET_LAST(BASE)		(BASE).end

<<<<<<< HEAD
struct	NullValidate { void operator()(const void*) { } };
=======
struct NullValidate { void operator()(const void*) const {} };
>>>>>>> 810f014c

/** Iterate over all the elements and call the functor for each element.
@param[in]	list	base node (not a pointer to it)
@param[in,out]	functor	Functor that is called for each element in the list */
template <typename List, class Functor>
inline void ut_list_map(const List& list, Functor& functor)
{
	ulint count = 0;

	UT_LIST_IS_INITIALISED(list);

	for (typename List::elem_type* elem = list.start; elem;
	     elem = (elem->*list.node).next, ++count) {

		functor(elem);
	}

	ut_a(count == list.count);
}

/** Iterate over all the elements and call the functor for each element.
@param[in]	list	base node (not a pointer to it)
@param[in]	functor	Functor that is called for each element in the list */
template <typename List, class Functor>
inline void ut_list_map(const List& list, const Functor& functor)
{
	ulint count = 0;

	UT_LIST_IS_INITIALISED(list);

	for (typename List::elem_type* elem = list.start; elem;
	     elem = (elem->*list.node).next, ++count) {

		functor(elem);
	}

	ut_a(count == list.count);
}

/** Check the consistency of a doubly linked list.
@param[in] list		base node (not a pointer to it)
@param[in,out] functor	Functor that is called for each element in the list */
template <typename List, class Functor>
void ut_list_validate(const List& list, Functor& functor)
{
	ut_list_map(list, functor);

	/* Validate the list backwards. */
	ulint		count = 0;

	for (typename List::elem_type* elem = list.end;
	     elem != 0;
	     elem = (elem->*list.node).prev) {
		++count;
	}

	ut_a(count == list.count);
}

/** Check the consistency of a doubly linked list.
@param[in] list		base node (not a pointer to it)
@param[in] functor	Functor that is called for each element in the list */
template <typename List, class Functor>
inline void ut_list_validate(const List& list, const Functor& functor)
{
	ut_list_map(list, functor);

	/* Validate the list backwards. */
	ulint		count = 0;

	for (typename List::elem_type* elem = list.end;
	     elem != 0;
	     elem = (elem->*list.node).prev) {
		++count;
	}

	ut_a(count == list.count);
}

template <typename List>
inline void ut_list_validate(const List& list)
{
	ut_list_validate(list, NullValidate());
}

#ifdef UNIV_DEBUG
template <typename List>
inline void ut_list_reverse(List& list)
{
	UT_LIST_IS_INITIALISED(list);

	for (typename List::elem_type* elem = list.start;
	     elem != 0;
	     elem = (elem->*list.node).prev) {
		(elem->*list.node).reverse();
	}

	list.reverse();
}

/** Check if the given element exists in the list.
@param[in,out]	list	the list object
@param[in]	elem	the element of the list which will be checked */
template <typename List>
inline bool ut_list_exists(const List& list, typename List::elem_type* elem)
{
	for (typename List::elem_type* e1 = UT_LIST_GET_FIRST(list); e1;
	     e1 = (e1->*list.node).next) {
		if (elem == e1) {
			return true;
		}
	}
	return false;
}
#endif

/** Move the given element to the beginning of the list.
@param[in,out]	list	the list object
@param[in]	elem	the element of the list which will be moved
			to the beginning of the list. */
template <typename List>
void
ut_list_move_to_front(
	List&				list,
	typename List::elem_type*	elem)
{
	ut_ad(ut_list_exists(list, elem));

	if (UT_LIST_GET_FIRST(list) != elem) {
		ut_list_remove(list, elem);
		ut_list_prepend(list, elem);
	}
}

#ifdef UNIV_DEBUG
#endif

#endif /* ut0lst.h */<|MERGE_RESOLUTION|>--- conflicted
+++ resolved
@@ -427,11 +427,7 @@
 @return last node, or NULL if the list is empty */
 #define UT_LIST_GET_LAST(BASE)		(BASE).end
 
-<<<<<<< HEAD
-struct	NullValidate { void operator()(const void*) { } };
-=======
 struct NullValidate { void operator()(const void*) const {} };
->>>>>>> 810f014c
 
 /** Iterate over all the elements and call the functor for each element.
 @param[in]	list	base node (not a pointer to it)
