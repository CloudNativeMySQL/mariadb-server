--- conflicted
+++ resolved
@@ -40,13 +40,8 @@
 #define IB_TO_STR(s)	_IB_TO_STR(s)
 
 #define INNODB_VERSION_MAJOR	5
-<<<<<<< HEAD
 #define INNODB_VERSION_MINOR	7
-#define INNODB_VERSION_BUGFIX	14
-=======
-#define INNODB_VERSION_MINOR	6
-#define INNODB_VERSION_BUGFIX	36
->>>>>>> b61700c2
+#define INNODB_VERSION_BUGFIX	18
 
 /* The following is the InnoDB version as shown in
 SELECT plugin_version FROM information_schema.plugins;
@@ -126,19 +121,7 @@
 #ifdef HAVE_PSI_INTERFACE
 # define UNIV_PFS_MUTEX
 # define UNIV_PFS_RWLOCK
-<<<<<<< HEAD
-/* For I/O instrumentation, performance schema rely
-on a native descriptor to identify the file, this
-descriptor could conflict with our OS level descriptor.
-Disable IO instrumentation on Windows until this is
-resolved */
-# ifndef _WIN32
-#  define UNIV_PFS_IO
-# endif
-=======
-
 # define UNIV_PFS_IO
->>>>>>> b61700c2
 # define UNIV_PFS_THREAD
 
 // JAN: TODO: MySQL 5.7 PSI
