/*****************************************************************************

Copyright (c) 1995, 2015, Oracle and/or its affiliates. All Rights Reserved.
Copyright (c) 2008, Google Inc.

Portions of this file contain modifications contributed and copyrighted by
Google, Inc. Those modifications are gratefully acknowledged and are described
briefly in the InnoDB documentation. The contributions by Google are
incorporated with their permission, and subject to the conditions contained in
the file COPYING.Google.

This program is free software; you can redistribute it and/or modify it under
the terms of the GNU General Public License as published by the Free Software
Foundation; version 2 of the License.

This program is distributed in the hope that it will be useful, but WITHOUT
ANY WARRANTY; without even the implied warranty of MERCHANTABILITY or FITNESS
FOR A PARTICULAR PURPOSE. See the GNU General Public License for more details.

You should have received a copy of the GNU General Public License along with
this program; if not, write to the Free Software Foundation, Inc.,
51 Franklin Street, Suite 500, Boston, MA 02110-1335 USA

*****************************************************************************/

/**************************************************//**
@file include/sync0sync.ic
Mutex, the basic synchronization primitive

Created 9/5/1995 Heikki Tuuri
*******************************************************/

/******************************************************************//**
Sets the waiters field in a mutex. */
UNIV_INTERN
void
mutex_set_waiters(
/*==============*/
	ib_mutex_t*	mutex,	/*!< in: mutex */
	ulint		n);	/*!< in: value to set */
/******************************************************************//**
Reserves a mutex for the current thread. If the mutex is reserved, the
function spins a preset time (controlled by SYNC_SPIN_ROUNDS) waiting
for the mutex before suspending the thread. */
UNIV_INTERN
void
mutex_spin_wait(
/*============*/
	ib_mutex_t*	mutex,		/*!< in: pointer to mutex */
	const char*	file_name,	/*!< in: file name where mutex
					requested */
	ulint		line);		/*!< in: line where requested */
#ifdef UNIV_SYNC_DEBUG
/******************************************************************//**
Sets the debug information for a reserved mutex. */
UNIV_INTERN
void
mutex_set_debug_info(
/*=================*/
	ib_mutex_t*	mutex,		/*!< in: mutex */
	const char*	file_name,	/*!< in: file where requested */
	ulint		line);		/*!< in: line where requested */
#endif /* UNIV_SYNC_DEBUG */
/******************************************************************//**
Releases the threads waiting in the primary wait array for this mutex. */
UNIV_INTERN
void
mutex_signal_object(
/*================*/
	ib_mutex_t*	mutex);	/*!< in: mutex */

/******************************************************************//**
Performs an atomic test-and-set instruction to the lock_word field of a
mutex.
@return	the previous value of lock_word: 0 or 1 */
UNIV_INLINE
lock_word_t
ib_mutex_test_and_set(
/*==================*/
	ib_mutex_t*	mutex)	/*!< in: mutex */
{
#if defined(HAVE_ATOMIC_BUILTINS)
<<<<<<< HEAD
	return(os_atomic_test_and_set_byte_acquire(&mutex->lock_word, 1));
=======
	return(os_atomic_test_and_set(&mutex->lock_word));
>>>>>>> 86ff4da1
#else
	ibool	ret;

	ret = os_fast_mutex_trylock_full_barrier(&(mutex->os_fast_mutex));

	if (ret == 0) {
		/* We check that os_fast_mutex_trylock does not leak
		and allow race conditions */
		ut_a(mutex->lock_word == 0);

		mutex->lock_word = 1;
	}

	return((byte) ret);
#endif /* HAVE_ATOMIC_BUILTINS */
}

/******************************************************************//**
Performs a reset instruction to the lock_word field of a mutex. This
instruction also serializes memory operations to the program order. */
UNIV_INLINE
void
mutex_reset_lock_word(
/*==================*/
	ib_mutex_t*	mutex)	/*!< in: mutex */
{
#if defined(HAVE_ATOMIC_BUILTINS)
<<<<<<< HEAD
	/* In theory __sync_lock_release should be used to release the lock.
	Unfortunately, it does not work properly alone. The workaround is
	that more conservative __sync_lock_test_and_set is used instead. */
	os_atomic_test_and_set_byte_release(&mutex->lock_word, 0);
#else
	mutex->lock_word = 0;

	os_fast_mutex_unlock_full_barrier(&(mutex->os_fast_mutex));
#endif
=======
	os_atomic_clear(&mutex->lock_word);
#else
	mutex->lock_word = 0;

	os_fast_mutex_unlock(&(mutex->os_fast_mutex));
#endif /* HAVE_ATOMIC_BUILTINS */
>>>>>>> 86ff4da1
}

/******************************************************************//**
Gets the value of the lock word. */
UNIV_INLINE
lock_word_t
mutex_get_lock_word(
/*================*/
	const ib_mutex_t*	mutex)	/*!< in: mutex */
{
	ut_ad(mutex);

	return(mutex->lock_word);
}

/******************************************************************//**
Gets the waiters field in a mutex.
@return	value to set */
UNIV_INLINE
ulint
mutex_get_waiters(
/*==============*/
	const ib_mutex_t*	mutex)	/*!< in: mutex */
{
	const volatile ulint*	ptr;	/*!< declared volatile to ensure that
					the value is read from memory */
	ut_ad(mutex);

	ptr = &(mutex->waiters);

	return(*ptr);		/* Here we assume that the read of a single
				word from memory is atomic */
}

/******************************************************************//**
NOTE! Use the corresponding macro mutex_exit(), not directly this function!
Unlocks a mutex owned by the current thread. */
UNIV_INLINE
void
mutex_exit_func(
/*============*/
	ib_mutex_t*	mutex)	/*!< in: pointer to mutex */
{
	ut_ad(mutex_own(mutex));

	ut_d(mutex->thread_id = (os_thread_id_t) ULINT_UNDEFINED);

#ifdef UNIV_SYNC_DEBUG
	sync_thread_reset_level(mutex);
#endif
	mutex_reset_lock_word(mutex);

	/* A problem: we assume that mutex_reset_lock word
	is a memory barrier, that is when we read the waiters
	field next, the read must be serialized in memory
	after the reset. A speculative processor might
	perform the read first, which could leave a waiting
	thread hanging indefinitely.

	Our current solution call every second
	sync_arr_wake_threads_if_sema_free()
	to wake up possible hanging threads if
	they are missed in mutex_signal_object. */

	if (mutex_get_waiters(mutex) != 0) {

		mutex_signal_object(mutex);
	}

#ifdef UNIV_SYNC_PERF_STAT
	mutex_exit_count++;
#endif
}

/******************************************************************//**
Locks a mutex for the current thread. If the mutex is reserved, the function
spins a preset time (controlled by SYNC_SPIN_ROUNDS), waiting for the mutex
before suspending the thread. */
UNIV_INLINE
void
mutex_enter_func(
/*=============*/
	ib_mutex_t*	mutex,		/*!< in: pointer to mutex */
	const char*	file_name,	/*!< in: file name where locked */
	ulint		line)		/*!< in: line where locked */
{
	ut_ad(mutex_validate(mutex));
	ut_ad(!mutex_own(mutex));

	/* Note that we do not peek at the value of lock_word before trying
	the atomic test_and_set; we could peek, and possibly save time. */

	if (!ib_mutex_test_and_set(mutex)) {
		ut_d(mutex->thread_id = os_thread_get_curr_id());
#ifdef UNIV_SYNC_DEBUG
		mutex_set_debug_info(mutex, file_name, line);
#endif
		return;	/* Succeeded! */
	}

	mutex_spin_wait(mutex, file_name, line);
}

#ifdef UNIV_PFS_MUTEX
/******************************************************************//**
NOTE! Please use the corresponding macro mutex_enter(), not directly
this function!
This is a performance schema instrumented wrapper function for
mutex_enter_func(). */
UNIV_INLINE
void
pfs_mutex_enter_func(
/*=================*/
	ib_mutex_t*	mutex,	/*!< in: pointer to mutex */
	const char*	file_name,	/*!< in: file name where locked */
	ulint		line)		/*!< in: line where locked */
{
	if (mutex->pfs_psi != NULL) {
		PSI_mutex_locker*	locker;
		PSI_mutex_locker_state	state;

		locker = PSI_MUTEX_CALL(start_mutex_wait)(
			&state, mutex->pfs_psi,
			PSI_MUTEX_LOCK, file_name,
			static_cast<uint>(line));

		mutex_enter_func(mutex, file_name, line);

		if (locker != NULL) {
			PSI_MUTEX_CALL(end_mutex_wait)(locker, 0);
		}
	} else {
		mutex_enter_func(mutex, file_name, line);
	}
}

/********************************************************************//**
NOTE! Please use the corresponding macro mutex_enter_nowait(), not directly
this function!
This is a performance schema instrumented wrapper function for
mutex_enter_nowait_func.
@return 0 if succeed, 1 if not */
UNIV_INLINE
ulint
pfs_mutex_enter_nowait_func(
/*========================*/
	ib_mutex_t*	mutex,		/*!< in: pointer to mutex */
	const char*	file_name,	/*!< in: file name where mutex
					requested */
	ulint		line)		/*!< in: line where requested */
{
	ulint		ret;

	if (mutex->pfs_psi != NULL) {
		PSI_mutex_locker*	locker;
		PSI_mutex_locker_state		state;

		locker = PSI_MUTEX_CALL(start_mutex_wait)(
			&state, mutex->pfs_psi,
			PSI_MUTEX_TRYLOCK, file_name,
			static_cast<uint>(line));

		ret = mutex_enter_nowait_func(mutex, file_name, line);

		if (locker != NULL) {
			PSI_MUTEX_CALL(end_mutex_wait)(locker, (int) ret);
		}
	} else {
		ret = mutex_enter_nowait_func(mutex, file_name, line);
	}

	return(ret);
}

/******************************************************************//**
NOTE! Please use the corresponding macro mutex_exit(), not directly
this function!
A wrap function of mutex_exit_func() with performance schema instrumentation.
Unlocks a mutex owned by the current thread. */
UNIV_INLINE
void
pfs_mutex_exit_func(
/*================*/
	ib_mutex_t*	mutex)	/*!< in: pointer to mutex */
{
	if (mutex->pfs_psi != NULL) {
		PSI_MUTEX_CALL(unlock_mutex)(mutex->pfs_psi);
	}

	mutex_exit_func(mutex);
}

/******************************************************************//**
NOTE! Please use the corresponding macro mutex_create(), not directly
this function!
A wrapper function for mutex_create_func(), registers the mutex
with performance schema if "UNIV_PFS_MUTEX" is defined when
creating the mutex */
UNIV_INLINE
void
pfs_mutex_create_func(
/*==================*/
	mysql_pfs_key_t	key,		/*!< in: Performance Schema key */
	ib_mutex_t*	mutex,		/*!< in: pointer to memory */
# ifdef UNIV_DEBUG
	const char*	cmutex_name,	/*!< in: mutex name */
#  ifdef UNIV_SYNC_DEBUG
	ulint		level,		/*!< in: level */
#  endif /* UNIV_SYNC_DEBUG */
# endif /* UNIV_DEBUG */
	const char*	cfile_name,	/*!< in: file name where created */
	ulint		cline)		/*!< in: file line where created */
{
	mutex->pfs_psi = PSI_MUTEX_CALL(init_mutex)(key, mutex);

	mutex_create_func(mutex,
# ifdef UNIV_DEBUG
			  cmutex_name,
#  ifdef UNIV_SYNC_DEBUG
			  level,
#  endif /* UNIV_SYNC_DEBUG */
# endif /* UNIV_DEBUG */
			  cfile_name,
			  cline);
}

/******************************************************************//**
NOTE! Please use the corresponding macro mutex_free(), not directly
this function!
Wrapper function for mutex_free_func(). Also destroys the performance
schema probes when freeing the mutex */
UNIV_INLINE
void
pfs_mutex_free_func(
/*================*/
	ib_mutex_t*	mutex)	/*!< in: mutex */
{
	if (mutex->pfs_psi != NULL) {
		PSI_MUTEX_CALL(destroy_mutex)(mutex->pfs_psi);
		mutex->pfs_psi = NULL;
	}

	mutex_free_func(mutex);
}

#endif /* UNIV_PFS_MUTEX */

#ifndef HAVE_ATOMIC_BUILTINS
/**********************************************************//**
Function that uses a mutex to decrement a variable atomically */
UNIV_INLINE
void
os_atomic_dec_ulint_func(
/*=====================*/
	ib_mutex_t*	mutex,		/*!< in: mutex guarding the dec */
	volatile ulint*	var,		/*!< in/out: variable to decrement */
	ulint		delta)		/*!< in: delta to decrement */
{
	mutex_enter(mutex);

	/* I don't think we will encounter a situation where
	this check will not be required. */
	ut_ad(*var >= delta);

	*var -= delta;

	mutex_exit(mutex);
}

/**********************************************************//**
Function that uses a mutex to increment a variable atomically */
UNIV_INLINE
void
os_atomic_inc_ulint_func(
/*=====================*/
	ib_mutex_t*	mutex,		/*!< in: mutex guarding the increment */
	volatile ulint*	var,		/*!< in/out: variable to increment */
	ulint		delta)		/*!< in: delta to increment */
{
	mutex_enter(mutex);

	*var += delta;

	mutex_exit(mutex);
}
#endif /* !HAVE_ATOMIC_BUILTINS */<|MERGE_RESOLUTION|>--- conflicted
+++ resolved
@@ -80,11 +80,7 @@
 	ib_mutex_t*	mutex)	/*!< in: mutex */
 {
 #if defined(HAVE_ATOMIC_BUILTINS)
-<<<<<<< HEAD
-	return(os_atomic_test_and_set_byte_acquire(&mutex->lock_word, 1));
-=======
 	return(os_atomic_test_and_set(&mutex->lock_word));
->>>>>>> 86ff4da1
 #else
 	ibool	ret;
 
@@ -112,24 +108,12 @@
 	ib_mutex_t*	mutex)	/*!< in: mutex */
 {
 #if defined(HAVE_ATOMIC_BUILTINS)
-<<<<<<< HEAD
-	/* In theory __sync_lock_release should be used to release the lock.
-	Unfortunately, it does not work properly alone. The workaround is
-	that more conservative __sync_lock_test_and_set is used instead. */
-	os_atomic_test_and_set_byte_release(&mutex->lock_word, 0);
-#else
-	mutex->lock_word = 0;
-
-	os_fast_mutex_unlock_full_barrier(&(mutex->os_fast_mutex));
-#endif
-=======
 	os_atomic_clear(&mutex->lock_word);
 #else
 	mutex->lock_word = 0;
 
 	os_fast_mutex_unlock(&(mutex->os_fast_mutex));
 #endif /* HAVE_ATOMIC_BUILTINS */
->>>>>>> 86ff4da1
 }
 
 /******************************************************************//**
