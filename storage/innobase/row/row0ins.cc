/*****************************************************************************

Copyright (c) 1996, 2016, Oracle and/or its affiliates. All Rights Reserved.
Copyright (c) 2016, 2018, MariaDB Corporation.

This program is free software; you can redistribute it and/or modify it under
the terms of the GNU General Public License as published by the Free Software
Foundation; version 2 of the License.

This program is distributed in the hope that it will be useful, but WITHOUT
ANY WARRANTY; without even the implied warranty of MERCHANTABILITY or FITNESS
FOR A PARTICULAR PURPOSE. See the GNU General Public License for more details.

You should have received a copy of the GNU General Public License along with
this program; if not, write to the Free Software Foundation, Inc.,
51 Franklin Street, Suite 500, Boston, MA 02110-1335 USA

*****************************************************************************/

/**************************************************//**
@file row/row0ins.cc
Insert into a table

Created 4/20/1996 Heikki Tuuri
*******************************************************/

#include "ha_prototypes.h"

#include "row0ins.h"
#include "dict0dict.h"
#include "dict0boot.h"
#include "trx0rec.h"
#include "trx0undo.h"
#include "btr0btr.h"
#include "btr0cur.h"
#include "mach0data.h"
#include "ibuf0ibuf.h"
#include "que0que.h"
#include "row0upd.h"
#include "row0sel.h"
#include "row0row.h"
#include "row0log.h"
#include "rem0cmp.h"
#include "lock0lock.h"
#include "log0log.h"
#include "eval0eval.h"
#include "data0data.h"
#include "usr0sess.h"
#include "buf0lru.h"
#include "fts0fts.h"
#include "fts0types.h"
#include "m_string.h"
#include "gis0geo.h"

/*************************************************************************
IMPORTANT NOTE: Any operation that generates redo MUST check that there
is enough space in the redo log before for that operation. This is
done by calling log_free_check(). The reason for checking the
availability of the redo log space before the start of the operation is
that we MUST not hold any synchonization objects when performing the
check.
If you make a change in this module make sure that no codepath is
introduced where a call to log_free_check() is bypassed. */

/*********************************************************************//**
Creates an insert node struct.
@return own: insert node struct */
ins_node_t*
ins_node_create(
/*============*/
	ulint		ins_type,	/*!< in: INS_VALUES, ... */
	dict_table_t*	table,		/*!< in: table where to insert */
	mem_heap_t*	heap)		/*!< in: mem heap where created */
{
	ins_node_t*	node;

	node = static_cast<ins_node_t*>(
		mem_heap_alloc(heap, sizeof(ins_node_t)));

	node->common.type = QUE_NODE_INSERT;

	node->ins_type = ins_type;

	node->state = INS_NODE_SET_IX_LOCK;
	node->table = table;
	node->index = NULL;
	node->entry = NULL;

	node->select = NULL;

	node->trx_id = 0;
	node->duplicate = NULL;

	node->entry_sys_heap = mem_heap_create(128);

	node->magic_n = INS_NODE_MAGIC_N;

	return(node);
}

/***********************************************************//**
Creates an entry template for each index of a table. */
static
void
ins_node_create_entry_list(
/*=======================*/
	ins_node_t*	node)	/*!< in: row insert node */
{
	dict_index_t*	index;
	dtuple_t*	entry;

	ut_ad(node->entry_sys_heap);

	UT_LIST_INIT(node->entry_list, &dtuple_t::tuple_list);

	/* We will include all indexes (include those corrupted
	secondary indexes) in the entry list. Filteration of
	these corrupted index will be done in row_ins() */

	for (index = dict_table_get_first_index(node->table);
	     index != 0;
	     index = dict_table_get_next_index(index)) {

		entry = row_build_index_entry_low(
			node->row, NULL, index, node->entry_sys_heap,
			ROW_BUILD_FOR_INSERT);

		UT_LIST_ADD_LAST(node->entry_list, entry);
	}
}

/*****************************************************************//**
Adds system field buffers to a row. */
static
void
row_ins_alloc_sys_fields(
/*=====================*/
	ins_node_t*	node)	/*!< in: insert node */
{
	dtuple_t*		row;
	dict_table_t*		table;
	mem_heap_t*		heap;
	const dict_col_t*	col;
	dfield_t*		dfield;
	byte*			ptr;

	row = node->row;
	table = node->table;
	heap = node->entry_sys_heap;

	ut_ad(row && table && heap);
	ut_ad(dtuple_get_n_fields(row) == dict_table_get_n_cols(table));

	/* allocate buffer to hold the needed system created hidden columns. */
	const uint len = DATA_ROW_ID_LEN + DATA_TRX_ID_LEN + DATA_ROLL_PTR_LEN;
	ptr = static_cast<byte*>(mem_heap_zalloc(heap, len));

	/* 1. Populate row-id */
	col = dict_table_get_sys_col(table, DATA_ROW_ID);

	dfield = dtuple_get_nth_field(row, dict_col_get_no(col));

	dfield_set_data(dfield, ptr, DATA_ROW_ID_LEN);

	node->row_id_buf = ptr;

	ptr += DATA_ROW_ID_LEN;

	/* 2. Populate trx id */
	col = dict_table_get_sys_col(table, DATA_TRX_ID);

	dfield = dtuple_get_nth_field(row, dict_col_get_no(col));

	dfield_set_data(dfield, ptr, DATA_TRX_ID_LEN);

	node->trx_id_buf = ptr;

	ptr += DATA_TRX_ID_LEN;

	col = dict_table_get_sys_col(table, DATA_ROLL_PTR);

	dfield = dtuple_get_nth_field(row, dict_col_get_no(col));

	dfield_set_data(dfield, ptr, DATA_ROLL_PTR_LEN);
}

/*********************************************************************//**
Sets a new row to insert for an INS_DIRECT node. This function is only used
if we have constructed the row separately, which is a rare case; this
function is quite slow. */
void
ins_node_set_new_row(
/*=================*/
	ins_node_t*	node,	/*!< in: insert node */
	dtuple_t*	row)	/*!< in: new row (or first row) for the node */
{
	node->state = INS_NODE_SET_IX_LOCK;
	node->index = NULL;
	node->entry = NULL;
	node->duplicate = NULL;

	node->row = row;

	mem_heap_empty(node->entry_sys_heap);

	/* Create templates for index entries */

	ins_node_create_entry_list(node);

	/* Allocate from entry_sys_heap buffers for sys fields */

	row_ins_alloc_sys_fields(node);

	/* As we allocated a new trx id buf, the trx id should be written
	there again: */

	node->trx_id = 0;
}

/*******************************************************************//**
Does an insert operation by updating a delete-marked existing record
in the index. This situation can occur if the delete-marked record is
kept in the index for consistent reads.
@return DB_SUCCESS or error code */
static MY_ATTRIBUTE((nonnull, warn_unused_result))
dberr_t
row_ins_sec_index_entry_by_modify(
/*==============================*/
	ulint		flags,	/*!< in: undo logging and locking flags */
	ulint		mode,	/*!< in: BTR_MODIFY_LEAF or BTR_MODIFY_TREE,
				depending on whether mtr holds just a leaf
				latch or also a tree latch */
	btr_cur_t*	cursor,	/*!< in: B-tree cursor */
	ulint**		offsets,/*!< in/out: offsets on cursor->page_cur.rec */
	mem_heap_t*	offsets_heap,
				/*!< in/out: memory heap that can be emptied */
	mem_heap_t*	heap,	/*!< in/out: memory heap */
	const dtuple_t*	entry,	/*!< in: index entry to insert */
	que_thr_t*	thr,	/*!< in: query thread */
	mtr_t*		mtr)	/*!< in: mtr; must be committed before
				latching any further pages */
{
	big_rec_t*	dummy_big_rec;
	upd_t*		update;
	rec_t*		rec;
	dberr_t		err;

	rec = btr_cur_get_rec(cursor);

	ut_ad(!dict_index_is_clust(cursor->index));
	ut_ad(rec_offs_validate(rec, cursor->index, *offsets));
	ut_ad(!entry->info_bits);

	/* We know that in the alphabetical ordering, entry and rec are
	identified. But in their binary form there may be differences if
	there are char fields in them. Therefore we have to calculate the
	difference. */

	update = row_upd_build_sec_rec_difference_binary(
		rec, cursor->index, *offsets, entry, heap);

	if (!rec_get_deleted_flag(rec, rec_offs_comp(*offsets))) {
		/* We should never insert in place of a record that
		has not been delete-marked. The only exception is when
		online CREATE INDEX copied the changes that we already
		made to the clustered index, and completed the
		secondary index creation before we got here. In this
		case, the change would already be there. The CREATE
		INDEX should be waiting for a MySQL meta-data lock
		upgrade at least until this INSERT or UPDATE
		returns. After that point, set_committed(true)
		would be invoked in commit_inplace_alter_table(). */
		ut_a(update->n_fields == 0);
		ut_a(!cursor->index->is_committed());
		ut_ad(!dict_index_is_online_ddl(cursor->index));
		return(DB_SUCCESS);
	}

	if (mode == BTR_MODIFY_LEAF) {
		/* Try an optimistic updating of the record, keeping changes
		within the page */

		/* TODO: pass only *offsets */
		err = btr_cur_optimistic_update(
			flags | BTR_KEEP_SYS_FLAG, cursor,
			offsets, &offsets_heap, update, 0, thr,
			thr_get_trx(thr)->id, mtr);
		switch (err) {
		case DB_OVERFLOW:
		case DB_UNDERFLOW:
		case DB_ZIP_OVERFLOW:
			err = DB_FAIL;
		default:
			break;
		}
	} else {
		ut_a(mode == BTR_MODIFY_TREE);
		if (buf_LRU_buf_pool_running_out()) {

			return(DB_LOCK_TABLE_FULL);
		}

		err = btr_cur_pessimistic_update(
			flags | BTR_KEEP_SYS_FLAG, cursor,
			offsets, &offsets_heap,
			heap, &dummy_big_rec, update, 0,
			thr, thr_get_trx(thr)->id, mtr);
		ut_ad(!dummy_big_rec);
	}

	return(err);
}

/*******************************************************************//**
Does an insert operation by delete unmarking and updating a delete marked
existing record in the index. This situation can occur if the delete marked
record is kept in the index for consistent reads.
@return DB_SUCCESS, DB_FAIL, or error code */
static MY_ATTRIBUTE((nonnull, warn_unused_result))
dberr_t
row_ins_clust_index_entry_by_modify(
/*================================*/
	btr_pcur_t*	pcur,	/*!< in/out: a persistent cursor pointing
				to the clust_rec that is being modified. */
	ulint		flags,	/*!< in: undo logging and locking flags */
	ulint		mode,	/*!< in: BTR_MODIFY_LEAF or BTR_MODIFY_TREE,
				depending on whether mtr holds just a leaf
				latch or also a tree latch */
	ulint**		offsets,/*!< out: offsets on cursor->page_cur.rec */
	mem_heap_t**	offsets_heap,
				/*!< in/out: pointer to memory heap that can
				be emptied, or NULL */
	mem_heap_t*	heap,	/*!< in/out: memory heap */
	const dtuple_t*	entry,	/*!< in: index entry to insert */
	que_thr_t*	thr,	/*!< in: query thread */
	mtr_t*		mtr)	/*!< in: mtr; must be committed before
				latching any further pages */
{
	const rec_t*	rec;
	upd_t*		update;
	dberr_t		err;
	btr_cur_t*	cursor	= btr_pcur_get_btr_cur(pcur);
	TABLE*		mysql_table = NULL;
	ut_ad(dict_index_is_clust(cursor->index));

	rec = btr_cur_get_rec(cursor);

	ut_ad(rec_get_deleted_flag(rec,
				   dict_table_is_comp(cursor->index->table)));
	/* In delete-marked records, DB_TRX_ID must
	always refer to an existing undo log record. */
	ut_ad(rec_get_trx_id(rec, cursor->index));

	/* Build an update vector containing all the fields to be modified;
	NOTE that this vector may NOT contain system columns trx_id or
	roll_ptr */
	if (thr->prebuilt != NULL) {
		mysql_table = thr->prebuilt->m_mysql_table;
		ut_ad(thr->prebuilt->trx == thr_get_trx(thr));
	}

	update = row_upd_build_difference_binary(
		cursor->index, entry, rec, NULL, true,
		thr_get_trx(thr), heap, mysql_table);
	if (mode != BTR_MODIFY_TREE) {
		ut_ad((mode & ~BTR_ALREADY_S_LATCHED) == BTR_MODIFY_LEAF);

		/* Try optimistic updating of the record, keeping changes
		within the page */

		err = btr_cur_optimistic_update(
			flags, cursor, offsets, offsets_heap, update, 0, thr,
			thr_get_trx(thr)->id, mtr);
		switch (err) {
		case DB_OVERFLOW:
		case DB_UNDERFLOW:
		case DB_ZIP_OVERFLOW:
			err = DB_FAIL;
		default:
			break;
		}
	} else {
		if (buf_LRU_buf_pool_running_out()) {

			return(DB_LOCK_TABLE_FULL);

		}

		big_rec_t*	big_rec	= NULL;

		err = btr_cur_pessimistic_update(
			flags | BTR_KEEP_POS_FLAG,
			cursor, offsets, offsets_heap, heap,
			&big_rec, update, 0, thr, thr_get_trx(thr)->id, mtr);

		if (big_rec) {
			ut_a(err == DB_SUCCESS);

			DEBUG_SYNC_C("before_row_ins_upd_extern");
			err = btr_store_big_rec_extern_fields(
				pcur, *offsets, big_rec, mtr,
				BTR_STORE_INSERT_UPDATE);
			DEBUG_SYNC_C("after_row_ins_upd_extern");
			dtuple_big_rec_free(big_rec);
		}
	}

	return(err);
}

/*********************************************************************//**
Returns TRUE if in a cascaded update/delete an ancestor node of node
updates (not DELETE, but UPDATE) table.
@return TRUE if an ancestor updates table */
static
ibool
row_ins_cascade_ancestor_updates_table(
/*===================================*/
	que_node_t*	node,	/*!< in: node in a query graph */
	dict_table_t*	table)	/*!< in: table */
{
	que_node_t*	parent;

	for (parent = que_node_get_parent(node);
	     que_node_get_type(parent) == QUE_NODE_UPDATE;
	     parent = que_node_get_parent(parent)) {

		upd_node_t*	upd_node;

		upd_node = static_cast<upd_node_t*>(parent);

		if (upd_node->table == table && upd_node->is_delete == FALSE) {

			return(TRUE);
		}
	}

	return(FALSE);
}

/*********************************************************************//**
Returns the number of ancestor UPDATE or DELETE nodes of a
cascaded update/delete node.
@return number of ancestors */
static MY_ATTRIBUTE((nonnull, warn_unused_result))
ulint
row_ins_cascade_n_ancestors(
/*========================*/
	que_node_t*	node)	/*!< in: node in a query graph */
{
	que_node_t*	parent;
	ulint		n_ancestors = 0;

	for (parent = que_node_get_parent(node);
	     que_node_get_type(parent) == QUE_NODE_UPDATE;
	     parent = que_node_get_parent(parent)) {

		n_ancestors++;
	}

	return(n_ancestors);
}

/******************************************************************//**
Calculates the update vector node->cascade->update for a child table in
a cascaded update.
@return number of fields in the calculated update vector; the value
can also be 0 if no foreign key fields changed; the returned value is
ULINT_UNDEFINED if the column type in the child table is too short to
fit the new value in the parent table: that means the update fails */
static MY_ATTRIBUTE((nonnull, warn_unused_result))
ulint
row_ins_cascade_calc_update_vec(
/*============================*/
	upd_node_t*	node,		/*!< in: update node of the parent
					table */
	dict_foreign_t*	foreign,	/*!< in: foreign key constraint whose
					type is != 0 */
	mem_heap_t*	heap,		/*!< in: memory heap to use as
					temporary storage */
	trx_t*		trx,		/*!< in: update transaction */
	ibool*		fts_col_affected,
					/*!< out: is FTS column affected */
	upd_node_t*	cascade)	/*!< in: cascade update node */
{
	dict_table_t*	table		= foreign->foreign_table;
	dict_index_t*	index		= foreign->foreign_index;
	upd_t*		update;
	dict_table_t*	parent_table;
	dict_index_t*	parent_index;
	upd_t*		parent_update;
	ulint		n_fields_updated;
	ulint		parent_field_no;
	ulint		i;
	ulint		j;
	ibool		doc_id_updated = FALSE;
	ulint		doc_id_pos = 0;
	doc_id_t	new_doc_id = FTS_NULL_DOC_ID;
	ulint		prefix_col;

	ut_a(node);
	ut_a(foreign);
	ut_a(cascade);
	ut_a(table);
	ut_a(index);

	/* Calculate the appropriate update vector which will set the fields
	in the child index record to the same value (possibly padded with
	spaces if the column is a fixed length CHAR or FIXBINARY column) as
	the referenced index record will get in the update. */

	parent_table = node->table;
	ut_a(parent_table == foreign->referenced_table);
	parent_index = foreign->referenced_index;
	parent_update = node->update;

	update = cascade->update;

	update->info_bits = 0;

	n_fields_updated = 0;

	*fts_col_affected = FALSE;

	if (table->fts) {
		doc_id_pos = dict_table_get_nth_col_pos(
			table, table->fts->doc_col, &prefix_col);
	}

	for (i = 0; i < foreign->n_fields; i++) {

		parent_field_no = dict_table_get_nth_col_pos(
			parent_table,
			dict_index_get_nth_col_no(parent_index, i),
			&prefix_col);

		for (j = 0; j < parent_update->n_fields; j++) {
			const upd_field_t*	parent_ufield
				= &parent_update->fields[j];

			if (parent_ufield->field_no == parent_field_no) {

				ulint			min_size;
				const dict_col_t*	col;
				ulint			ufield_len;
				upd_field_t*		ufield;

				col = dict_index_get_nth_col(index, i);

				/* A field in the parent index record is
				updated. Let us make the update vector
				field for the child table. */

				ufield = update->fields + n_fields_updated;

				ufield->field_no
					= dict_table_get_nth_col_pos(
						table, dict_col_get_no(col),
						&prefix_col);

				ufield->orig_len = 0;
				ufield->exp = NULL;

				ufield->new_val = parent_ufield->new_val;
				ufield_len = dfield_get_len(&ufield->new_val);

				/* Clear the "external storage" flag */
				dfield_set_len(&ufield->new_val, ufield_len);

				/* Do not allow a NOT NULL column to be
				updated as NULL */

				if (dfield_is_null(&ufield->new_val)
				    && (col->prtype & DATA_NOT_NULL)) {

					return(ULINT_UNDEFINED);
				}

				/* If the new value would not fit in the
				column, do not allow the update */

				if (!dfield_is_null(&ufield->new_val)
				    && dtype_get_at_most_n_mbchars(
					col->prtype, col->mbminmaxlen,
					col->len,
					ufield_len,
					static_cast<char*>(
						dfield_get_data(
							&ufield->new_val)))
				    < ufield_len) {

					return(ULINT_UNDEFINED);
				}

				/* If the parent column type has a different
				length than the child column type, we may
				need to pad with spaces the new value of the
				child column */

				min_size = dict_col_get_min_size(col);

				/* Because UNIV_SQL_NULL (the marker
				of SQL NULL values) exceeds all possible
				values of min_size, the test below will
				not hold for SQL NULL columns. */

				if (min_size > ufield_len) {

					byte*	pad;
					ulint	pad_len;
					byte*	padded_data;
					ulint	mbminlen;

					padded_data = static_cast<byte*>(
						mem_heap_alloc(
							heap, min_size));

					pad = padded_data + ufield_len;
					pad_len = min_size - ufield_len;

					memcpy(padded_data,
					       dfield_get_data(&ufield
							       ->new_val),
					       ufield_len);

					mbminlen = dict_col_get_mbminlen(col);

					ut_ad(!(ufield_len % mbminlen));
					ut_ad(!(min_size % mbminlen));

					if (mbminlen == 1
					    && dtype_get_charset_coll(
						    col->prtype)
					    == DATA_MYSQL_BINARY_CHARSET_COLL) {
						/* Do not pad BINARY columns */
						return(ULINT_UNDEFINED);
					}

					row_mysql_pad_col(mbminlen,
							  pad, pad_len);
					dfield_set_data(&ufield->new_val,
							padded_data, min_size);
				}

				/* Check whether the current column has
				FTS index on it */
				if (table->fts
				    && dict_table_is_fts_column(
					table->fts->indexes,
					dict_col_get_no(col),
					dict_col_is_virtual(col))
					!= ULINT_UNDEFINED) {
					*fts_col_affected = TRUE;
				}

				/* If Doc ID is updated, check whether the
				Doc ID is valid */
				if (table->fts
				    && ufield->field_no == doc_id_pos) {
					doc_id_t	n_doc_id;

					n_doc_id =
						table->fts->cache->next_doc_id;

					new_doc_id = fts_read_doc_id(
						static_cast<const byte*>(
							dfield_get_data(
							&ufield->new_val)));

					if (new_doc_id <= 0) {
						ib::error() << "FTS Doc ID"
							" must be larger than"
							" 0";
						return(ULINT_UNDEFINED);
					}

					if (new_doc_id < n_doc_id) {
						ib::error() << "FTS Doc ID"
							" must be larger than "
							<< n_doc_id - 1
							<< " for table "
							<< table->name;

						return(ULINT_UNDEFINED);
					}

					*fts_col_affected = TRUE;
					doc_id_updated = TRUE;
				}

				n_fields_updated++;
			}
		}
	}

	/* Generate a new Doc ID if FTS index columns get updated */
	if (table->fts && *fts_col_affected) {
		if (DICT_TF2_FLAG_IS_SET(table, DICT_TF2_FTS_HAS_DOC_ID)) {
			doc_id_t	doc_id;
			doc_id_t*	next_doc_id;
			upd_field_t*	ufield;

			next_doc_id = static_cast<doc_id_t*>(mem_heap_alloc(
				heap, sizeof(doc_id_t)));

			ut_ad(!doc_id_updated);
			ufield = update->fields + n_fields_updated;
			fts_get_next_doc_id(table, next_doc_id);
			doc_id = fts_update_doc_id(table, ufield, next_doc_id);
			n_fields_updated++;
			cascade->fts_next_doc_id = doc_id;
		} else  {
			if (doc_id_updated) {
				ut_ad(new_doc_id);
				cascade->fts_next_doc_id = new_doc_id;
			} else {
				cascade->fts_next_doc_id = FTS_NULL_DOC_ID;
				ib::error() << "FTS Doc ID must be updated"
					" along with FTS indexed column for"
					" table " << table->name;
				return(ULINT_UNDEFINED);
			}
		}
	}

	update->n_fields = n_fields_updated;

	return(n_fields_updated);
}

/*********************************************************************//**
Set detailed error message associated with foreign key errors for
the given transaction. */
static
void
row_ins_set_detailed(
/*=================*/
	trx_t*		trx,		/*!< in: transaction */
	dict_foreign_t*	foreign)	/*!< in: foreign key constraint */
{
	ut_ad(!srv_read_only_mode);

	mutex_enter(&srv_misc_tmpfile_mutex);
	rewind(srv_misc_tmpfile);

	if (os_file_set_eof(srv_misc_tmpfile)) {
		ut_print_name(srv_misc_tmpfile, trx,
			      foreign->foreign_table_name);
		std::string fk_str = dict_print_info_on_foreign_key_in_create_format(
			trx, foreign, FALSE);
		fputs(fk_str.c_str(), srv_misc_tmpfile);
		trx_set_detailed_error_from_file(trx, srv_misc_tmpfile);
	} else {
		trx_set_detailed_error(trx, "temp file operation failed");
	}

	mutex_exit(&srv_misc_tmpfile_mutex);
}

/*********************************************************************//**
Acquires dict_foreign_err_mutex, rewinds dict_foreign_err_file
and displays information about the given transaction.
The caller must release dict_foreign_err_mutex. */
static
void
row_ins_foreign_trx_print(
/*======================*/
	trx_t*	trx)	/*!< in: transaction */
{
	ulint	n_rec_locks;
	ulint	n_trx_locks;
	ulint	heap_size;

	ut_ad(!srv_read_only_mode);

	lock_mutex_enter();
	n_rec_locks = lock_number_of_rows_locked(&trx->lock);
	n_trx_locks = UT_LIST_GET_LEN(trx->lock.trx_locks);
	heap_size = mem_heap_get_size(trx->lock.lock_heap);
	lock_mutex_exit();

	trx_sys_mutex_enter();

	mutex_enter(&dict_foreign_err_mutex);
	rewind(dict_foreign_err_file);
	ut_print_timestamp(dict_foreign_err_file);
	fputs(" Transaction:\n", dict_foreign_err_file);

	trx_print_low(dict_foreign_err_file, trx, 600,
		      n_rec_locks, n_trx_locks, heap_size);

	trx_sys_mutex_exit();

	ut_ad(mutex_own(&dict_foreign_err_mutex));
}

/*********************************************************************//**
Reports a foreign key error associated with an update or a delete of a
parent table index entry. */
static
void
row_ins_foreign_report_err(
/*=======================*/
	const char*	errstr,		/*!< in: error string from the viewpoint
					of the parent table */
	que_thr_t*	thr,		/*!< in: query thread whose run_node
					is an update node */
	dict_foreign_t*	foreign,	/*!< in: foreign key constraint */
	const rec_t*	rec,		/*!< in: a matching index record in the
					child table */
	const dtuple_t*	entry)		/*!< in: index entry in the parent
					table */
{
	std::string fk_str;

	if (srv_read_only_mode) {
		return;
	}

	FILE*	ef	= dict_foreign_err_file;
	trx_t*	trx	= thr_get_trx(thr);

	row_ins_set_detailed(trx, foreign);

	row_ins_foreign_trx_print(trx);

	fputs("Foreign key constraint fails for table ", ef);
	ut_print_name(ef, trx, foreign->foreign_table_name);
	fputs(":\n", ef);
	fk_str = dict_print_info_on_foreign_key_in_create_format(trx, foreign,
							TRUE);
	fputs(fk_str.c_str(), ef);
	putc('\n', ef);
	fputs(errstr, ef);
	fprintf(ef, " in parent table, in index %s",
		foreign->referenced_index->name());
	if (entry) {
		fputs(" tuple:\n", ef);
		dtuple_print(ef, entry);
	}
	fputs("\nBut in child table ", ef);
	ut_print_name(ef, trx, foreign->foreign_table_name);
	fprintf(ef, ", in index %s", foreign->foreign_index->name());
	if (rec) {
		fputs(", there is a record:\n", ef);
		rec_print(ef, rec, foreign->foreign_index);
	} else {
		fputs(", the record is not available\n", ef);
	}
	putc('\n', ef);

	mutex_exit(&dict_foreign_err_mutex);
}

/*********************************************************************//**
Reports a foreign key error to dict_foreign_err_file when we are trying
to add an index entry to a child table. Note that the adding may be the result
of an update, too. */
static
void
row_ins_foreign_report_add_err(
/*===========================*/
	trx_t*		trx,		/*!< in: transaction */
	dict_foreign_t*	foreign,	/*!< in: foreign key constraint */
	const rec_t*	rec,		/*!< in: a record in the parent table:
					it does not match entry because we
					have an error! */
	const dtuple_t*	entry)		/*!< in: index entry to insert in the
					child table */
{
	std::string fk_str;

	if (srv_read_only_mode) {
		return;
	}

	FILE*	ef	= dict_foreign_err_file;

	row_ins_set_detailed(trx, foreign);

	row_ins_foreign_trx_print(trx);

	fputs("Foreign key constraint fails for table ", ef);
	ut_print_name(ef, trx, foreign->foreign_table_name);
	fputs(":\n", ef);
	fk_str = dict_print_info_on_foreign_key_in_create_format(trx, foreign,
							TRUE);
	fputs(fk_str.c_str(), ef);
	fprintf(ef, " in parent table, in index %s",
		foreign->foreign_index->name());
	if (entry) {
		fputs(" tuple:\n", ef);
		/* TODO: DB_TRX_ID and DB_ROLL_PTR may be uninitialized.
		It would be better to only display the user columns. */
		dtuple_print(ef, entry);
	}
	fputs("\nBut in parent table ", ef);
	ut_print_name(ef, trx, foreign->referenced_table_name);
	fprintf(ef, ", in index %s,\n"
		"the closest match we can find is record:\n",
		foreign->referenced_index->name());
	if (rec && page_rec_is_supremum(rec)) {
		/* If the cursor ended on a supremum record, it is better
		to report the previous record in the error message, so that
		the user gets a more descriptive error message. */
		rec = page_rec_get_prev_const(rec);
	}

	if (rec) {
		rec_print(ef, rec, foreign->referenced_index);
	}
	putc('\n', ef);

	mutex_exit(&dict_foreign_err_mutex);
}

/*********************************************************************//**
Invalidate the query cache for the given table. */
static
void
row_ins_invalidate_query_cache(
/*===========================*/
	que_thr_t*	thr,		/*!< in: query thread whose run_node
					is an update node */
	const char*	name)		/*!< in: table name prefixed with
					database name and a '/' character */
{
	ulint	len = strlen(name) + 1;
	innobase_invalidate_query_cache(thr_get_trx(thr), name, len);
}


/** Fill virtual column information in cascade node for the child table.
@param[out]	cascade		child update node
@param[in]	rec		clustered rec of child table
@param[in]	index		clustered index of child table
@param[in]	node		parent update node
@param[in]	foreign		foreign key information
@param[out]	err		error code. */
static
void
row_ins_foreign_fill_virtual(
	upd_node_t*		cascade,
	const rec_t*		rec,
	dict_index_t*		index,
	upd_node_t*		node,
	dict_foreign_t*		foreign,
	dberr_t*		err)
{
	THD*		thd = current_thd;
	row_ext_t*	ext;
	ulint		offsets_[REC_OFFS_NORMAL_SIZE];
	rec_offs_init(offsets_);
	const ulint*	offsets =
		rec_get_offsets(rec, index, offsets_, true,
				ULINT_UNDEFINED, &cascade->heap);
	mem_heap_t*	v_heap = NULL;
	upd_t*		update = cascade->update;
	ulint		n_v_fld = index->table->n_v_def;
	ulint		n_diff;
	upd_field_t*	upd_field;
	dict_vcol_set*	v_cols = foreign->v_cols;
	update->old_vrow = row_build(
		ROW_COPY_POINTERS, index, rec,
		offsets, index->table, NULL, NULL,
		&ext, cascade->heap);
	n_diff = update->n_fields;

	update->n_fields += n_v_fld;

	if (index->table->vc_templ == NULL) {
		/** This can occur when there is a cascading
		delete or update after restart. */
		innobase_init_vc_templ(index->table);
	}

	for (ulint i = 0; i < n_v_fld; i++) {

		dict_v_col_t*     col = dict_table_get_nth_v_col(
				index->table, i);

		dict_vcol_set::iterator it = v_cols->find(col);

		if (it == v_cols->end()) {
			continue;
		}

		dfield_t*	vfield = innobase_get_computed_value(
				update->old_vrow, col, index,
				&v_heap, update->heap, NULL, thd, NULL,
				NULL, NULL, NULL);

		if (vfield == NULL) {
			*err = DB_COMPUTE_VALUE_FAILED;
			goto func_exit;
		}

		upd_field = upd_get_nth_field(update, n_diff);

		upd_field->old_v_val = static_cast<dfield_t*>(
				mem_heap_alloc(cascade->heap,
					sizeof *upd_field->old_v_val));

		dfield_copy(upd_field->old_v_val, vfield);

		upd_field_set_v_field_no(upd_field, i, index);

		if (node->is_delete
		    ? (foreign->type & DICT_FOREIGN_ON_DELETE_SET_NULL)
		    : (foreign->type & DICT_FOREIGN_ON_UPDATE_SET_NULL)) {

			dfield_set_null(&upd_field->new_val);
		}

		if (!node->is_delete
		    && (foreign->type & DICT_FOREIGN_ON_UPDATE_CASCADE)) {

			dfield_t* new_vfield = innobase_get_computed_value(
					update->old_vrow, col, index,
					&v_heap, update->heap, NULL, thd,
					NULL, NULL, node->update, foreign);

			if (new_vfield == NULL) {
				*err = DB_COMPUTE_VALUE_FAILED;
				goto func_exit;
			}

			dfield_copy(&(upd_field->new_val), new_vfield);
		}

		n_diff++;
	}

	update->n_fields = n_diff;
	*err = DB_SUCCESS;

func_exit:
	if (v_heap) {
		mem_heap_free(v_heap);
	}
}

#ifdef WITH_WSREP
dberr_t wsrep_append_foreign_key(trx_t *trx,
			       dict_foreign_t*	foreign,
			       const rec_t*	clust_rec,
			       dict_index_t*	clust_index,
			       ibool		referenced,
			       ibool            shared);
#endif /* WITH_WSREP */

/*********************************************************************//**
Perform referential actions or checks when a parent row is deleted or updated
and the constraint had an ON DELETE or ON UPDATE condition which was not
RESTRICT.
@return DB_SUCCESS, DB_LOCK_WAIT, or error code */
static MY_ATTRIBUTE((nonnull, warn_unused_result))
dberr_t
row_ins_foreign_check_on_constraint(
/*================================*/
	que_thr_t*	thr,		/*!< in: query thread whose run_node
					is an update node */
	dict_foreign_t*	foreign,	/*!< in: foreign key constraint whose
					type is != 0 */
	btr_pcur_t*	pcur,		/*!< in: cursor placed on a matching
					index record in the child table */
	dtuple_t*	entry,		/*!< in: index entry in the parent
					table */
	mtr_t*		mtr)		/*!< in: mtr holding the latch of pcur
					page */
{
	upd_node_t*	node;
	upd_node_t*	cascade;
	dict_table_t*	table		= foreign->foreign_table;
	dict_index_t*	index;
	dict_index_t*	clust_index;
	dtuple_t*	ref;
	const rec_t*	rec;
	const rec_t*	clust_rec;
	const buf_block_t* clust_block;
	upd_t*		update;
	ulint		n_to_update;
	dberr_t		err;
	ulint		i;
	trx_t*		trx;
	mem_heap_t*	tmp_heap	= NULL;
	doc_id_t	doc_id = FTS_NULL_DOC_ID;
	ibool		fts_col_affacted = FALSE;

	DBUG_ENTER("row_ins_foreign_check_on_constraint");
	ut_a(thr);
	ut_a(foreign);
	ut_a(pcur);
	ut_a(mtr);

	trx = thr_get_trx(thr);

	/* Since we are going to delete or update a row, we have to invalidate
	the MySQL query cache for table. A deadlock of threads is not possible
	here because the caller of this function does not hold any latches with
	the mutex rank above the lock_sys_t::mutex. The query cache mutex
	has a rank just above the lock_sys_t::mutex. */

	row_ins_invalidate_query_cache(thr, table->name.m_name);

	node = static_cast<upd_node_t*>(thr->run_node);

	if (node->is_delete && 0 == (foreign->type
				     & (DICT_FOREIGN_ON_DELETE_CASCADE
					| DICT_FOREIGN_ON_DELETE_SET_NULL))) {

		row_ins_foreign_report_err("Trying to delete",
					   thr, foreign,
					   btr_pcur_get_rec(pcur), entry);

		DBUG_RETURN(DB_ROW_IS_REFERENCED);
	}

	if (!node->is_delete && 0 == (foreign->type
				      & (DICT_FOREIGN_ON_UPDATE_CASCADE
					 | DICT_FOREIGN_ON_UPDATE_SET_NULL))) {

		/* This is an UPDATE */

		row_ins_foreign_report_err("Trying to update",
					   thr, foreign,
					   btr_pcur_get_rec(pcur), entry);

		DBUG_RETURN(DB_ROW_IS_REFERENCED);
	}

	cascade = row_create_update_node_for_mysql(table, node->cascade_heap);
	que_node_set_parent(cascade, node);

	/* For the cascaded operation, all the update nodes are allocated in
	the same heap.  All the update nodes will point to the same heap.
	This heap is owned by the first update node. And it must be freed
	only in the first update node */
	cascade->cascade_heap = node->cascade_heap;
	cascade->cascade_upd_nodes = node->cascade_upd_nodes;
	cascade->new_upd_nodes = node->new_upd_nodes;
	cascade->processed_cascades = node->processed_cascades;

	cascade->table = table;

	cascade->foreign = foreign;

	if (node->is_delete
	    && (foreign->type & DICT_FOREIGN_ON_DELETE_CASCADE)) {
		cascade->is_delete = TRUE;
	} else {
		cascade->is_delete = FALSE;

		if (foreign->n_fields > cascade->update_n_fields) {
			/* We have to make the update vector longer */

			cascade->update = upd_create(foreign->n_fields,
						     node->cascade_heap);
			cascade->update_n_fields = foreign->n_fields;
		}
	}

	/* We do not allow cyclic cascaded updating (DELETE is allowed,
	but not UPDATE) of the same table, as this can lead to an infinite
	cycle. Check that we are not updating the same table which is
	already being modified in this cascade chain. We have to check
	this also because the modification of the indexes of a 'parent'
	table may still be incomplete, and we must avoid seeing the indexes
	of the parent table in an inconsistent state! */

	if (!cascade->is_delete
	    && row_ins_cascade_ancestor_updates_table(cascade, table)) {

		/* We do not know if this would break foreign key
		constraints, but play safe and return an error */

		err = DB_ROW_IS_REFERENCED;

		row_ins_foreign_report_err(
			"Trying an update, possibly causing a cyclic"
			" cascaded update\n"
			"in the child table,", thr, foreign,
			btr_pcur_get_rec(pcur), entry);

		goto nonstandard_exit_func;
	}

	if (row_ins_cascade_n_ancestors(cascade) >= FK_MAX_CASCADE_DEL) {
		err = DB_FOREIGN_EXCEED_MAX_CASCADE;

		row_ins_foreign_report_err(
			"Trying a too deep cascaded delete or update\n",
			thr, foreign, btr_pcur_get_rec(pcur), entry);

		goto nonstandard_exit_func;
	}

	index = btr_pcur_get_btr_cur(pcur)->index;

	ut_a(index == foreign->foreign_index);

	rec = btr_pcur_get_rec(pcur);

	tmp_heap = mem_heap_create(256);

	if (dict_index_is_clust(index)) {
		/* pcur is already positioned in the clustered index of
		the child table */

		clust_index = index;
		clust_rec = rec;
		clust_block = btr_pcur_get_block(pcur);
	} else {
		/* We have to look for the record in the clustered index
		in the child table */

		clust_index = dict_table_get_first_index(table);

		ref = row_build_row_ref(ROW_COPY_POINTERS, index, rec,
					tmp_heap);
		btr_pcur_open_with_no_init(clust_index, ref,
					   PAGE_CUR_LE, BTR_SEARCH_LEAF,
					   cascade->pcur, 0, mtr);

		clust_rec = btr_pcur_get_rec(cascade->pcur);
		clust_block = btr_pcur_get_block(cascade->pcur);

		if (!page_rec_is_user_rec(clust_rec)
		    || btr_pcur_get_low_match(cascade->pcur)
		    < dict_index_get_n_unique(clust_index)) {

			ib::error() << "In cascade of a foreign key op index "
				<< index->name
				<< " of table " << index->table->name;

			fputs("InnoDB: record ", stderr);
			rec_print(stderr, rec, index);
			fputs("\n"
			      "InnoDB: clustered record ", stderr);
			rec_print(stderr, clust_rec, clust_index);
			fputs("\n"
			      "InnoDB: Submit a detailed bug report to"
			      " https://jira.mariadb.org/\n", stderr);
			ut_ad(0);
			err = DB_SUCCESS;

			goto nonstandard_exit_func;
		}
	}

	/* Set an X-lock on the row to delete or update in the child table */

	err = lock_table(0, table, LOCK_IX, thr);

	if (err == DB_SUCCESS) {
		/* Here it suffices to use a LOCK_REC_NOT_GAP type lock;
		we already have a normal shared lock on the appropriate
		gap if the search criterion was not unique */

		err = lock_clust_rec_read_check_and_lock_alt(
			0, clust_block, clust_rec, clust_index,
			LOCK_X, LOCK_REC_NOT_GAP, thr);
	}

	if (err != DB_SUCCESS) {

		goto nonstandard_exit_func;
	}

	if (rec_get_deleted_flag(clust_rec, dict_table_is_comp(table))) {
		/* In delete-marked records, DB_TRX_ID must
		always refer to an existing undo log record. */
		ut_ad(rec_get_trx_id(clust_rec, clust_index));
		/* This can happen if there is a circular reference of
		rows such that cascading delete comes to delete a row
		already in the process of being delete marked */
		err = DB_SUCCESS;

		goto nonstandard_exit_func;
	}

	if (table->fts) {
		doc_id = fts_get_doc_id_from_rec(table, clust_rec,
						 clust_index, tmp_heap);
	}

	if (node->is_delete
	    ? (foreign->type & DICT_FOREIGN_ON_DELETE_SET_NULL)
	    : (foreign->type & DICT_FOREIGN_ON_UPDATE_SET_NULL)) {

		/* Build the appropriate update vector which sets
		foreign->n_fields first fields in rec to SQL NULL */
		if (table->fts) {

			/* For the clause ON DELETE SET NULL, the cascade
			operation is actually an update operation with the new
			values being null.  For FTS, this means that the old
			values be deleted and no new values to be added.*/
			cascade->fts_next_doc_id = FTS_NULL_DOC_ID;
		}

		update = cascade->update;

		update->info_bits = 0;
		update->n_fields = foreign->n_fields;
		UNIV_MEM_INVALID(update->fields,
				 update->n_fields * sizeof *update->fields);

		for (i = 0; i < foreign->n_fields; i++) {
			upd_field_t*	ufield = &update->fields[i];
			ulint		col_no = dict_index_get_nth_col_no(
						index, i);
			ulint		prefix_col;

			ufield->field_no = dict_table_get_nth_col_pos(
				table, col_no, &prefix_col);
			dict_col_t*	col = dict_table_get_nth_col(
				table, col_no);
			dict_col_copy_type(col, dfield_get_type(&ufield->new_val));

			ufield->orig_len = 0;
			ufield->exp = NULL;
			dfield_set_null(&ufield->new_val);

			if (table->fts && dict_table_is_fts_column(
				table->fts->indexes,
				dict_index_get_nth_col_no(index, i),
				dict_col_is_virtual(
					dict_index_get_nth_col(index, i)))
			    != ULINT_UNDEFINED) {
				fts_col_affacted = TRUE;
			}
		}

		if (fts_col_affacted) {
			cascade->fts_doc_id = doc_id;
		}

		if (foreign->v_cols != NULL
		    && foreign->v_cols->size() > 0) {
			row_ins_foreign_fill_virtual(
				cascade, clust_rec, clust_index,
				node, foreign, &err);

			if (err != DB_SUCCESS) {
				goto nonstandard_exit_func;
			}
		}
	} else if (table->fts && cascade->is_delete) {
		/* DICT_FOREIGN_ON_DELETE_CASCADE case */
		for (i = 0; i < foreign->n_fields; i++) {
			if (table->fts && dict_table_is_fts_column(
				table->fts->indexes,
				dict_index_get_nth_col_no(index, i),
				dict_col_is_virtual(
					dict_index_get_nth_col(index, i)))
			    != ULINT_UNDEFINED) {
				fts_col_affacted = TRUE;
			}
		}

		if (fts_col_affacted) {
			cascade->fts_doc_id = doc_id;
		}
	}

	if (!node->is_delete
	    && (foreign->type & DICT_FOREIGN_ON_UPDATE_CASCADE)) {

		/* Build the appropriate update vector which sets changing
		foreign->n_fields first fields in rec to new values */

		n_to_update = row_ins_cascade_calc_update_vec(
			node, foreign, cascade->cascade_heap,
			trx, &fts_col_affacted, cascade);


		if (foreign->v_cols != NULL
		    && foreign->v_cols->size() > 0) {
			row_ins_foreign_fill_virtual(
				cascade, clust_rec, clust_index,
				node, foreign, &err);

			if (err != DB_SUCCESS) {
				goto nonstandard_exit_func;
			}
		}

		if (n_to_update == ULINT_UNDEFINED) {
			err = DB_ROW_IS_REFERENCED;

			row_ins_foreign_report_err(
				"Trying a cascaded update where the"
				" updated value in the child\n"
				"table would not fit in the length"
				" of the column, or the value would\n"
				"be NULL and the column is"
				" declared as not NULL in the child table,",
				thr, foreign, btr_pcur_get_rec(pcur), entry);

			goto nonstandard_exit_func;
		}

		if (cascade->update->n_fields == 0) {

			/* The update does not change any columns referred
			to in this foreign key constraint: no need to do
			anything */

			err = DB_SUCCESS;

			goto nonstandard_exit_func;
		}

		/* Mark the old Doc ID as deleted */
		if (fts_col_affacted) {
			ut_ad(table->fts);
			cascade->fts_doc_id = doc_id;
		}
	}

	/* Store pcur position and initialize or store the cascade node
	pcur stored position */

	btr_pcur_store_position(pcur, mtr);

	if (index == clust_index) {
		btr_pcur_copy_stored_position(cascade->pcur, pcur);
	} else {
		btr_pcur_store_position(cascade->pcur, mtr);
	}

	mtr_commit(mtr);

	ut_a(cascade->pcur->rel_pos == BTR_PCUR_ON);

	cascade->state = UPD_NODE_UPDATE_CLUSTERED;

#ifdef WITH_WSREP
	err = wsrep_append_foreign_key(
				       thr_get_trx(thr),
				       foreign,
				       clust_rec,
				       clust_index,
				       FALSE, FALSE);
	if (err != DB_SUCCESS) {
		fprintf(stderr,
			"WSREP: foreign key append failed: %d\n", err);
	} else
#endif /* WITH_WSREP */
	node->new_upd_nodes->push_back(cascade);

	my_atomic_addlint(&table->n_foreign_key_checks_running, 1);

	ut_ad(foreign->foreign_table->n_foreign_key_checks_running > 0);

	/* Release the data dictionary latch for a while, so that we do not
	starve other threads from doing CREATE TABLE etc. if we have a huge
	cascaded operation running. The counter n_foreign_key_checks_running
	will prevent other users from dropping or ALTERing the table when we
	release the latch. */

	row_mysql_unfreeze_data_dictionary(thr_get_trx(thr));

	DEBUG_SYNC_C("innodb_dml_cascade_dict_unfreeze");

	row_mysql_freeze_data_dictionary(thr_get_trx(thr));

	mtr_start(mtr);

	/* Restore pcur position */

	btr_pcur_restore_position(BTR_SEARCH_LEAF, pcur, mtr);

	if (tmp_heap) {
		mem_heap_free(tmp_heap);
	}

	DBUG_RETURN(err);

nonstandard_exit_func:
	que_graph_free_recursive(cascade);

	if (tmp_heap) {
		mem_heap_free(tmp_heap);
	}

	btr_pcur_store_position(pcur, mtr);

	mtr_commit(mtr);
	mtr_start(mtr);

	btr_pcur_restore_position(BTR_SEARCH_LEAF, pcur, mtr);

	DBUG_RETURN(err);
}

/*********************************************************************//**
Sets a shared lock on a record. Used in locking possible duplicate key
records and also in checking foreign key constraints.
@return DB_SUCCESS, DB_SUCCESS_LOCKED_REC, or error code */
static
dberr_t
row_ins_set_shared_rec_lock(
/*========================*/
	ulint			type,	/*!< in: LOCK_ORDINARY, LOCK_GAP, or
					LOCK_REC_NOT_GAP type lock */
	const buf_block_t*	block,	/*!< in: buffer block of rec */
	const rec_t*		rec,	/*!< in: record */
	dict_index_t*		index,	/*!< in: index */
	const ulint*		offsets,/*!< in: rec_get_offsets(rec, index) */
	que_thr_t*		thr)	/*!< in: query thread */
{
	dberr_t	err;

	ut_ad(rec_offs_validate(rec, index, offsets));

	if (dict_index_is_clust(index)) {
		err = lock_clust_rec_read_check_and_lock(
			0, block, rec, index, offsets, LOCK_S, type, thr);
	} else {
		err = lock_sec_rec_read_check_and_lock(
			0, block, rec, index, offsets, LOCK_S, type, thr);
	}

	return(err);
}

/*********************************************************************//**
Sets a exclusive lock on a record. Used in locking possible duplicate key
records
@return DB_SUCCESS, DB_SUCCESS_LOCKED_REC, or error code */
static
dberr_t
row_ins_set_exclusive_rec_lock(
/*===========================*/
	ulint			type,	/*!< in: LOCK_ORDINARY, LOCK_GAP, or
					LOCK_REC_NOT_GAP type lock */
	const buf_block_t*	block,	/*!< in: buffer block of rec */
	const rec_t*		rec,	/*!< in: record */
	dict_index_t*		index,	/*!< in: index */
	const ulint*		offsets,/*!< in: rec_get_offsets(rec, index) */
	que_thr_t*		thr)	/*!< in: query thread */
{
	dberr_t	err;

	ut_ad(rec_offs_validate(rec, index, offsets));

	if (dict_index_is_clust(index)) {
		err = lock_clust_rec_read_check_and_lock(
			0, block, rec, index, offsets, LOCK_X, type, thr);
	} else {
		err = lock_sec_rec_read_check_and_lock(
			0, block, rec, index, offsets, LOCK_X, type, thr);
	}

	return(err);
}

/* Decrement a counter in the destructor. */
class ib_dec_in_dtor {
public:
	ib_dec_in_dtor(ulint& c): counter(c) {}
	~ib_dec_in_dtor() {
		my_atomic_addlint(&counter, -1);
	}
private:
	ulint&		counter;
};

/***************************************************************//**
Checks if foreign key constraint fails for an index entry. Sets shared locks
which lock either the success or the failure of the constraint. NOTE that
the caller must have a shared latch on dict_operation_lock.
@return DB_SUCCESS, DB_NO_REFERENCED_ROW, or DB_ROW_IS_REFERENCED */
dberr_t
row_ins_check_foreign_constraint(
/*=============================*/
	ibool		check_ref,/*!< in: TRUE if we want to check that
				the referenced table is ok, FALSE if we
				want to check the foreign key table */
	dict_foreign_t*	foreign,/*!< in: foreign constraint; NOTE that the
				tables mentioned in it must be in the
				dictionary cache if they exist at all */
	dict_table_t*	table,	/*!< in: if check_ref is TRUE, then the foreign
				table, else the referenced table */
	dtuple_t*	entry,	/*!< in: index entry for index */
	que_thr_t*	thr)	/*!< in: query thread */
{
	dberr_t		err;
	upd_node_t*	upd_node;
	dict_table_t*	check_table;
	dict_index_t*	check_index;
	ulint		n_fields_cmp;
	btr_pcur_t	pcur;
	int		cmp;
	mtr_t		mtr;
	trx_t*		trx		= thr_get_trx(thr);
	mem_heap_t*	heap		= NULL;
	ulint		offsets_[REC_OFFS_NORMAL_SIZE];
	ulint*		offsets		= offsets_;

	bool		skip_gap_lock;

	skip_gap_lock = (trx->isolation_level <= TRX_ISO_READ_COMMITTED);

	DBUG_ENTER("row_ins_check_foreign_constraint");

	rec_offs_init(offsets_);

#ifdef WITH_WSREP
	upd_node= NULL;
#endif /* WITH_WSREP */

	ut_ad(rw_lock_own(dict_operation_lock, RW_LOCK_S));

	err = DB_SUCCESS;

	if (trx->check_foreigns == FALSE) {
		/* The user has suppressed foreign key checks currently for
		this session */
		goto exit_func;
	}

	/* If any of the foreign key fields in entry is SQL NULL, we
	suppress the foreign key check: this is compatible with Oracle,
	for example */
	for (ulint i = 0; i < foreign->n_fields; i++) {
		if (dfield_is_null(dtuple_get_nth_field(entry, i))) {
			goto exit_func;
		}
	}

	if (que_node_get_type(thr->run_node) == QUE_NODE_UPDATE) {
		upd_node = static_cast<upd_node_t*>(thr->run_node);

		if (!(upd_node->is_delete) && upd_node->foreign == foreign) {
			/* If a cascaded update is done as defined by a
			foreign key constraint, do not check that
			constraint for the child row. In ON UPDATE CASCADE
			the update of the parent row is only half done when
			we come here: if we would check the constraint here
			for the child row it would fail.

			A QUESTION remains: if in the child table there are
			several constraints which refer to the same parent
			table, we should merge all updates to the child as
			one update? And the updates can be contradictory!
			Currently we just perform the update associated
			with each foreign key constraint, one after
			another, and the user has problems predicting in
			which order they are performed. */

			goto exit_func;
		}
	}

	if (check_ref) {
		check_table = foreign->referenced_table;
		check_index = foreign->referenced_index;
	} else {
		check_table = foreign->foreign_table;
		check_index = foreign->foreign_index;
	}

	if (check_table == NULL
	    || !check_table->is_readable()
	    || check_index == NULL) {

		if (!srv_read_only_mode && check_ref) {
			FILE*	ef = dict_foreign_err_file;
			std::string fk_str;

			row_ins_set_detailed(trx, foreign);

			row_ins_foreign_trx_print(trx);

			fputs("Foreign key constraint fails for table ", ef);
			ut_print_name(ef, trx,
				      foreign->foreign_table_name);
			fputs(":\n", ef);
			fk_str = dict_print_info_on_foreign_key_in_create_format(
				trx, foreign, TRUE);
			fputs(fk_str.c_str(), ef);
			fprintf(ef, "\nTrying to add to index %s tuple:\n",
				foreign->foreign_index->name());
			dtuple_print(ef, entry);
			fputs("\nBut the parent table ", ef);
			ut_print_name(ef, trx,
				      foreign->referenced_table_name);
			fputs("\nor its .ibd file does"
			      " not currently exist!\n", ef);
			mutex_exit(&dict_foreign_err_mutex);

			err = DB_NO_REFERENCED_ROW;
		}

		goto exit_func;
	}

	if (check_table != table) {
		/* We already have a LOCK_IX on table, but not necessarily
		on check_table */

		err = lock_table(0, check_table, LOCK_IS, thr);

		if (err != DB_SUCCESS) {

			goto do_possible_lock_wait;
		}
	}

	mtr_start(&mtr);

	/* Store old value on n_fields_cmp */

	n_fields_cmp = dtuple_get_n_fields_cmp(entry);

	dtuple_set_n_fields_cmp(entry, foreign->n_fields);

	btr_pcur_open(check_index, entry, PAGE_CUR_GE,
		      BTR_SEARCH_LEAF, &pcur, &mtr);

	/* Scan index records and check if there is a matching record */

	do {
		const rec_t*		rec = btr_pcur_get_rec(&pcur);
		const buf_block_t*	block = btr_pcur_get_block(&pcur);

		if (page_rec_is_infimum(rec)) {

			continue;
		}

		offsets = rec_get_offsets(rec, check_index, offsets, true,
					  ULINT_UNDEFINED, &heap);

		if (page_rec_is_supremum(rec)) {

			if (skip_gap_lock) {

				continue;
			}

			err = row_ins_set_shared_rec_lock(LOCK_ORDINARY, block,
							  rec, check_index,
							  offsets, thr);
			switch (err) {
			case DB_SUCCESS_LOCKED_REC:
			case DB_SUCCESS:
				continue;
			default:
				goto end_scan;
			}
		}

		cmp = cmp_dtuple_rec(entry, rec, offsets);

		if (cmp == 0) {
			if (rec_get_deleted_flag(rec,
						 rec_offs_comp(offsets))) {
				/* In delete-marked records, DB_TRX_ID must
				always refer to an existing undo log record. */
				ut_ad(!dict_index_is_clust(check_index)
				      || row_get_rec_trx_id(rec, check_index,
							    offsets));

				err = row_ins_set_shared_rec_lock(
					skip_gap_lock
					? LOCK_REC_NOT_GAP
					: LOCK_ORDINARY, block,
					rec, check_index, offsets, thr);
				switch (err) {
				case DB_SUCCESS_LOCKED_REC:
				case DB_SUCCESS:
					break;
				default:
					goto end_scan;
				}
			} else {
				/* Found a matching record. Lock only
				a record because we can allow inserts
				into gaps */

				err = row_ins_set_shared_rec_lock(
					LOCK_REC_NOT_GAP, block,
					rec, check_index, offsets, thr);

				switch (err) {
				case DB_SUCCESS_LOCKED_REC:
				case DB_SUCCESS:
					break;
				default:
					goto end_scan;
				}

				if (check_ref) {
					err = DB_SUCCESS;
#ifdef WITH_WSREP
					err = wsrep_append_foreign_key(
						thr_get_trx(thr),
						foreign,
						rec,
						check_index,
						check_ref,
						(upd_node) ? TRUE : FALSE);
#endif /* WITH_WSREP */
					goto end_scan;
				} else if (foreign->type != 0) {
					/* There is an ON UPDATE or ON DELETE
					condition: check them in a separate
					function */

					err = row_ins_foreign_check_on_constraint(
						thr, foreign, &pcur, entry,
						&mtr);
					if (err != DB_SUCCESS) {
						/* Since reporting a plain
						"duplicate key" error
						message to the user in
						cases where a long CASCADE
						operation would lead to a
						duplicate key in some
						other table is very
						confusing, map duplicate
						key errors resulting from
						FK constraints to a
						separate error code. */

						if (err == DB_DUPLICATE_KEY) {
							err = DB_FOREIGN_DUPLICATE_KEY;
						}

						goto end_scan;
					}

					/* row_ins_foreign_check_on_constraint
					may have repositioned pcur on a
					different block */
					block = btr_pcur_get_block(&pcur);
				} else {
					row_ins_foreign_report_err(
						"Trying to delete or update",
						thr, foreign, rec, entry);

					err = DB_ROW_IS_REFERENCED;
					goto end_scan;
				}
			}
		} else {
			ut_a(cmp < 0);

			err = skip_gap_lock
				? DB_SUCCESS
				: row_ins_set_shared_rec_lock(
					LOCK_GAP, block,
					rec, check_index, offsets, thr);

			switch (err) {
			case DB_SUCCESS_LOCKED_REC:
				err = DB_SUCCESS;
				/* fall through */
			case DB_SUCCESS:
				if (check_ref) {
					err = DB_NO_REFERENCED_ROW;
					row_ins_foreign_report_add_err(
						trx, foreign, rec, entry);
				}
			default:
				break;
			}

			goto end_scan;
		}
	} while (btr_pcur_move_to_next(&pcur, &mtr));

	if (check_ref) {
		row_ins_foreign_report_add_err(
			trx, foreign, btr_pcur_get_rec(&pcur), entry);
		err = DB_NO_REFERENCED_ROW;
	} else {
		err = DB_SUCCESS;
	}

end_scan:
	btr_pcur_close(&pcur);

	mtr_commit(&mtr);

	/* Restore old value */
	dtuple_set_n_fields_cmp(entry, n_fields_cmp);

do_possible_lock_wait:
	if (err == DB_LOCK_WAIT) {
		/* An object that will correctly decrement the FK check counter
		when it goes out of this scope. */
		ib_dec_in_dtor	dec(check_table->n_foreign_key_checks_running);

		trx->error_state = err;

		que_thr_stop_for_mysql(thr);

		thr->lock_state = QUE_THR_LOCK_ROW;

		/* To avoid check_table being dropped, increment counter */
		my_atomic_addlint(
			&check_table->n_foreign_key_checks_running, 1);

		trx_kill_blocking(trx);

		lock_wait_suspend_thread(thr);

		thr->lock_state = QUE_THR_LOCK_NOLOCK;

		err = check_table->to_be_dropped
			? DB_LOCK_WAIT_TIMEOUT
			: trx->error_state;
	}

exit_func:
	if (heap != NULL) {
		mem_heap_free(heap);
	}

	DBUG_RETURN(err);
}

/***************************************************************//**
Checks if foreign key constraints fail for an index entry. If index
is not mentioned in any constraint, this function does nothing,
Otherwise does searches to the indexes of referenced tables and
sets shared locks which lock either the success or the failure of
a constraint.
@return DB_SUCCESS or error code */
static MY_ATTRIBUTE((nonnull, warn_unused_result))
dberr_t
row_ins_check_foreign_constraints(
/*==============================*/
	dict_table_t*	table,	/*!< in: table */
	dict_index_t*	index,	/*!< in: index */
	dtuple_t*	entry,	/*!< in: index entry for index */
	que_thr_t*	thr)	/*!< in: query thread */
{
	dict_foreign_t*	foreign;
	dberr_t		err;
	trx_t*		trx;
	ibool		got_s_lock	= FALSE;

	trx = thr_get_trx(thr);

	DEBUG_SYNC_C_IF_THD(thr_get_trx(thr)->mysql_thd,
			    "foreign_constraint_check_for_ins");

	for (dict_foreign_set::iterator it = table->foreign_set.begin();
	     it != table->foreign_set.end();
	     ++it) {

		foreign = *it;

		if (foreign->foreign_index == index) {
			dict_table_t*	ref_table = NULL;
			dict_table_t*	referenced_table
						= foreign->referenced_table;

			if (referenced_table == NULL) {

				ref_table = dict_table_open_on_name(
					foreign->referenced_table_name_lookup,
					FALSE, FALSE, DICT_ERR_IGNORE_NONE);
			}

			if (0 == trx->dict_operation_lock_mode) {
				got_s_lock = TRUE;

				row_mysql_freeze_data_dictionary(trx);
			}

			/* NOTE that if the thread ends up waiting for a lock
			we will release dict_operation_lock temporarily!
			But the counter on the table protects the referenced
			table from being dropped while the check is running. */

			err = row_ins_check_foreign_constraint(
				TRUE, foreign, table, entry, thr);

			if (got_s_lock) {
				row_mysql_unfreeze_data_dictionary(trx);
			}

			if (ref_table != NULL) {
				dict_table_close(ref_table, FALSE, FALSE);
			}

			if (err != DB_SUCCESS) {

				return(err);
			}
		}
	}

	return(DB_SUCCESS);
}

/***************************************************************//**
Checks if a unique key violation to rec would occur at the index entry
insert.
@return TRUE if error */
static
ibool
row_ins_dupl_error_with_rec(
/*========================*/
	const rec_t*	rec,	/*!< in: user record; NOTE that we assume
				that the caller already has a record lock on
				the record! */
	const dtuple_t*	entry,	/*!< in: entry to insert */
	dict_index_t*	index,	/*!< in: index */
	const ulint*	offsets)/*!< in: rec_get_offsets(rec, index) */
{
	ulint	matched_fields;
	ulint	n_unique;
	ulint	i;

	ut_ad(rec_offs_validate(rec, index, offsets));

	n_unique = dict_index_get_n_unique(index);

	matched_fields = 0;

	cmp_dtuple_rec_with_match(entry, rec, offsets, &matched_fields);

	if (matched_fields < n_unique) {

		return(FALSE);
	}

	/* In a unique secondary index we allow equal key values if they
	contain SQL NULLs */

	if (!dict_index_is_clust(index) && !index->nulls_equal) {

		for (i = 0; i < n_unique; i++) {
			if (dfield_is_null(dtuple_get_nth_field(entry, i))) {

				return(FALSE);
			}
		}
	}

	return(!rec_get_deleted_flag(rec, rec_offs_comp(offsets)));
}

/***************************************************************//**
Scans a unique non-clustered index at a given index entry to determine
whether a uniqueness violation has occurred for the key value of the entry.
Set shared locks on possible duplicate records.
@return DB_SUCCESS, DB_DUPLICATE_KEY, or DB_LOCK_WAIT */
static MY_ATTRIBUTE((nonnull, warn_unused_result))
dberr_t
row_ins_scan_sec_index_for_duplicate(
/*=================================*/
	ulint		flags,	/*!< in: undo logging and locking flags */
	dict_index_t*	index,	/*!< in: non-clustered unique index */
	dtuple_t*	entry,	/*!< in: index entry */
	que_thr_t*	thr,	/*!< in: query thread */
	bool		s_latch,/*!< in: whether index->lock is being held */
	mtr_t*		mtr,	/*!< in/out: mini-transaction */
	mem_heap_t*	offsets_heap)
				/*!< in/out: memory heap that can be emptied */
{
	ulint		n_unique;
	int		cmp;
	ulint		n_fields_cmp;
	btr_pcur_t	pcur;
	dberr_t		err		= DB_SUCCESS;
	ulint		allow_duplicates;
	ulint*		offsets		= NULL;
	DBUG_ENTER("row_ins_scan_sec_index_for_duplicate");


	ut_ad(s_latch == rw_lock_own_flagged(
			&index->lock, RW_LOCK_FLAG_S | RW_LOCK_FLAG_SX));

	n_unique = dict_index_get_n_unique(index);

	/* If the secondary index is unique, but one of the fields in the
	n_unique first fields is NULL, a unique key violation cannot occur,
	since we define NULL != NULL in this case */

	if (!index->nulls_equal) {
		for (ulint i = 0; i < n_unique; i++) {
			if (UNIV_SQL_NULL == dfield_get_len(
					dtuple_get_nth_field(entry, i))) {

				DBUG_RETURN(DB_SUCCESS);
			}
		}
	}

	/* Store old value on n_fields_cmp */

	n_fields_cmp = dtuple_get_n_fields_cmp(entry);

	dtuple_set_n_fields_cmp(entry, n_unique);

	btr_pcur_open(index, entry, PAGE_CUR_GE,
		      s_latch
		      ? BTR_SEARCH_LEAF_ALREADY_S_LATCHED
		      : BTR_SEARCH_LEAF,
		      &pcur, mtr);

	allow_duplicates = thr_get_trx(thr)->duplicates;

	/* Scan index records and check if there is a duplicate */

	do {
		const rec_t*		rec	= btr_pcur_get_rec(&pcur);
		const buf_block_t*	block	= btr_pcur_get_block(&pcur);
		const ulint		lock_type = LOCK_ORDINARY;

		if (page_rec_is_infimum(rec)) {

			continue;
		}

		offsets = rec_get_offsets(rec, index, offsets, true,
					  ULINT_UNDEFINED, &offsets_heap);

		if (flags & BTR_NO_LOCKING_FLAG) {
			/* Set no locks when applying log
			in online table rebuild. */
		} else if (allow_duplicates) {

			/* If the SQL-query will update or replace
			duplicate key we will take X-lock for
			duplicates ( REPLACE, LOAD DATAFILE REPLACE,
			INSERT ON DUPLICATE KEY UPDATE). */

			err = row_ins_set_exclusive_rec_lock(
				lock_type, block, rec, index, offsets, thr);
		} else {

			err = row_ins_set_shared_rec_lock(
				lock_type, block, rec, index, offsets, thr);
		}

		switch (err) {
		case DB_SUCCESS_LOCKED_REC:
			err = DB_SUCCESS;
		case DB_SUCCESS:
			break;
		default:
			goto end_scan;
		}

		if (page_rec_is_supremum(rec)) {

			continue;
		}

		cmp = cmp_dtuple_rec(entry, rec, offsets);

		if (cmp == 0) {
			if (row_ins_dupl_error_with_rec(rec, entry,
							index, offsets)) {
				err = DB_DUPLICATE_KEY;

				thr_get_trx(thr)->error_info = index;

				/* If the duplicate is on hidden FTS_DOC_ID,
				state so in the error log */
				if (index == index->table->fts_doc_id_index
				    && DICT_TF2_FLAG_IS_SET(
					index->table,
					DICT_TF2_FTS_HAS_DOC_ID)) {

					ib::error() << "Duplicate FTS_DOC_ID"
						" value on table "
						<< index->table->name;
				}

				goto end_scan;
			}
		} else {
			ut_a(cmp < 0);
			goto end_scan;
		}
	} while (btr_pcur_move_to_next(&pcur, mtr));

end_scan:
	/* Restore old value */
	dtuple_set_n_fields_cmp(entry, n_fields_cmp);

	DBUG_RETURN(err);
}

/** Checks for a duplicate when the table is being rebuilt online.
@retval DB_SUCCESS when no duplicate is detected
@retval DB_SUCCESS_LOCKED_REC when rec is an exact match of entry or
a newer version of entry (the entry should not be inserted)
@retval DB_DUPLICATE_KEY when entry is a duplicate of rec */
static MY_ATTRIBUTE((nonnull, warn_unused_result))
dberr_t
row_ins_duplicate_online(
/*=====================*/
	ulint		n_uniq,	/*!< in: offset of DB_TRX_ID */
	const dtuple_t*	entry,	/*!< in: entry that is being inserted */
	const rec_t*	rec,	/*!< in: clustered index record */
	ulint*		offsets)/*!< in/out: rec_get_offsets(rec) */
{
	ulint	fields	= 0;

	/* During rebuild, there should not be any delete-marked rows
	in the new table. */
	ut_ad(!rec_get_deleted_flag(rec, rec_offs_comp(offsets)));
	ut_ad(dtuple_get_n_fields_cmp(entry) == n_uniq);

	/* Compare the PRIMARY KEY fields and the
	DB_TRX_ID, DB_ROLL_PTR. */
	cmp_dtuple_rec_with_match_low(
		entry, rec, offsets, n_uniq + 2, &fields);

	if (fields < n_uniq) {
		/* Not a duplicate. */
		return(DB_SUCCESS);
	}

	if (fields == n_uniq + 2) {
		/* rec is an exact match of entry. */
		return(DB_SUCCESS_LOCKED_REC);
	}

	return(DB_DUPLICATE_KEY);
}

/** Checks for a duplicate when the table is being rebuilt online.
@retval DB_SUCCESS when no duplicate is detected
@retval DB_SUCCESS_LOCKED_REC when rec is an exact match of entry or
a newer version of entry (the entry should not be inserted)
@retval DB_DUPLICATE_KEY when entry is a duplicate of rec */
static MY_ATTRIBUTE((nonnull, warn_unused_result))
dberr_t
row_ins_duplicate_error_in_clust_online(
/*====================================*/
	ulint		n_uniq,	/*!< in: offset of DB_TRX_ID */
	const dtuple_t*	entry,	/*!< in: entry that is being inserted */
	const btr_cur_t*cursor,	/*!< in: cursor on insert position */
	ulint**		offsets,/*!< in/out: rec_get_offsets(rec) */
	mem_heap_t**	heap)	/*!< in/out: heap for offsets */
{
	dberr_t		err	= DB_SUCCESS;
	const rec_t*	rec	= btr_cur_get_rec(cursor);

	if (cursor->low_match >= n_uniq && !page_rec_is_infimum(rec)) {
		*offsets = rec_get_offsets(rec, cursor->index, *offsets, true,
					   ULINT_UNDEFINED, heap);
		err = row_ins_duplicate_online(n_uniq, entry, rec, *offsets);
		if (err != DB_SUCCESS) {
			return(err);
		}
	}

	rec = page_rec_get_next_const(btr_cur_get_rec(cursor));

	if (cursor->up_match >= n_uniq && !page_rec_is_supremum(rec)) {
		*offsets = rec_get_offsets(rec, cursor->index, *offsets, true,
					   ULINT_UNDEFINED, heap);
		err = row_ins_duplicate_online(n_uniq, entry, rec, *offsets);
	}

	return(err);
}

/***************************************************************//**
Checks if a unique key violation error would occur at an index entry
insert. Sets shared locks on possible duplicate records. Works only
for a clustered index!
@retval DB_SUCCESS if no error
@retval DB_DUPLICATE_KEY if error,
@retval DB_LOCK_WAIT if we have to wait for a lock on a possible duplicate
record */
static MY_ATTRIBUTE((nonnull, warn_unused_result))
dberr_t
row_ins_duplicate_error_in_clust(
	ulint		flags,	/*!< in: undo logging and locking flags */
	btr_cur_t*	cursor,	/*!< in: B-tree cursor */
	const dtuple_t*	entry,	/*!< in: entry to insert */
	que_thr_t*	thr)	/*!< in: query thread */
{
	dberr_t	err;
	rec_t*	rec;
	ulint	n_unique;
	trx_t*	trx		= thr_get_trx(thr);
	mem_heap_t*heap		= NULL;
	ulint	offsets_[REC_OFFS_NORMAL_SIZE];
	ulint*	offsets		= offsets_;
	rec_offs_init(offsets_);

	ut_ad(dict_index_is_clust(cursor->index));

	/* NOTE: For unique non-clustered indexes there may be any number
	of delete marked records with the same value for the non-clustered
	index key (remember multiversioning), and which differ only in
	the row refererence part of the index record, containing the
	clustered index key fields. For such a secondary index record,
	to avoid race condition, we must FIRST do the insertion and after
	that check that the uniqueness condition is not breached! */

	/* NOTE: A problem is that in the B-tree node pointers on an
	upper level may match more to the entry than the actual existing
	user records on the leaf level. So, even if low_match would suggest
	that a duplicate key violation may occur, this may not be the case. */

	n_unique = dict_index_get_n_unique(cursor->index);

	if (cursor->low_match >= n_unique) {

		rec = btr_cur_get_rec(cursor);

		if (!page_rec_is_infimum(rec)) {
			offsets = rec_get_offsets(rec, cursor->index, offsets,
						  true,
						  ULINT_UNDEFINED, &heap);

			ulint lock_type;

			lock_type =
				trx->isolation_level <= TRX_ISO_READ_COMMITTED
				? LOCK_REC_NOT_GAP : LOCK_ORDINARY;

			/* We set a lock on the possible duplicate: this
			is needed in logical logging of MySQL to make
			sure that in roll-forward we get the same duplicate
			errors as in original execution */

			if (flags & BTR_NO_LOCKING_FLAG) {
				/* Do nothing if no-locking is set */
				err = DB_SUCCESS;
			} else if (trx->duplicates) {

				/* If the SQL-query will update or replace
				duplicate key we will take X-lock for
				duplicates ( REPLACE, LOAD DATAFILE REPLACE,
				INSERT ON DUPLICATE KEY UPDATE). */

				err = row_ins_set_exclusive_rec_lock(
					lock_type,
					btr_cur_get_block(cursor),
					rec, cursor->index, offsets, thr);
			} else {

				err = row_ins_set_shared_rec_lock(
					lock_type,
					btr_cur_get_block(cursor), rec,
					cursor->index, offsets, thr);
			}

			switch (err) {
			case DB_SUCCESS_LOCKED_REC:
			case DB_SUCCESS:
				break;
			default:
				goto func_exit;
			}

			if (row_ins_dupl_error_with_rec(
				    rec, entry, cursor->index, offsets)) {
duplicate:
				trx->error_info = cursor->index;
				err = DB_DUPLICATE_KEY;
				goto func_exit;
			}
		}
	}

	if (cursor->up_match >= n_unique) {

		rec = page_rec_get_next(btr_cur_get_rec(cursor));

		if (!page_rec_is_supremum(rec)) {
			offsets = rec_get_offsets(rec, cursor->index, offsets,
						  true,
						  ULINT_UNDEFINED, &heap);

			if (trx->duplicates) {

				/* If the SQL-query will update or replace
				duplicate key we will take X-lock for
				duplicates ( REPLACE, LOAD DATAFILE REPLACE,
				INSERT ON DUPLICATE KEY UPDATE). */

				err = row_ins_set_exclusive_rec_lock(
					LOCK_REC_NOT_GAP,
					btr_cur_get_block(cursor),
					rec, cursor->index, offsets, thr);
			} else {

				err = row_ins_set_shared_rec_lock(
					LOCK_REC_NOT_GAP,
					btr_cur_get_block(cursor),
					rec, cursor->index, offsets, thr);
			}

			switch (err) {
			case DB_SUCCESS_LOCKED_REC:
			case DB_SUCCESS:
				break;
			default:
				goto func_exit;
			}

			if (row_ins_dupl_error_with_rec(
				    rec, entry, cursor->index, offsets)) {
				goto duplicate;
			}
		}

		/* This should never happen */
		ut_error;
	}

	err = DB_SUCCESS;
func_exit:
	if (UNIV_LIKELY_NULL(heap)) {
		mem_heap_free(heap);
	}
	return(err);
}

/***************************************************************//**
Checks if an index entry has long enough common prefix with an
existing record so that the intended insert of the entry must be
changed to a modify of the existing record. In the case of a clustered
index, the prefix must be n_unique fields long. In the case of a
secondary index, all fields must be equal.  InnoDB never updates
secondary index records in place, other than clearing or setting the
delete-mark flag. We could be able to update the non-unique fields
of a unique secondary index record by checking the cursor->up_match,
but we do not do so, because it could have some locking implications.
@return TRUE if the existing record should be updated; FALSE if not */
UNIV_INLINE
ibool
row_ins_must_modify_rec(
/*====================*/
	const btr_cur_t*	cursor)	/*!< in: B-tree cursor */
{
	/* NOTE: (compare to the note in row_ins_duplicate_error_in_clust)
	Because node pointers on upper levels of the B-tree may match more
	to entry than to actual user records on the leaf level, we
	have to check if the candidate record is actually a user record.
	A clustered index node pointer contains index->n_unique first fields,
	and a secondary index node pointer contains all index fields. */

	return(cursor->low_match
	       >= dict_index_get_n_unique_in_tree(cursor->index)
	       && !page_rec_is_infimum(btr_cur_get_rec(cursor)));
}

/** Insert the externally stored fields (off-page columns)
of a clustered index entry.
@param[in]	entry	index entry to insert
@param[in]	big_rec	externally stored fields
@param[in,out]	offsets	rec_get_offsets()
@param[in,out]	heap	memory heap
@param[in]	thd	client connection, or NULL
@param[in]	index	clustered index
@return	error code
@retval	DB_SUCCESS
@retval DB_OUT_OF_FILE_SPACE */
static
dberr_t
row_ins_index_entry_big_rec(
	const dtuple_t*		entry,
	const big_rec_t*	big_rec,
	ulint*			offsets,
	mem_heap_t**		heap,
#ifndef DBUG_OFF
	const void*		thd,
#endif /* DBUG_OFF */
	dict_index_t*		index)
{
	mtr_t		mtr;
	btr_pcur_t	pcur;
	rec_t*		rec;
	dberr_t		error;

	ut_ad(dict_index_is_clust(index));

	DEBUG_SYNC_C_IF_THD(thd, "before_row_ins_extern_latch");

	mtr.start();
	if (index->table->is_temporary()) {
		mtr.set_log_mode(MTR_LOG_NO_REDO);
	} else {
		mtr.set_named_space(index->space);
	}

	btr_pcur_open(index, entry, PAGE_CUR_LE, BTR_MODIFY_TREE,
		      &pcur, &mtr);
	rec = btr_pcur_get_rec(&pcur);
	offsets = rec_get_offsets(rec, index, offsets, true,
				  ULINT_UNDEFINED, heap);

	DEBUG_SYNC_C_IF_THD(thd, "before_row_ins_extern");
	error = btr_store_big_rec_extern_fields(
		&pcur, offsets, big_rec, &mtr, BTR_STORE_INSERT);
	DEBUG_SYNC_C_IF_THD(thd, "after_row_ins_extern");

	if (error == DB_SUCCESS
	    && dict_index_is_online_ddl(index)) {
		row_log_table_insert(btr_pcur_get_rec(&pcur), index, offsets);
	}

	mtr.commit();

	btr_pcur_close(&pcur);

	return(error);
}

#ifdef DBUG_OFF
# define row_ins_index_entry_big_rec(e,big,ofs,heap,index,thd) \
	row_ins_index_entry_big_rec(e,big,ofs,heap,index)
#else /* DBUG_OFF */
# define row_ins_index_entry_big_rec(e,big,ofs,heap,index,thd) \
	row_ins_index_entry_big_rec(e,big,ofs,heap,thd,index)
#endif /* DBUG_OFF */

/***************************************************************//**
Tries to insert an entry into a clustered index, ignoring foreign key
constraints. If a record with the same unique key is found, the other
record is necessarily marked deleted by a committed transaction, or a
unique key violation error occurs. The delete marked record is then
updated to an existing record, and we must write an undo log record on
the delete marked record.
@retval DB_SUCCESS on success
@retval DB_LOCK_WAIT on lock wait when !(flags & BTR_NO_LOCKING_FLAG)
@retval DB_FAIL if retry with BTR_MODIFY_TREE is needed
@return error code */
dberr_t
row_ins_clust_index_entry_low(
/*==========================*/
	ulint		flags,	/*!< in: undo logging and locking flags */
	ulint		mode,	/*!< in: BTR_MODIFY_LEAF or BTR_MODIFY_TREE,
				depending on whether we wish optimistic or
				pessimistic descent down the index tree */
	dict_index_t*	index,	/*!< in: clustered index */
	ulint		n_uniq,	/*!< in: 0 or index->n_uniq */
	dtuple_t*	entry,	/*!< in/out: index entry to insert */
	ulint		n_ext,	/*!< in: number of externally stored columns */
	que_thr_t*	thr,	/*!< in: query thread */
	bool		dup_chk_only)
				/*!< in: if true, just do duplicate check
				and return. don't execute actual insert. */
{
	btr_pcur_t	pcur;
	btr_cur_t*	cursor;
	dberr_t		err		= DB_SUCCESS;
	big_rec_t*	big_rec		= NULL;
	mtr_t		mtr;
	ib_uint64_t	auto_inc	= 0;
	mem_heap_t*	offsets_heap	= NULL;
	ulint           offsets_[REC_OFFS_NORMAL_SIZE];
	ulint*          offsets         = offsets_;
	rec_offs_init(offsets_);

	DBUG_ENTER("row_ins_clust_index_entry_low");

	ut_ad(dict_index_is_clust(index));
	ut_ad(!dict_index_is_unique(index)
	      || n_uniq == dict_index_get_n_unique(index));
	ut_ad(!n_uniq || n_uniq == dict_index_get_n_unique(index));
	ut_ad(!thr_get_trx(thr)->in_rollback);

	mtr_start(&mtr);

	if (dict_table_is_temporary(index->table)) {
		/* Disable REDO logging as the lifetime of temp-tables is
		limited to server or connection lifetime and so REDO
		information is not needed on restart for recovery.
		Disable locking as temp-tables are local to a connection. */

		ut_ad(flags & BTR_NO_LOCKING_FLAG);
		ut_ad(!dict_index_is_online_ddl(index));
		ut_ad(!index->table->persistent_autoinc);
		mtr.set_log_mode(MTR_LOG_NO_REDO);
	} else {
		mtr.set_named_space(index->space);

		if (mode == BTR_MODIFY_LEAF
		    && dict_index_is_online_ddl(index)) {
			mode = BTR_MODIFY_LEAF_ALREADY_S_LATCHED;
			mtr_s_lock(dict_index_get_lock(index), &mtr);
		}

		if (unsigned ai = index->table->persistent_autoinc) {
			/* Prepare to persist the AUTO_INCREMENT value
			from the index entry to PAGE_ROOT_AUTO_INC. */
			const dfield_t* dfield = dtuple_get_nth_field(
				entry, ai - 1);
			auto_inc = dfield_is_null(dfield)
				? 0
				: row_parse_int(static_cast<const byte*>(
							dfield->data),
						dfield->len,
						dfield->type.mtype,
						dfield->type.prtype
						& DATA_UNSIGNED);
		}
	}

	/* Note that we use PAGE_CUR_LE as the search mode, because then
	the function will return in both low_match and up_match of the
	cursor sensible values */
 	err = btr_pcur_open_low(index, 0, entry, PAGE_CUR_LE, mode, &pcur,
			  __FILE__, __LINE__, auto_inc, &mtr);
	if (err != DB_SUCCESS) {
		index->table->file_unreadable = true;
		mtr.commit();
		goto func_exit;
	}

	cursor = btr_pcur_get_btr_cur(&pcur);
	cursor->thr = thr;

#ifdef UNIV_DEBUG
	{
		page_t*	page = btr_cur_get_page(cursor);
		rec_t*	first_rec = page_rec_get_next(
			page_get_infimum_rec(page));

		ut_ad(page_rec_is_supremum(first_rec)
		      || rec_n_fields_is_sane(index, first_rec, entry));
	}
#endif /* UNIV_DEBUG */

	if (n_uniq
	    && (cursor->up_match >= n_uniq || cursor->low_match >= n_uniq)) {

		if (flags
		    == (BTR_CREATE_FLAG | BTR_NO_LOCKING_FLAG
			| BTR_NO_UNDO_LOG_FLAG | BTR_KEEP_SYS_FLAG)) {
			/* Set no locks when applying log
			in online table rebuild. Only check for duplicates. */
			err = row_ins_duplicate_error_in_clust_online(
				n_uniq, entry, cursor,
				&offsets, &offsets_heap);

			switch (err) {
			case DB_SUCCESS:
				break;
			default:
				ut_ad(0);
				/* fall through */
			case DB_SUCCESS_LOCKED_REC:
			case DB_DUPLICATE_KEY:
				thr_get_trx(thr)->error_info = cursor->index;
			}
		} else {
			/* Note that the following may return also
			DB_LOCK_WAIT */

			err = row_ins_duplicate_error_in_clust(
				flags, cursor, entry, thr);
		}

		if (err != DB_SUCCESS) {
err_exit:
			mtr_commit(&mtr);
			goto func_exit;
		}
	}

	if (dup_chk_only) {
		mtr_commit(&mtr);
		goto func_exit;
	}

	/* Note: Allowing duplicates would qualify for modification of
	an existing record as the new entry is exactly same as old entry. */
	if (row_ins_must_modify_rec(cursor)) {
		/* There is already an index entry with a long enough common
		prefix, we must convert the insert into a modify of an
		existing record */
		mem_heap_t*	entry_heap	= mem_heap_create(1024);

		err = row_ins_clust_index_entry_by_modify(
			&pcur, flags, mode, &offsets, &offsets_heap,
			entry_heap, entry, thr, &mtr);

		if (err == DB_SUCCESS && dict_index_is_online_ddl(index)) {
			row_log_table_insert(btr_cur_get_rec(cursor),
					     index, offsets);
		}

		mtr_commit(&mtr);
		mem_heap_free(entry_heap);
	} else {
		rec_t*	insert_rec;

		if (mode != BTR_MODIFY_TREE) {
			ut_ad((mode & ~BTR_ALREADY_S_LATCHED)
			      == BTR_MODIFY_LEAF);
			err = btr_cur_optimistic_insert(
				flags, cursor, &offsets, &offsets_heap,
				entry, &insert_rec, &big_rec,
				n_ext, thr, &mtr);
		} else {
			if (buf_LRU_buf_pool_running_out()) {

				err = DB_LOCK_TABLE_FULL;
				goto err_exit;
			}

			DEBUG_SYNC_C("before_insert_pessimitic_row_ins_clust");

			err = btr_cur_optimistic_insert(
				flags, cursor,
				&offsets, &offsets_heap,
				entry, &insert_rec, &big_rec,
				n_ext, thr, &mtr);

			if (err == DB_FAIL) {
				err = btr_cur_pessimistic_insert(
					flags, cursor,
					&offsets, &offsets_heap,
					entry, &insert_rec, &big_rec,
					n_ext, thr, &mtr);
			}
		}

		if (big_rec != NULL) {
			mtr_commit(&mtr);

			/* Online table rebuild could read (and
			ignore) the incomplete record at this point.
			If online rebuild is in progress, the
			row_ins_index_entry_big_rec() will write log. */

			DBUG_EXECUTE_IF(
				"row_ins_extern_checkpoint",
				log_make_checkpoint_at(
					LSN_MAX, TRUE););
			err = row_ins_index_entry_big_rec(
				entry, big_rec, offsets, &offsets_heap, index,
				thr_get_trx(thr)->mysql_thd);
			dtuple_convert_back_big_rec(index, entry, big_rec);
		} else {
			if (err == DB_SUCCESS
			    && dict_index_is_online_ddl(index)) {
				row_log_table_insert(
					insert_rec, index, offsets);
			}

			mtr_commit(&mtr);
		}
	}

func_exit:
	if (offsets_heap != NULL) {
		mem_heap_free(offsets_heap);
	}

	btr_pcur_close(&pcur);

	DBUG_RETURN(err);
}

/** Start a mini-transaction and check if the index will be dropped.
@param[in,out]	mtr		mini-transaction
@param[in,out]	index		secondary index
@param[in]	check		whether to check
@param[in]	search_mode	flags
@return true if the index is to be dropped */
static MY_ATTRIBUTE((warn_unused_result))
bool
row_ins_sec_mtr_start_and_check_if_aborted(
	mtr_t*		mtr,
	dict_index_t*	index,
	bool		check,
	ulint		search_mode)
{
	ut_ad(!dict_index_is_clust(index));
	ut_ad(mtr->is_named_space(index->space));

	const mtr_log_t	log_mode = mtr->get_log_mode();

	mtr_start(mtr);
	mtr->set_named_space(index->space);
	mtr->set_log_mode(log_mode);

	if (!check) {
		return(false);
	}

	if (search_mode & BTR_ALREADY_S_LATCHED) {
		mtr_s_lock(dict_index_get_lock(index), mtr);
	} else {
		mtr_sx_lock(dict_index_get_lock(index), mtr);
	}

	switch (index->online_status) {
	case ONLINE_INDEX_ABORTED:
	case ONLINE_INDEX_ABORTED_DROPPED:
		ut_ad(!index->is_committed());
		return(true);
	case ONLINE_INDEX_COMPLETE:
		return(false);
	case ONLINE_INDEX_CREATION:
		break;
	}

	ut_error;
	return(true);
}

/***************************************************************//**
Tries to insert an entry into a secondary index. If a record with exactly the
same fields is found, the other record is necessarily marked deleted.
It is then unmarked. Otherwise, the entry is just inserted to the index.
@retval DB_SUCCESS on success
@retval DB_LOCK_WAIT on lock wait when !(flags & BTR_NO_LOCKING_FLAG)
@retval DB_FAIL if retry with BTR_MODIFY_TREE is needed
@return error code */
dberr_t
row_ins_sec_index_entry_low(
/*========================*/
	ulint		flags,	/*!< in: undo logging and locking flags */
	ulint		mode,	/*!< in: BTR_MODIFY_LEAF or BTR_MODIFY_TREE,
				depending on whether we wish optimistic or
				pessimistic descent down the index tree */
	dict_index_t*	index,	/*!< in: secondary index */
	mem_heap_t*	offsets_heap,
				/*!< in/out: memory heap that can be emptied */
	mem_heap_t*	heap,	/*!< in/out: memory heap */
	dtuple_t*	entry,	/*!< in/out: index entry to insert */
	trx_id_t	trx_id,	/*!< in: PAGE_MAX_TRX_ID during
				row_log_table_apply(), or 0 */
	que_thr_t*	thr,	/*!< in: query thread */
	bool		dup_chk_only)
				/*!< in: if true, just do duplicate check
				and return. don't execute actual insert. */
{
	DBUG_ENTER("row_ins_sec_index_entry_low");

	btr_cur_t	cursor;
	ulint		search_mode	= mode;
	dberr_t		err		= DB_SUCCESS;
	ulint		n_unique;
	mtr_t		mtr;
	ulint           offsets_[REC_OFFS_NORMAL_SIZE];
	ulint*          offsets         = offsets_;
	rec_offs_init(offsets_);
	rtr_info_t	rtr_info;

	ut_ad(!dict_index_is_clust(index));
	ut_ad(mode == BTR_MODIFY_LEAF || mode == BTR_MODIFY_TREE);

	cursor.thr = thr;
	cursor.rtr_info = NULL;
	ut_ad(thr_get_trx(thr)->id != 0);

	mtr_start(&mtr);
	mtr.set_named_space(index->space);

	if (dict_table_is_temporary(index->table)) {
		/* Disable REDO logging as the lifetime of temp-tables is
		limited to server or connection lifetime and so REDO
		information is not needed on restart for recovery.
		Disable locking as temp-tables are local to a connection. */

		ut_ad(flags & BTR_NO_LOCKING_FLAG);
		mtr.set_log_mode(MTR_LOG_NO_REDO);
	} else if (!dict_index_is_spatial(index)) {
		/* Enable insert buffering if it's neither temp-table
		nor spatial index. */
		search_mode |= BTR_INSERT;
	}

	/* Ensure that we acquire index->lock when inserting into an
	index with index->online_status == ONLINE_INDEX_COMPLETE, but
	could still be subject to rollback_inplace_alter_table().
	This prevents a concurrent change of index->online_status.
	The memory object cannot be freed as long as we have an open
	reference to the table, or index->table->n_ref_count > 0. */
	const bool	check = !index->is_committed();
	if (check) {
		DEBUG_SYNC_C("row_ins_sec_index_enter");
		if (mode == BTR_MODIFY_LEAF) {
			search_mode |= BTR_ALREADY_S_LATCHED;
			mtr_s_lock(dict_index_get_lock(index), &mtr);
		} else {
			mtr_sx_lock(dict_index_get_lock(index), &mtr);
		}

		if (row_log_online_op_try(
			    index, entry, thr_get_trx(thr)->id)) {
			goto func_exit;
		}
	}

	/* Note that we use PAGE_CUR_LE as the search mode, because then
	the function will return in both low_match and up_match of the
	cursor sensible values */

	if (!thr_get_trx(thr)->check_unique_secondary) {
		search_mode |= BTR_IGNORE_SEC_UNIQUE;
	}

	if (dict_index_is_spatial(index)) {
		cursor.index = index;
		rtr_init_rtr_info(&rtr_info, false, &cursor, index, false);
		rtr_info_update_btr(&cursor, &rtr_info);

		err = btr_cur_search_to_nth_level(
			index, 0, entry, PAGE_CUR_RTREE_INSERT,
			search_mode,
			&cursor, 0, __FILE__, __LINE__, &mtr);

		if (mode == BTR_MODIFY_LEAF && rtr_info.mbr_adj) {
			mtr_commit(&mtr);
			rtr_clean_rtr_info(&rtr_info, true);
			rtr_init_rtr_info(&rtr_info, false, &cursor,
					  index, false);
			rtr_info_update_btr(&cursor, &rtr_info);
			mtr_start(&mtr);
			mtr.set_named_space(index->space);
			search_mode &= ulint(~BTR_MODIFY_LEAF);
			search_mode |= BTR_MODIFY_TREE;
			err = btr_cur_search_to_nth_level(
				index, 0, entry, PAGE_CUR_RTREE_INSERT,
				search_mode,
				&cursor, 0, __FILE__, __LINE__, &mtr);
			mode = BTR_MODIFY_TREE;
		}

		DBUG_EXECUTE_IF(
			"rtree_test_check_count", {
			goto func_exit;});

	} else {
		err = btr_cur_search_to_nth_level(
			index, 0, entry, PAGE_CUR_LE,
			search_mode,
			&cursor, 0, __FILE__, __LINE__, &mtr);
	}

	if (err != DB_SUCCESS) {
		trx_t* trx = thr_get_trx(thr);

		if (err == DB_DECRYPTION_FAILED) {
			ib_push_warning(trx->mysql_thd,
				DB_DECRYPTION_FAILED,
				"Table %s is encrypted but encryption service or"
				" used key_id is not available. "
				" Can't continue reading table.",
				index->table->name);
			index->table->file_unreadable = true;
		}
		goto func_exit;
	}

	if (cursor.flag == BTR_CUR_INSERT_TO_IBUF) {
		ut_ad(!dict_index_is_spatial(index));
		/* The insert was buffered during the search: we are done */
		goto func_exit;
	}

#ifdef UNIV_DEBUG
	{
		page_t*	page = btr_cur_get_page(&cursor);
		rec_t*	first_rec = page_rec_get_next(
			page_get_infimum_rec(page));

		ut_ad(page_rec_is_supremum(first_rec)
		      || rec_n_fields_is_sane(index, first_rec, entry));
	}
#endif /* UNIV_DEBUG */

	n_unique = dict_index_get_n_unique(index);

	if (dict_index_is_unique(index)
	    && (cursor.low_match >= n_unique || cursor.up_match >= n_unique)) {
		mtr_commit(&mtr);

		DEBUG_SYNC_C("row_ins_sec_index_unique");

		if (row_ins_sec_mtr_start_and_check_if_aborted(
			    &mtr, index, check, search_mode)) {
			goto func_exit;
		}

		err = row_ins_scan_sec_index_for_duplicate(
			flags, index, entry, thr, check, &mtr, offsets_heap);

		mtr_commit(&mtr);

		switch (err) {
		case DB_SUCCESS:
			break;
		case DB_DUPLICATE_KEY:
			if (!index->is_committed()) {
				ut_ad(!thr_get_trx(thr)
				      ->dict_operation_lock_mode);
				mutex_enter(&dict_sys->mutex);
				dict_set_corrupted_index_cache_only(index);
				mutex_exit(&dict_sys->mutex);
				/* Do not return any error to the
				caller. The duplicate will be reported
				by ALTER TABLE or CREATE UNIQUE INDEX.
				Unfortunately we cannot report the
				duplicate key value to the DDL thread,
				because the altered_table object is
				private to its call stack. */
				err = DB_SUCCESS;
			}
			/* fall through */
		default:
			if (dict_index_is_spatial(index)) {
				rtr_clean_rtr_info(&rtr_info, true);
			}
			DBUG_RETURN(err);
		}

		if (row_ins_sec_mtr_start_and_check_if_aborted(
			    &mtr, index, check, search_mode)) {
			goto func_exit;
		}

		DEBUG_SYNC_C("row_ins_sec_index_entry_dup_locks_created");

		/* We did not find a duplicate and we have now
		locked with s-locks the necessary records to
		prevent any insertion of a duplicate by another
		transaction. Let us now reposition the cursor and
		continue the insertion. */
		btr_cur_search_to_nth_level(
			index, 0, entry, PAGE_CUR_LE,
			(search_mode
			 & ~(BTR_INSERT | BTR_IGNORE_SEC_UNIQUE)),
			&cursor, 0, __FILE__, __LINE__, &mtr);
	}

	if (!(flags & BTR_NO_LOCKING_FLAG)
	    && dict_index_is_unique(index)
	    && thr_get_trx(thr)->duplicates
	    && thr_get_trx(thr)->isolation_level >= TRX_ISO_REPEATABLE_READ) {

		/* When using the REPLACE statement or ON DUPLICATE clause, a
		gap lock is taken on the position of the to-be-inserted record,
		to avoid other concurrent transactions from inserting the same
		record. */

		dberr_t	err;
		const rec_t* rec = page_rec_get_next_const(
			btr_cur_get_rec(&cursor));

		ut_ad(!page_rec_is_infimum(rec));

		offsets = rec_get_offsets(rec, index, offsets, true,
					  ULINT_UNDEFINED, &offsets_heap);

		err = row_ins_set_exclusive_rec_lock(
			LOCK_GAP, btr_cur_get_block(&cursor), rec,
			index, offsets, thr);

		switch (err) {
		case DB_SUCCESS:
		case DB_SUCCESS_LOCKED_REC:
			if (thr_get_trx(thr)->error_state != DB_DUPLICATE_KEY) {
				break;
			}
			/* Fall through (skip actual insert) after we have
			successfully acquired the gap lock. */
		default:
			goto func_exit;
		}
	}

	ut_ad(thr_get_trx(thr)->error_state == DB_SUCCESS);

	if (dup_chk_only) {
		goto func_exit;
	}

	if (row_ins_must_modify_rec(&cursor)) {
		/* There is already an index entry with a long enough common
		prefix, we must convert the insert into a modify of an
		existing record */
		offsets = rec_get_offsets(
			btr_cur_get_rec(&cursor), index, offsets, true,
			ULINT_UNDEFINED, &offsets_heap);

		err = row_ins_sec_index_entry_by_modify(
			flags, mode, &cursor, &offsets,
			offsets_heap, heap, entry, thr, &mtr);

		if (err == DB_SUCCESS && dict_index_is_spatial(index)
		    && rtr_info.mbr_adj) {
			err = rtr_ins_enlarge_mbr(&cursor, thr, &mtr);
		}
	} else {
		rec_t*		insert_rec;
		big_rec_t*	big_rec;

		if (mode == BTR_MODIFY_LEAF) {
			err = btr_cur_optimistic_insert(
				flags, &cursor, &offsets, &offsets_heap,
				entry, &insert_rec,
				&big_rec, 0, thr, &mtr);
			if (err == DB_SUCCESS
			    && dict_index_is_spatial(index)
			    && rtr_info.mbr_adj) {
				err = rtr_ins_enlarge_mbr(&cursor, thr, &mtr);
			}
		} else {
			ut_ad(mode == BTR_MODIFY_TREE);
			if (buf_LRU_buf_pool_running_out()) {

				err = DB_LOCK_TABLE_FULL;
				goto func_exit;
			}

			err = btr_cur_optimistic_insert(
				flags, &cursor,
				&offsets, &offsets_heap,
				entry, &insert_rec,
				&big_rec, 0, thr, &mtr);
			if (err == DB_FAIL) {
				err = btr_cur_pessimistic_insert(
					flags, &cursor,
					&offsets, &offsets_heap,
					entry, &insert_rec,
					&big_rec, 0, thr, &mtr);
			}
			if (err == DB_SUCCESS
				   && dict_index_is_spatial(index)
				   && rtr_info.mbr_adj) {
				err = rtr_ins_enlarge_mbr(&cursor, thr, &mtr);
			}
		}

		if (err == DB_SUCCESS && trx_id) {
			page_update_max_trx_id(
				btr_cur_get_block(&cursor),
				btr_cur_get_page_zip(&cursor),
				trx_id, &mtr);
		}

		ut_ad(!big_rec);
	}

func_exit:
	if (dict_index_is_spatial(index)) {
		rtr_clean_rtr_info(&rtr_info, true);
	}

	mtr_commit(&mtr);
	DBUG_RETURN(err);
}

/***************************************************************//**
Inserts an entry into a clustered index. Tries first optimistic,
then pessimistic descent down the tree. If the entry matches enough
to a delete marked record, performs the insert by updating or delete
unmarking the delete marked record.
@return DB_SUCCESS, DB_LOCK_WAIT, DB_DUPLICATE_KEY, or some other error code */
dberr_t
row_ins_clust_index_entry(
/*======================*/
	dict_index_t*	index,	/*!< in: clustered index */
	dtuple_t*	entry,	/*!< in/out: index entry to insert */
	que_thr_t*	thr,	/*!< in: query thread */
	ulint		n_ext,	/*!< in: number of externally stored columns */
	bool		dup_chk_only)
				/*!< in: if true, just do duplicate check
				and return. don't execute actual insert. */
{
	dberr_t	err;
	ulint	n_uniq;

	DBUG_ENTER("row_ins_clust_index_entry");

	if (!index->table->foreign_set.empty()) {
		err = row_ins_check_foreign_constraints(
			index->table, index, entry, thr);
		if (err != DB_SUCCESS) {

			DBUG_RETURN(err);
		}
	}

	n_uniq = dict_index_is_unique(index) ? index->n_uniq : 0;

<<<<<<< HEAD
	/* Try first optimistic descent to the B-tree */
	log_free_check();
	const ulint	flags = index->table->no_rollback() ? BTR_NO_ROLLBACK
		: dict_table_is_temporary(index->table)
		? BTR_NO_LOCKING_FLAG : 0;
=======
	ulint	flags = dict_table_is_temporary(index->table)
		? BTR_NO_LOCKING_FLAG
		: 0;
>>>>>>> 0ba6aaf0

	/* For intermediate table during copy alter table,
	   skip the undo log and record lock checking for
	   insertion operation.
	*/
	if (index->table->skip_alter_undo) {
		flags |= BTR_NO_UNDO_LOG_FLAG | BTR_NO_LOCKING_FLAG;
	}

	/* Try first optimistic descent to the B-tree */
	log_free_check();

	err = row_ins_clust_index_entry_low(
		flags, BTR_MODIFY_LEAF, index, n_uniq, entry,
		n_ext, thr, dup_chk_only);


	DEBUG_SYNC_C_IF_THD(thr_get_trx(thr)->mysql_thd,
			    "after_row_ins_clust_index_entry_leaf");

	if (err != DB_FAIL) {
		DEBUG_SYNC_C("row_ins_clust_index_entry_leaf_after");
		DBUG_RETURN(err);
	}

	/* Try then pessimistic descent to the B-tree */
	log_free_check();

	err = row_ins_clust_index_entry_low(
		flags, BTR_MODIFY_TREE, index, n_uniq, entry,
		n_ext, thr, dup_chk_only);

	DBUG_RETURN(err);
}

/***************************************************************//**
Inserts an entry into a secondary index. Tries first optimistic,
then pessimistic descent down the tree. If the entry matches enough
to a delete marked record, performs the insert by updating or delete
unmarking the delete marked record.
@return DB_SUCCESS, DB_LOCK_WAIT, DB_DUPLICATE_KEY, or some other error code */
dberr_t
row_ins_sec_index_entry(
/*====================*/
	dict_index_t*	index,	/*!< in: secondary index */
	dtuple_t*	entry,	/*!< in/out: index entry to insert */
	que_thr_t*	thr,	/*!< in: query thread */
	bool		dup_chk_only)
				/*!< in: if true, just do duplicate check
				and return. don't execute actual insert. */
{
	dberr_t		err;
	mem_heap_t*	offsets_heap;
	mem_heap_t*	heap;
	trx_id_t	trx_id  = 0;

	DBUG_EXECUTE_IF("row_ins_sec_index_entry_timeout", {
			DBUG_SET("-d,row_ins_sec_index_entry_timeout");
			return(DB_LOCK_WAIT);});

	if (!index->table->foreign_set.empty()) {
		err = row_ins_check_foreign_constraints(index->table, index,
							entry, thr);
		if (err != DB_SUCCESS) {

			return(err);
		}
	}

	ut_ad(thr_get_trx(thr)->id != 0);

	offsets_heap = mem_heap_create(1024);
	heap = mem_heap_create(1024);

	/* Try first optimistic descent to the B-tree */

	log_free_check();
	ulint flags = dict_table_is_temporary(index->table)
		? BTR_NO_LOCKING_FLAG
		: 0;

	/* For intermediate table during copy alter table,
	   skip the undo log and record lock checking for
	   insertion operation.
	*/
	if (index->table->skip_alter_undo) {
		trx_id = thr_get_trx(thr)->id;
		flags |= BTR_NO_UNDO_LOG_FLAG | BTR_NO_LOCKING_FLAG;
	}

	err = row_ins_sec_index_entry_low(
		flags, BTR_MODIFY_LEAF, index, offsets_heap, heap, entry,
		trx_id, thr, dup_chk_only);
	if (err == DB_FAIL) {
		mem_heap_empty(heap);

		if (index->space == IBUF_SPACE_ID
		    && !(index->type & (DICT_UNIQUE | DICT_SPATIAL))) {
			ibuf_free_excess_pages();
		}

		/* Try then pessimistic descent to the B-tree */
		log_free_check();

		err = row_ins_sec_index_entry_low(
			flags, BTR_MODIFY_TREE, index,
			offsets_heap, heap, entry, 0, thr,
			dup_chk_only);
	}

	mem_heap_free(heap);
	mem_heap_free(offsets_heap);
	return(err);
}

/***************************************************************//**
Inserts an index entry to index. Tries first optimistic, then pessimistic
descent down the tree. If the entry matches enough to a delete marked record,
performs the insert by updating or delete unmarking the delete marked
record.
@return DB_SUCCESS, DB_LOCK_WAIT, DB_DUPLICATE_KEY, or some other error code */
static
dberr_t
row_ins_index_entry(
/*================*/
	dict_index_t*	index,	/*!< in: index */
	dtuple_t*	entry,	/*!< in/out: index entry to insert */
	que_thr_t*	thr)	/*!< in: query thread */
{
	ut_ad(thr_get_trx(thr)->id || index->table->no_rollback());

	DBUG_EXECUTE_IF("row_ins_index_entry_timeout", {
			DBUG_SET("-d,row_ins_index_entry_timeout");
			return(DB_LOCK_WAIT);});

	if (dict_index_is_clust(index)) {
		return(row_ins_clust_index_entry(index, entry, thr, 0, false));
	} else {
		return(row_ins_sec_index_entry(index, entry, thr, false));
	}
}


/*****************************************************************//**
This function generate MBR (Minimum Bounding Box) for spatial objects
and set it to spatial index field. */
static
void
row_ins_spatial_index_entry_set_mbr_field(
/*======================================*/
	dfield_t*	field,		/*!< in/out: mbr field */
	const dfield_t*	row_field)	/*!< in: row field */
{
	uchar*		dptr = NULL;
	ulint		dlen = 0;
	double		mbr[SPDIMS * 2];

	/* This must be a GEOMETRY datatype */
	ut_ad(DATA_GEOMETRY_MTYPE(field->type.mtype));

	dptr = static_cast<uchar*>(dfield_get_data(row_field));
	dlen = dfield_get_len(row_field);

	/* obtain the MBR */
	rtree_mbr_from_wkb(dptr + GEO_DATA_HEADER_SIZE,
			   static_cast<uint>(dlen - GEO_DATA_HEADER_SIZE),
			   SPDIMS, mbr);

	/* Set mbr as index entry data */
	dfield_write_mbr(field, mbr);
}

/** Sets the values of the dtuple fields in entry from the values of appropriate
columns in row.
@param[in]	index	index handler
@param[out]	entry	index entry to make
@param[in]	row	row

@return DB_SUCCESS if the set is successful */
dberr_t
row_ins_index_entry_set_vals(
	const dict_index_t*	index,
	dtuple_t*		entry,
	const dtuple_t*		row)
{
	ulint	n_fields;
	ulint	i;
	ulint	num_v = dtuple_get_n_v_fields(entry);

	n_fields = dtuple_get_n_fields(entry);

	for (i = 0; i < n_fields + num_v; i++) {
		dict_field_t*	ind_field = NULL;
		dfield_t*	field;
		const dfield_t*	row_field;
		ulint		len;
		dict_col_t*	col;

		if (i >= n_fields) {
			/* This is virtual field */
			field = dtuple_get_nth_v_field(entry, i - n_fields);
			col = &dict_table_get_nth_v_col(
				index->table, i - n_fields)->m_col;
		} else {
			field = dtuple_get_nth_field(entry, i);
			ind_field = dict_index_get_nth_field(index, i);
			col = ind_field->col;
		}

		if (dict_col_is_virtual(col)) {
			const dict_v_col_t*     v_col
				= reinterpret_cast<const dict_v_col_t*>(col);
			ut_ad(dtuple_get_n_fields(row)
			      == dict_table_get_n_cols(index->table));
			row_field = dtuple_get_nth_v_field(row, v_col->v_pos);
		} else {
			row_field = dtuple_get_nth_field(
				row, ind_field->col->ind);
		}

		len = dfield_get_len(row_field);

		/* Check column prefix indexes */
		if (ind_field != NULL && ind_field->prefix_len > 0
		    && dfield_get_len(row_field) != UNIV_SQL_NULL) {

			const	dict_col_t*	col
				= dict_field_get_col(ind_field);

			len = dtype_get_at_most_n_mbchars(
				col->prtype, col->mbminmaxlen,
				ind_field->prefix_len,
				len,
				static_cast<const char*>(
					dfield_get_data(row_field)));

			ut_ad(!dfield_is_ext(row_field));
		}

		/* Handle spatial index. For the first field, replace
		the data with its MBR (Minimum Bounding Box). */
		if ((i == 0) && dict_index_is_spatial(index)) {
			if (!row_field->data
			    || row_field->len < GEO_DATA_HEADER_SIZE) {
				return(DB_CANT_CREATE_GEOMETRY_OBJECT);
			}
			row_ins_spatial_index_entry_set_mbr_field(
				field, row_field);
			continue;
		}

		dfield_set_data(field, dfield_get_data(row_field), len);
		if (dfield_is_ext(row_field)) {
			ut_ad(dict_index_is_clust(index));
			dfield_set_ext(field);
		}
	}

	return(DB_SUCCESS);
}

/***********************************************************//**
Inserts a single index entry to the table.
@return DB_SUCCESS if operation successfully completed, else error
code or DB_LOCK_WAIT */
static MY_ATTRIBUTE((nonnull, warn_unused_result))
dberr_t
row_ins_index_entry_step(
/*=====================*/
	ins_node_t*	node,	/*!< in: row insert node */
	que_thr_t*	thr)	/*!< in: query thread */
{
	dberr_t	err;

	DBUG_ENTER("row_ins_index_entry_step");

	ut_ad(dtuple_check_typed(node->row));

	err = row_ins_index_entry_set_vals(node->index, node->entry, node->row);

	if (err != DB_SUCCESS) {
		DBUG_RETURN(err);
	}

	ut_ad(dtuple_check_typed(node->entry));

	err = row_ins_index_entry(node->index, node->entry, thr);

	DEBUG_SYNC_C_IF_THD(thr_get_trx(thr)->mysql_thd,
			    "after_row_ins_index_entry_step");

	DBUG_RETURN(err);
}

/***********************************************************//**
Allocates a row id for row and inits the node->index field. */
UNIV_INLINE
void
row_ins_alloc_row_id_step(
/*======================*/
	ins_node_t*	node)	/*!< in: row insert node */
{
	row_id_t	row_id;

	ut_ad(node->state == INS_NODE_ALLOC_ROW_ID);

	if (dict_index_is_unique(dict_table_get_first_index(node->table))) {

		/* No row id is stored if the clustered index is unique */

		return;
	}

	/* Fill in row id value to row */

	row_id = dict_sys_get_new_row_id();

	dict_sys_write_row_id(node->row_id_buf, row_id);
}

/***********************************************************//**
Gets a row to insert from the values list. */
UNIV_INLINE
void
row_ins_get_row_from_values(
/*========================*/
	ins_node_t*	node)	/*!< in: row insert node */
{
	que_node_t*	list_node;
	dfield_t*	dfield;
	dtuple_t*	row;
	ulint		i;

	/* The field values are copied in the buffers of the select node and
	it is safe to use them until we fetch from select again: therefore
	we can just copy the pointers */

	row = node->row;

	i = 0;
	list_node = node->values_list;

	while (list_node) {
		eval_exp(list_node);

		dfield = dtuple_get_nth_field(row, i);
		dfield_copy_data(dfield, que_node_get_val(list_node));

		i++;
		list_node = que_node_get_next(list_node);
	}
}

/***********************************************************//**
Gets a row to insert from the select list. */
UNIV_INLINE
void
row_ins_get_row_from_select(
/*========================*/
	ins_node_t*	node)	/*!< in: row insert node */
{
	que_node_t*	list_node;
	dfield_t*	dfield;
	dtuple_t*	row;
	ulint		i;

	/* The field values are copied in the buffers of the select node and
	it is safe to use them until we fetch from select again: therefore
	we can just copy the pointers */

	row = node->row;

	i = 0;
	list_node = node->select->select_list;

	while (list_node) {
		dfield = dtuple_get_nth_field(row, i);
		dfield_copy_data(dfield, que_node_get_val(list_node));

		i++;
		list_node = que_node_get_next(list_node);
	}
}

/***********************************************************//**
Inserts a row to a table.
@return DB_SUCCESS if operation successfully completed, else error
code or DB_LOCK_WAIT */
static MY_ATTRIBUTE((nonnull, warn_unused_result))
dberr_t
row_ins(
/*====*/
	ins_node_t*	node,	/*!< in: row insert node */
	que_thr_t*	thr)	/*!< in: query thread */
{
	dberr_t	err;

	DBUG_ENTER("row_ins");

	DBUG_PRINT("row_ins", ("table: %s", node->table->name.m_name));

	if (node->duplicate) {
		thr_get_trx(thr)->error_state = DB_DUPLICATE_KEY;
	}

	if (node->state == INS_NODE_ALLOC_ROW_ID) {

		row_ins_alloc_row_id_step(node);

		node->index = dict_table_get_first_index(node->table);
		node->entry = UT_LIST_GET_FIRST(node->entry_list);

		if (node->ins_type == INS_SEARCHED) {

			row_ins_get_row_from_select(node);

		} else if (node->ins_type == INS_VALUES) {

			row_ins_get_row_from_values(node);
		}

		node->state = INS_NODE_INSERT_ENTRIES;
	}

	ut_ad(node->state == INS_NODE_INSERT_ENTRIES);

	while (node->index != NULL) {
		if (node->index->type != DICT_FTS) {
			err = row_ins_index_entry_step(node, thr);

			switch (err) {
			case DB_SUCCESS:
				break;
			case DB_NO_REFERENCED_ROW:
				if (!dict_index_is_unique(node->index)) {
					DBUG_RETURN(err);
				}
				/* fall through */
			case DB_DUPLICATE_KEY:
				ut_ad(dict_index_is_unique(node->index));

				if (thr_get_trx(thr)->isolation_level
				    >= TRX_ISO_REPEATABLE_READ
				    && thr_get_trx(thr)->duplicates) {

					/* When we are in REPLACE statement or
					INSERT ..  ON DUPLICATE UPDATE
					statement, we process all the
					unique secondary indexes, even after we
					encounter a duplicate error. This is
					done to take necessary gap locks in
					secondary indexes to block concurrent
					transactions from inserting the
					searched records. */
					if (err == DB_NO_REFERENCED_ROW
					    && node->duplicate) {
						/* A foreign key check on a
						unique index may fail to
						find the record.

						Consider as a example
						following:
						create table child(a int not null
						primary key, b int not null,
						c int,
						unique key (b),
						foreign key (b) references
						parent (id)) engine=innodb;

						insert into child values
						(1,1,2);

						insert into child(a) values
						(1) on duplicate key update
						c = 3;

						Now primary key value 1
						naturally causes duplicate
						key error that will be
						stored on node->duplicate.
						If there was no duplicate
						key error, we should return
						the actual no referenced
						row error.

						As value for
						column b used in both unique
						key and foreign key is not
						provided, server uses 0 as a
						search value. This is
						naturally, not found leading
						to DB_NO_REFERENCED_ROW.
						But, we should update the
						row with primay key value 1
						anyway.

						Return the
						original  DB_DUPLICATE_KEY
						error after
						placing all gaplocks. */
						err = DB_DUPLICATE_KEY;
						break;
					} else if (!node->duplicate) {
						/* Save 1st dup error. Ignore
						subsequent dup errors. */
						node->duplicate = node->index;
						thr_get_trx(thr)->error_state
							= DB_DUPLICATE_KEY;
					}
					break;
				}
				// fall through
			default:
				DBUG_RETURN(err);
			}
		}

		if (node->duplicate && dict_table_is_temporary(node->table)) {
			ut_ad(thr_get_trx(thr)->error_state
			      == DB_DUPLICATE_KEY);
			/* For TEMPORARY TABLE, we won't lock anything,
			so we can simply break here instead of requiring
			GAP locks for other unique secondary indexes,
			pretending we have consumed all indexes. */
			node->index = NULL;
			node->entry = NULL;
			break;
		}

		node->index = dict_table_get_next_index(node->index);
		node->entry = UT_LIST_GET_NEXT(tuple_list, node->entry);

		DBUG_EXECUTE_IF(
			"row_ins_skip_sec",
			node->index = NULL; node->entry = NULL; break;);

		/* Skip corrupted secondary index and its entry */
		while (node->index && dict_index_is_corrupted(node->index)) {

			node->index = dict_table_get_next_index(node->index);
			node->entry = UT_LIST_GET_NEXT(tuple_list, node->entry);
		}

		/* After encountering a duplicate key error, we process
		remaining indexes just to place gap locks and no actual
		insertion will take place.  These gap locks are needed
		only for unique indexes.  So skipping non-unique indexes. */
		if (node->duplicate) {
			while (node->index
			       && !dict_index_is_unique(node->index)) {

				node->index = dict_table_get_next_index(
					node->index);
				node->entry = UT_LIST_GET_NEXT(tuple_list,
							       node->entry);
			}
			thr_get_trx(thr)->error_state = DB_DUPLICATE_KEY;
		}
	}

	ut_ad(node->entry == NULL);

	thr_get_trx(thr)->error_info = node->duplicate;
	node->state = INS_NODE_ALLOC_ROW_ID;

	DBUG_RETURN(node->duplicate ? DB_DUPLICATE_KEY : DB_SUCCESS);
}

/***********************************************************//**
Inserts a row to a table. This is a high-level function used in SQL execution
graphs.
@return query thread to run next or NULL */
que_thr_t*
row_ins_step(
/*=========*/
	que_thr_t*	thr)	/*!< in: query thread */
{
	ins_node_t*	node;
	que_node_t*	parent;
	sel_node_t*	sel_node;
	trx_t*		trx;
	dberr_t		err;

	ut_ad(thr);

	DEBUG_SYNC_C("innodb_row_ins_step_enter");

	trx = thr_get_trx(thr);

	node = static_cast<ins_node_t*>(thr->run_node);

	ut_ad(que_node_get_type(node) == QUE_NODE_INSERT);

	parent = que_node_get_parent(node);
	sel_node = node->select;

	if (thr->prev_node == parent) {
		node->state = INS_NODE_SET_IX_LOCK;
	}

	/* If this is the first time this node is executed (or when
	execution resumes after wait for the table IX lock), set an
	IX lock on the table and reset the possible select node. MySQL's
	partitioned table code may also call an insert within the same
	SQL statement AFTER it has used this table handle to do a search.
	This happens, for example, when a row update moves it to another
	partition. In that case, we have already set the IX lock on the
	table during the search operation, and there is no need to set
	it again here. But we must write trx->id to node->trx_id_buf. */

	if (node->table->no_rollback()) {
		/* No-rollback tables should only be written to by a
		single thread at a time, but there can be multiple
		concurrent readers. We must hold an open table handle. */
		DBUG_ASSERT(node->table->n_ref_count > 0);
		DBUG_ASSERT(node->ins_type == INS_DIRECT);
		/* No-rollback tables can consist only of a single index. */
		DBUG_ASSERT(UT_LIST_GET_LEN(node->entry_list) == 1);
		DBUG_ASSERT(UT_LIST_GET_LEN(node->table->indexes) == 1);
		/* There should be no possibility for interruption and
		restarting here. In theory, we could allow resumption
		from the INS_NODE_INSERT_ENTRIES state here. */
		DBUG_ASSERT(node->state == INS_NODE_SET_IX_LOCK);
		memset(node->trx_id_buf, 0, DATA_TRX_ID_LEN);
		memset(node->row_id_buf, 0, DATA_ROW_ID_LEN);
		node->index = dict_table_get_first_index(node->table);
		node->entry = UT_LIST_GET_FIRST(node->entry_list);
		node->state = INS_NODE_INSERT_ENTRIES;
		goto do_insert;
	}

	trx_write_trx_id(node->trx_id_buf, trx->id);

	if (node->state == INS_NODE_SET_IX_LOCK) {

		node->state = INS_NODE_ALLOC_ROW_ID;

		/* It may be that the current session has not yet started
		its transaction, or it has been committed: */

		if (trx->id == node->trx_id) {
			/* No need to do IX-locking */

			goto same_trx;
		}

		err = lock_table(0, node->table, LOCK_IX, thr);

		DBUG_EXECUTE_IF("ib_row_ins_ix_lock_wait",
				err = DB_LOCK_WAIT;);

		if (err != DB_SUCCESS) {

			goto error_handling;
		}

		node->trx_id = trx->id;
same_trx:
		if (node->ins_type == INS_SEARCHED) {
			/* Reset the cursor */
			sel_node->state = SEL_NODE_OPEN;

			/* Fetch a row to insert */

			thr->run_node = sel_node;

			return(thr);
		}
	}

	if ((node->ins_type == INS_SEARCHED)
	    && (sel_node->state != SEL_NODE_FETCH)) {

		ut_ad(sel_node->state == SEL_NODE_NO_MORE_ROWS);

		/* No more rows to insert */
		thr->run_node = parent;

		return(thr);
	}
do_insert:
	/* DO THE CHECKS OF THE CONSISTENCY CONSTRAINTS HERE */

	err = row_ins(node, thr);

error_handling:
	trx->error_state = err;

	if (err != DB_SUCCESS) {
		/* err == DB_LOCK_WAIT or SQL error detected */
		return(NULL);
	}

	/* DO THE TRIGGER ACTIONS HERE */

	if (node->ins_type == INS_SEARCHED) {
		/* Fetch a row to insert */

		thr->run_node = sel_node;
	} else {
		thr->run_node = que_node_get_parent(node);
	}

	return(thr);
}<|MERGE_RESOLUTION|>--- conflicted
+++ resolved
@@ -3191,17 +3191,9 @@
 
 	n_uniq = dict_index_is_unique(index) ? index->n_uniq : 0;
 
-<<<<<<< HEAD
-	/* Try first optimistic descent to the B-tree */
-	log_free_check();
-	const ulint	flags = index->table->no_rollback() ? BTR_NO_ROLLBACK
+	ulint	flags = index->table->no_rollback() ? BTR_NO_ROLLBACK
 		: dict_table_is_temporary(index->table)
 		? BTR_NO_LOCKING_FLAG : 0;
-=======
-	ulint	flags = dict_table_is_temporary(index->table)
-		? BTR_NO_LOCKING_FLAG
-		: 0;
->>>>>>> 0ba6aaf0
 
 	/* For intermediate table during copy alter table,
 	   skip the undo log and record lock checking for
