--- conflicted
+++ resolved
@@ -1,11 +1,7 @@
 /*****************************************************************************
 
 Copyright (c) 2009, 2016, Oracle and/or its affiliates. All Rights Reserved.
-<<<<<<< HEAD
-Copyright (c) 2017, MariaDB Corporation.
-=======
 Copyright (c) 2015, 2017, MariaDB Corporation.
->>>>>>> 765a4360
 
 This program is free software; you can redistribute it and/or modify it under
 the terms of the GNU General Public License as published by the Free Software
@@ -917,18 +913,15 @@
 
 		index->stat_n_leaf_pages = size;
 
-<<<<<<< HEAD
-		/* We don't handle the return value since it will be false
-		only when some thread is dropping the table and we don't
-		have to empty the statistics of the to be dropped index */
-		btr_estimate_number_of_different_key_vals(index);
-=======
 		/* Do not continue if table decryption has failed or
 		table is already marked as corrupted. */
 		if (index->is_readable()) {
+			/* We don't handle the return value since it
+			will be false only when some thread is
+			dropping the table and we don't have to empty
+			the statistics of the to be dropped index */
 			btr_estimate_number_of_different_key_vals(index);
 		}
->>>>>>> 765a4360
 	}
 }
 
@@ -2432,61 +2425,40 @@
 	return(ret);
 }
 
-/** Report error if statistic update for a table failed because
+/** Report an error if updating table statistics failed because
 .ibd file is missing, table decryption failed or table is corrupted.
 @param[in,out]	table	Table
 @param[in]	defragment	true if statistics is for defragment
-@return DB_DECRYPTION_FAILED, DB_TABLESPACE_DELETED or DB_CORRUPTION
 @retval DB_DECRYPTION_FAILED if decryption of the table failed
 @retval DB_TABLESPACE_DELETED if .ibd file is missing
 @retval DB_CORRUPTION if table is marked as corrupted */
-static
 dberr_t
-dict_stats_report_error(
-	dict_table_t*	table,
-	bool		defragment = false)
+dict_stats_report_error(dict_table_t* table, bool defragment)
 {
-	char		buf[3 * NAME_LEN];
 	dberr_t		err;
 
-	innobase_format_name(buf, sizeof buf,
-			     table->name,
-			     true);
-
 	FilSpace space(table->space);
-
-	if (space()) {
-		if (table->corrupted) {
-			ib_logf(IB_LOG_LEVEL_INFO,
-				"Cannot save%s statistics because "
-				" table %s in file %s is corrupted.",
-				defragment ? " defragment" : " ",
-				buf, space()->chain.start->name);
-			err = DB_CORRUPTION;
-		} else {
-			ib_logf(IB_LOG_LEVEL_INFO,
-				"Cannot save%s statistics because "
-				" table %s in file %s can't be decrypted.",
-				defragment ? " defragment" : " ",
-				buf, space()->chain.start->name);
-			err = DB_DECRYPTION_FAILED;
-		}
+	const char*	df = defragment ? " defragment" : "";
+
+	if (!space()) {
+		ib::warn() << "Cannot save" << df << " statistics for table "
+			   << table->name
+			   << " because the .ibd file is missing. "
+			   << TROUBLESHOOTING_MSG;
+		err = DB_TABLESPACE_DELETED;
 	} else {
-		ib_logf(IB_LOG_LEVEL_INFO,
-			"Cannot save%s statistics for "
-			" table %s  because .ibd file is missing."
-			" For help, please "
-			"refer to " REFMAN "innodb-troubleshooting.html.",
-			defragment ? " defragment" : " ",
-			buf);
-		err = DB_TABLESPACE_DELETED;
+		ib::warn() << "Cannot save" << df << " statistics for table "
+			   << table->name
+			   << " because file " << space()->chain.start->name
+			   << (table->corrupted
+			       ? " is corrupted."
+			       : " cannot be decrypted.");
+		err = table->corrupted ? DB_CORRUPTION : DB_DECRYPTION_FAILED;
 	}
 
 	dict_stats_empty_table(table, defragment);
-
-	return (err);
+	return err;
 }
-
 
 /** Save the table's statistics into the persistent statistics storage.
 @param[in]	table_orig	table whose stats to save
@@ -3234,20 +3206,8 @@
 {
 	ut_ad(!mutex_own(&dict_sys->mutex));
 
-<<<<<<< HEAD
-	if (table->ibd_file_missing) {
-
-		ib::warn() << "Cannot calculate statistics for table "
-			<< table->name
-			<< " because the .ibd file is missing. "
-			<< TROUBLESHOOTING_MSG;
-
-		dict_stats_empty_table(table, true);
-		return(DB_TABLESPACE_DELETED);
-=======
 	if (!table->is_readable()) {
 		return (dict_stats_report_error(table));
->>>>>>> 765a4360
 	} else if (srv_force_recovery >= SRV_FORCE_NO_IBUF_MERGE) {
 		/* If we have set a high innodb_force_recovery level, do
 		not calculate statistics, as a badly corrupted index can
@@ -3947,26 +3907,10 @@
 	rw_lock_x_lock(dict_operation_lock);
 	mutex_enter(&dict_sys->mutex);
 
-<<<<<<< HEAD
 	if (!dict_stats_persistent_storage_check(true)) {
 		mutex_exit(&dict_sys->mutex);
 		rw_lock_x_unlock(dict_operation_lock);
 		return(DB_STATS_DO_NOT_EXIST);
-=======
-/*********************************************************************//**
-Save defragmentation stats for a given index.
-@return DB_SUCCESS or error code */
-UNIV_INTERN
-dberr_t
-dict_stats_save_defrag_stats(
-	dict_index_t*	index)	/*!< in: index */
-{
-	dberr_t	ret;
-
-	if (index->is_readable()) {
-	} else {
-		return (dict_stats_report_error(index->table, true));
->>>>>>> 765a4360
 	}
 
 	char	dbname_utf8[MAX_DB_UTF8_LEN];
