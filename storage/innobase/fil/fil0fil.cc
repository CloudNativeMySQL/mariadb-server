/*****************************************************************************

Copyright (c) 1995, 2017, Oracle and/or its affiliates. All Rights Reserved.
<<<<<<< HEAD
Copyright (c) 2014, 2017, MariaDB Corporation.
=======
Copyright (c) 2014, 2017, MariaDB Corporation. All Rights Reserved.
>>>>>>> b61700c2

This program is free software; you can redistribute it and/or modify it under
the terms of the GNU General Public License as published by the Free Software
Foundation; version 2 of the License.

This program is distributed in the hope that it will be useful, but WITHOUT
ANY WARRANTY; without even the implied warranty of MERCHANTABILITY or FITNESS
FOR A PARTICULAR PURPOSE. See the GNU General Public License for more details.

You should have received a copy of the GNU General Public License along with
this program; if not, write to the Free Software Foundation, Inc.,
51 Franklin Street, Suite 500, Boston, MA 02110-1335 USA

*****************************************************************************/

/**************************************************//**
@file fil/fil0fil.cc
The tablespace memory cache

Created 10/25/1995 Heikki Tuuri
*******************************************************/

#include "ha_prototypes.h"
#include "fil0pagecompress.h"
#include "fsp0pagecompress.h"
#include "fil0crypt.h"

#include "btr0btr.h"
#include "btr0sea.h"
#include "buf0buf.h"
#include "dict0boot.h"
#include "dict0dict.h"
#include "fsp0file.h"
#include "fsp0file.h"
#include "fsp0fsp.h"
#include "fsp0space.h"
#include "fsp0sysspace.h"
#include "hash0hash.h"
#include "log0log.h"
#include "log0recv.h"
#include "mach0data.h"
#include "mem0mem.h"
#include "mtr0log.h"
#include "os0file.h"
#include "page0zip.h"
#include "row0mysql.h"
#include "row0trunc.h"
#include "srv0start.h"
#include "trx0purge.h"
#include "ut0new.h"
#include "buf0lru.h"
#include "ibuf0ibuf.h"
#include "os0event.h"
#include "sync0sync.h"
#include "buf0flu.h"
#include "os0api.h"

/** Tries to close a file in the LRU list. The caller must hold the fil_sys
mutex.
@return true if success, false if should retry later; since i/o's
generally complete in < 100 ms, and as InnoDB writes at most 128 pages
from the buffer pool in a batch, and then immediately flushes the
files, there is a good chance that the next time we find a suitable
node from the LRU list.
@param[in] print_info	if true, prints information why it
                        cannot close a file */
static
bool
fil_try_to_close_file_in_LRU(bool print_info);

/*
		IMPLEMENTATION OF THE TABLESPACE MEMORY CACHE
		=============================================

The tablespace cache is responsible for providing fast read/write access to
tablespaces and logs of the database. File creation and deletion is done
in other modules which know more of the logic of the operation, however.

A tablespace consists of a chain of files. The size of the files does not
have to be divisible by the database block size, because we may just leave
the last incomplete block unused. When a new file is appended to the
tablespace, the maximum size of the file is also specified. At the moment,
we think that it is best to extend the file to its maximum size already at
the creation of the file, because then we can avoid dynamically extending
the file when more space is needed for the tablespace.

A block's position in the tablespace is specified with a 32-bit unsigned
integer. The files in the chain are thought to be catenated, and the block
corresponding to an address n is the nth block in the catenated file (where
the first block is named the 0th block, and the incomplete block fragments
at the end of files are not taken into account). A tablespace can be extended
by appending a new file at the end of the chain.

Our tablespace concept is similar to the one of Oracle.

To acquire more speed in disk transfers, a technique called disk striping is
sometimes used. This means that logical block addresses are divided in a
round-robin fashion across several disks. Windows NT supports disk striping,
so there we do not need to support it in the database. Disk striping is
implemented in hardware in RAID disks. We conclude that it is not necessary
to implement it in the database. Oracle 7 does not support disk striping,
either.

Another trick used at some database sites is replacing tablespace files by
raw disks, that is, the whole physical disk drive, or a partition of it, is
opened as a single file, and it is accessed through byte offsets calculated
from the start of the disk or the partition. This is recommended in some
books on database tuning to achieve more speed in i/o. Using raw disk
certainly prevents the OS from fragmenting disk space, but it is not clear
if it really adds speed. We measured on the Pentium 100 MHz + NT + NTFS file
system + EIDE Conner disk only a negligible difference in speed when reading
from a file, versus reading from a raw disk.

To have fast access to a tablespace or a log file, we put the data structures
to a hash table. Each tablespace and log file is given an unique 32-bit
identifier.

Some operating systems do not support many open files at the same time,
though NT seems to tolerate at least 900 open files. Therefore, we put the
open files in an LRU-list. If we need to open another file, we may close the
file at the end of the LRU-list. When an i/o-operation is pending on a file,
the file cannot be closed. We take the file nodes with pending i/o-operations
out of the LRU-list and keep a count of pending operations. When an operation
completes, we decrement the count and return the file node to the LRU-list if
the count drops to zero. */

/** Reference to the server data directory. Usually it is the
current working directory ".", but in the MySQL Embedded Server Library
it is an absolute path. */
const char*	fil_path_to_mysql_datadir;

/** Common InnoDB file extentions */
const char* dot_ext[] = { "", ".ibd", ".isl", ".cfg" };

/** The number of fsyncs done to the log */
ulint	fil_n_log_flushes			= 0;

/** Number of pending redo log flushes */
ulint	fil_n_pending_log_flushes		= 0;
/** Number of pending tablespace flushes */
ulint	fil_n_pending_tablespace_flushes	= 0;

/** Number of files currently open */
ulint	fil_n_file_opened			= 0;

/** The null file address */
fil_addr_t	fil_addr_null = {FIL_NULL, 0};

/** The tablespace memory cache. This variable is NULL before the module is
initialized. */
UNIV_INTERN fil_system_t*	fil_system	= NULL;

/** At this age or older a space/page will be rotated */
UNIV_INTERN extern uint srv_fil_crypt_rotate_key_age;
UNIV_INTERN extern ib_mutex_t fil_crypt_threads_mutex;

<<<<<<< HEAD
=======
/** Determine if (i) is a user tablespace id or not. */
# define fil_is_user_tablespace_id(i) (i != 0 \
				       && !srv_is_undo_tablespace(i))

>>>>>>> b61700c2
/** Determine if user has explicitly disabled fsync(). */
# define fil_buffering_disabled(s)	\
	((s)->purpose == FIL_TYPE_TABLESPACE	\
	 && srv_file_flush_method	\
	 == SRV_O_DIRECT_NO_FSYNC)

/** Determine if the space id is a user tablespace id or not.
@param[in]	space_id	Space ID to check
@return true if it is a user tablespace ID */
UNIV_INLINE
bool
fil_is_user_tablespace_id(
	ulint	space_id)
{
	return(space_id > srv_undo_tablespaces_open
	       && space_id != SRV_TMP_SPACE_ID);
}

#ifdef UNIV_DEBUG
/** Try fil_validate() every this many times */
# define FIL_VALIDATE_SKIP	17

/******************************************************************//**
Checks the consistency of the tablespace cache some of the time.
@return true if ok or the check was skipped */
static
bool
fil_validate_skip(void)
/*===================*/
{
	/** The fil_validate() call skip counter. Use a signed type
	because of the race condition below. */
	static int fil_validate_count = FIL_VALIDATE_SKIP;

	/* There is a race condition below, but it does not matter,
	because this call is only for heuristic purposes. We want to
	reduce the call frequency of the costly fil_validate() check
	in debug builds. */
	if (--fil_validate_count > 0) {
		return(true);
	}

	fil_validate_count = FIL_VALIDATE_SKIP;
	return(fil_validate());
}
#endif /* UNIV_DEBUG */

/********************************************************************//**
Determines if a file node belongs to the least-recently-used list.
@return true if the file belongs to fil_system->LRU mutex. */
UNIV_INLINE
bool
fil_space_belongs_in_lru(
/*=====================*/
	const fil_space_t*	space)	/*!< in: file space */
{
	switch (space->purpose) {
	case FIL_TYPE_TEMPORARY:
	case FIL_TYPE_LOG:
		return(false);
	case FIL_TYPE_TABLESPACE:
		return(fil_is_user_tablespace_id(space->id));
	case FIL_TYPE_IMPORT:
		return(true);
	}

	ut_ad(0);
	return(false);
}

/********************************************************************//**
NOTE: you must call fil_mutex_enter_and_prepare_for_io() first!

Prepares a file node for i/o. Opens the file if it is closed. Updates the
pending i/o's field in the node and the system appropriately. Takes the node
off the LRU list if it is in the LRU list. The caller must hold the fil_sys
mutex.
@return false if the file can't be opened, otherwise true */
static
bool
fil_node_prepare_for_io(
/*====================*/
	fil_node_t*	node,	/*!< in: file node */
	fil_system_t*	system,	/*!< in: tablespace memory cache */
	fil_space_t*	space);	/*!< in: space */

/** Update the data structures when an i/o operation finishes.
@param[in,out] node		file node
@param[in] type			IO context */
static
void
fil_node_complete_io(fil_node_t* node, const IORequest& type);

/** Reads data from a space to a buffer. Remember that the possible incomplete
blocks at the end of file are ignored: they are not taken into account when
calculating the byte offset within a space.
@param[in]	page_id		page id
@param[in]	page_size	page size
@param[in]	byte_offset	remainder of offset in bytes; in aio this
must be divisible by the OS block size
@param[in]	len		how many bytes to read; this must not cross a
file boundary; in aio this must be a block size multiple
@param[in,out]	buf		buffer where to store data read; in aio this
must be appropriately aligned
@return DB_SUCCESS, or DB_TABLESPACE_DELETED if we are trying to do
i/o on a tablespace which does not exist */
UNIV_INLINE
dberr_t
fil_read(
	const page_id_t&	page_id,
	const page_size_t&	page_size,
	ulint			byte_offset,
	ulint			len,
	void*			buf)
{
	return(fil_io(IORequestRead, true, page_id, page_size,
			byte_offset, len, buf, NULL));
}

/** Writes data to a space from a buffer. Remember that the possible incomplete
blocks at the end of file are ignored: they are not taken into account when
calculating the byte offset within a space.
@param[in]	page_id		page id
@param[in]	page_size	page size
@param[in]	byte_offset	remainder of offset in bytes; in aio this
must be divisible by the OS block size
@param[in]	len		how many bytes to write; this must not cross
a file boundary; in aio this must be a block size multiple
@param[in]	buf		buffer from which to write; in aio this must
be appropriately aligned
@return DB_SUCCESS, or DB_TABLESPACE_DELETED if we are trying to do
i/o on a tablespace which does not exist */
UNIV_INLINE
dberr_t
fil_write(
	const page_id_t&	page_id,
	const page_size_t&	page_size,
	ulint			byte_offset,
	ulint			len,
	void*			buf)
{
	ut_ad(!srv_read_only_mode);

	return(fil_io(IORequestWrite, true, page_id, page_size,
		      byte_offset, len, buf, NULL));
}

/*******************************************************************//**
Returns the table space by a given id, NULL if not found.
It is unsafe to dereference the returned pointer. It is fine to check
for NULL. */
fil_space_t*
fil_space_get_by_id(
/*================*/
	ulint	id)	/*!< in: space id */
{
	fil_space_t*	space;

	ut_ad(mutex_own(&fil_system->mutex));

	HASH_SEARCH(hash, fil_system->spaces, id,
		    fil_space_t*, space,
		    ut_ad(space->magic_n == FIL_SPACE_MAGIC_N),
		    space->id == id);

	return(space);
}

/*******************************************************************//**
Returns the table space by a given name, NULL if not found. */
UNIV_INLINE
fil_space_t*
fil_space_get_by_name(
/*==================*/
	const char*	name)	/*!< in: space name */
{
	fil_space_t*	space;
	ulint		fold;

	ut_ad(mutex_own(&fil_system->mutex));

	fold = ut_fold_string(name);

	HASH_SEARCH(name_hash, fil_system->name_hash, fold,
		    fil_space_t*, space,
		    ut_ad(space->magic_n == FIL_SPACE_MAGIC_N),
		    !strcmp(name, space->name));

	return(space);
}

/** Look up a tablespace.
The caller should hold an InnoDB table lock or a MDL that prevents
the tablespace from being dropped during the operation,
or the caller should be in single-threaded crash recovery mode
(no user connections that could drop tablespaces).
If this is not the case, fil_space_acquire() and fil_space_release()
should be used instead.
@param[in]	id	tablespace ID
@return tablespace, or NULL if not found */
fil_space_t*
fil_space_get(
	ulint	id)
{
	mutex_enter(&fil_system->mutex);
	fil_space_t*	space = fil_space_get_by_id(id);
	mutex_exit(&fil_system->mutex);
	ut_ad(space == NULL || space->purpose != FIL_TYPE_LOG);
	return(space);
}

/** Returns the latch of a file space.
@param[in]	id	space id
@param[out]	flags	tablespace flags
@return latch protecting storage allocation */
rw_lock_t*
fil_space_get_latch(
	ulint	id,
	ulint*	flags)
{
	fil_space_t*	space;

	ut_ad(fil_system);

	mutex_enter(&fil_system->mutex);

	space = fil_space_get_by_id(id);

	ut_a(space);

	if (flags) {
		*flags = space->flags;
	}

	mutex_exit(&fil_system->mutex);

	return(&(space->latch));
}

/** Gets the type of a file space.
@param[in]	id	tablespace identifier
@return file type */
fil_type_t
fil_space_get_type(
	ulint	id)
{
	fil_space_t*	space;

	ut_ad(fil_system);

	mutex_enter(&fil_system->mutex);

	space = fil_space_get_by_id(id);

	ut_a(space);

	mutex_exit(&fil_system->mutex);

	return(space->purpose);
}

/** Note that a tablespace has been imported.
It is initially marked as FIL_TYPE_IMPORT so that no logging is
done during the import process when the space ID is stamped to each page.
Now we change it to FIL_SPACE_TABLESPACE to start redo and undo logging.
NOTE: temporary tablespaces are never imported.
@param[in]	id	tablespace identifier */
void
fil_space_set_imported(
	ulint	id)
{
	ut_ad(fil_system != NULL);

	mutex_enter(&fil_system->mutex);

	fil_space_t*	space = fil_space_get_by_id(id);

	ut_ad(space->purpose == FIL_TYPE_IMPORT);
	space->purpose = FIL_TYPE_TABLESPACE;

	mutex_exit(&fil_system->mutex);
}

/**********************************************************************//**
Checks if all the file nodes in a space are flushed. The caller must hold
the fil_system mutex.
@return true if all are flushed */
static
bool
fil_space_is_flushed(
/*=================*/
	fil_space_t*	space)	/*!< in: space */
{
	ut_ad(mutex_own(&fil_system->mutex));

	for (const fil_node_t* node = UT_LIST_GET_FIRST(space->chain);
	     node != NULL;
	     node = UT_LIST_GET_NEXT(chain, node)) {

		if (node->modification_counter > node->flush_counter) {

			ut_ad(!fil_buffering_disabled(space));
			return(false);
		}
	}

	return(true);
}


/** Append a file to the chain of files of a space.
@param[in]	name		file name of a file that is not open
@param[in]	size		file size in entire database blocks
@param[in,out]	space		tablespace from fil_space_create()
@param[in]	is_raw		whether this is a raw device or partition
@param[in]	atomic_write	true if the file could use atomic write
@param[in]	max_pages	maximum number of pages in file,
ULINT_MAX means the file size is unlimited.
@return pointer to the file name
@retval NULL if error */
static
fil_node_t*
fil_node_create_low(
	const char*	name,
	ulint		size,
	fil_space_t*	space,
	bool		is_raw,
	bool		atomic_write,
	ulint		max_pages = ULINT_MAX)
{
	fil_node_t*	node;

	ut_ad(name != NULL);
	ut_ad(fil_system != NULL);

	if (space == NULL) {
		return(NULL);
	}

	node = reinterpret_cast<fil_node_t*>(ut_zalloc_nokey(sizeof(*node)));

	node->handle = OS_FILE_CLOSED;

	node->name = mem_strdup(name);

	ut_a(!is_raw || srv_start_raw_disk_in_use);

	node->sync_event = os_event_create("fsync_event");

	node->is_raw_disk = is_raw;

	node->size = size;

	node->magic_n = FIL_NODE_MAGIC_N;

	node->init_size = size;
	node->max_size = max_pages;

	mutex_enter(&fil_system->mutex);

	space->size += size;

	node->space = space;

	node->atomic_write = atomic_write;

	UT_LIST_ADD_LAST(space->chain, node);
	mutex_exit(&fil_system->mutex);

	return(node);
}

/** Appends a new file to the chain of files of a space. File must be closed.
@param[in]	name		file name (file must be closed)
@param[in]	size		file size in database blocks, rounded downwards to
				an integer
@param[in,out]	space		space where to append
@param[in]	is_raw		true if a raw device or a raw disk partition
@param[in]	atomic_write	true if the file could use atomic write
@param[in]	max_pages	maximum number of pages in file,
ULINT_MAX means the file size is unlimited.
@return pointer to the file name
@retval NULL if error */
char*
fil_node_create(
	const char*	name,
	ulint		size,
	fil_space_t*	space,
	bool		is_raw,
	bool		atomic_write,
	ulint		max_pages)
{
	fil_node_t*	node;

	node = fil_node_create_low(
		name, size, space, is_raw, atomic_write, max_pages);

	return(node == NULL ? NULL : node->name);
}

/** Open a file node of a tablespace.
The caller must own the fil_system mutex.
@param[in,out]	node	File node
@return false if the file can't be opened, otherwise true */
static
bool
fil_node_open_file(
	fil_node_t*	node)
{
	os_offset_t	size_bytes;
	bool		success;
	bool		read_only_mode;
	fil_space_t*	space = node->space;

	ut_ad(mutex_own(&fil_system->mutex));
	ut_a(node->n_pending == 0);
	ut_a(!node->is_open());

	read_only_mode = !fsp_is_system_temporary(space->id)
		&& srv_read_only_mode;

	const bool first_time_open = node->size == 0;

	if (first_time_open
	    || (space->purpose == FIL_TYPE_TABLESPACE
		&& node == UT_LIST_GET_FIRST(space->chain)
		&& !undo::Truncate::was_tablespace_truncated(space->id)
		&& srv_startup_is_before_trx_rollback_phase)) {
		/* We do not know the size of the file yet. First we
		open the file in the normal mode, no async I/O here,
		for simplicity. Then do some checks, and close the
		file again.  NOTE that we could not use the simple
		file read function os_file_read() in Windows to read
		from a file opened for async I/O! */

retry:
		node->handle = os_file_create_simple_no_error_handling(
			innodb_data_file_key, node->name, OS_FILE_OPEN,
			OS_FILE_READ_ONLY, read_only_mode, &success);

		if (!success) {
			/* The following call prints an error message */
			ulint err = os_file_get_last_error(true);
			if (err == EMFILE + 100) {
				if (fil_try_to_close_file_in_LRU(true))
					goto retry;
			}

			ib::warn() << "Cannot open '" << node->name << "'."
				" Have you deleted .ibd files under a"
				" running mysqld server?";
			return(false);
		}

		size_bytes = os_file_get_size(node->handle);
		ut_a(size_bytes != (os_offset_t) -1);

<<<<<<< HEAD
		ut_a(space->purpose != FIL_TYPE_LOG);
		const page_size_t	page_size(space->flags);
		const ulint		psize = page_size.physical();
		const ulint		min_size = FIL_IBD_FILE_INITIAL_SIZE
			* psize;
=======
		node->file_block_size = os_file_get_block_size(
			node->handle, node->name);
		space->file_block_size = node->file_block_size;
>>>>>>> b61700c2

		if (size_bytes < min_size) {
			ib::error() << "The size of the file " << node->name
				<< " is only " << size_bytes
				<< " bytes, should be at least " << min_size;
			os_file_close(node->handle);
			return(false);
		}

		/* Read the first page of the tablespace */

		byte* buf2 = static_cast<byte*>(ut_malloc_nokey(2 * psize));

		/* Align the memory for file i/o if we might have O_DIRECT
		set */
		byte* page = static_cast<byte*>(ut_align(buf2, psize));

		IORequest	request(IORequest::READ);

		success = os_file_read(
			request,
			node->handle, page, 0, psize);
		srv_stats.page0_read.add(1);

		const ulint	space_id
			= fsp_header_get_space_id(page);
		ulint		flags		= fsp_header_get_flags(page);
		const ulint	size		= fsp_header_get_field(
			page, FSP_SIZE);
		const ulint	free_limit	= fsp_header_get_field(
			page, FSP_FREE_LIMIT);
		const ulint	free_len	= flst_get_len(
			FSP_HEADER_OFFSET + FSP_FREE + page);

		/* Try to read crypt_data from page 0 if it is not yet
		read. FIXME: Remove page_0_crypt_read, and simply ensure in
		fil_space_t object creation that node->size==0 if and only
		if the crypt_data is not known and must be read. */
		if (!space->page_0_crypt_read) {
			space->page_0_crypt_read = true;
			ut_ad(space->crypt_data == NULL);
			space->crypt_data = fil_space_read_crypt_data(
				page_size_t(space->flags), page);
		}

		ut_free(buf2);
		os_file_close(node->handle);

		if (!fsp_flags_is_valid(flags)) {
			ulint cflags = fsp_flags_convert_from_101(flags);
			if (cflags == ULINT_UNDEFINED) {
				ib::error()
					<< "Expected tablespace flags "
					<< ib::hex(flags)
					<< " but found " << ib::hex(flags)
					<< " in the file " << node->name;
				return(false);
			}

			flags = cflags;
		}

		if (UNIV_UNLIKELY(space_id != space->id)) {
			ib::error()
				<< "Expected tablespace id " << space->id
				<< " but found " << space_id
				<< "in the file" << node->name;
			return(false);
		}

		ut_ad(space->free_limit == 0
		      || space->free_limit == free_limit);
		ut_ad(space->free_len == 0
		      || space->free_len == free_len);
		space->size_in_header = size;
		space->free_limit = free_limit;
		space->free_len = free_len;

		if (first_time_open) {
			ulint	extent_size;

			extent_size = psize * FSP_EXTENT_SIZE;

			/* After apply-incremental, tablespaces are not extended
			to a whole megabyte. Do not cut off valid data. */

			/* Truncate the size to a multiple of extent size. */
			if (size_bytes >= extent_size) {
				size_bytes = ut_2pow_round(size_bytes,
							   extent_size);
			}

			node->size = static_cast<ulint>(size_bytes / psize);
			space->size += node->size;
		}
	}

	/* printf("Opening file %s\n", node->name); */

	/* Open the file for reading and writing, in Windows normally in the
	unbuffered async I/O mode, though global variables may make
	os_file_create() to fall back to the normal file I/O mode. */

	if (space->purpose == FIL_TYPE_LOG) {
		node->handle = os_file_create(
			innodb_log_file_key, node->name, OS_FILE_OPEN,
			OS_FILE_AIO, OS_LOG_FILE, read_only_mode, &success);
	} else if (node->is_raw_disk) {
		node->handle = os_file_create(
			innodb_data_file_key, node->name, OS_FILE_OPEN_RAW,
			OS_FILE_AIO, OS_DATA_FILE, read_only_mode, &success);
	} else {
<<<<<<< HEAD
		node->handle = os_file_create(
			innodb_data_file_key, node->name, OS_FILE_OPEN,
			OS_FILE_AIO, OS_DATA_FILE, read_only_mode, &success);

                if (first_time_open) {
			/*
			Atomic writes is supported if the file can be used
			with atomic_writes (not log file), O_DIRECT is
			used (tested in ha_innodb.cc) and the file is
			device and file system that supports atomic writes
			for the given block size
			*/
			space->atomic_write_supported
				= srv_use_atomic_writes
				&& node->atomic_write
				&& my_test_if_atomic_write(
					node->handle,
					int(page_size_t(space->flags)
					    .physical()));
                }
        }
=======
		node->handle = os_file_create(innodb_file_data_key,
					      node->name, OS_FILE_OPEN,
					      OS_FILE_AIO, OS_DATA_FILE,
					      &ret, atomic_writes);
	}

	if (node->file_block_size == 0) {
		node->file_block_size = os_file_get_block_size(
			node->handle, node->name);
		space->file_block_size = node->file_block_size;
	}

	ut_a(ret);
>>>>>>> b61700c2

	ut_a(success);
	ut_a(node->is_open());

	fil_system->n_open++;
	fil_n_file_opened++;

	if (fil_space_belongs_in_lru(space)) {

		/* Put the node to the LRU list */
		UT_LIST_ADD_FIRST(fil_system->LRU, node);
	}

	return(true);
}

/** Close a file node.
@param[in,out]	node	File node */
static
void
fil_node_close_file(
	fil_node_t*	node)
{
	bool	ret;

	ut_ad(mutex_own(&(fil_system->mutex)));
	ut_a(node->is_open());
	ut_a(node->n_pending == 0);
	ut_a(node->n_pending_flushes == 0);
	ut_a(!node->being_extended);
	ut_a(node->modification_counter == node->flush_counter
	     || node->space->purpose == FIL_TYPE_TEMPORARY
	     || srv_fast_shutdown == 2
	     || !srv_was_started);

	ret = os_file_close(node->handle);
	ut_a(ret);

	/* printf("Closing file %s\n", node->name); */

	node->handle = OS_FILE_CLOSED;
	ut_ad(!node->is_open());
	ut_a(fil_system->n_open > 0);
	fil_system->n_open--;
	fil_n_file_opened--;

	if (fil_space_belongs_in_lru(node->space)) {

		ut_a(UT_LIST_GET_LEN(fil_system->LRU) > 0);

		/* The node is in the LRU list, remove it */
		UT_LIST_REMOVE(fil_system->LRU, node);
	}
}

/** Tries to close a file in the LRU list. The caller must hold the fil_sys
mutex.
@return true if success, false if should retry later; since i/o's
generally complete in < 100 ms, and as InnoDB writes at most 128 pages
from the buffer pool in a batch, and then immediately flushes the
files, there is a good chance that the next time we find a suitable
node from the LRU list.
@param[in] print_info	if true, prints information why it
			cannot close a file*/
static
bool
fil_try_to_close_file_in_LRU(

	bool	print_info)
{
	fil_node_t*	node;

	ut_ad(mutex_own(&fil_system->mutex));

	if (print_info) {
		ib::info() << "fil_sys open file LRU len "
			<< UT_LIST_GET_LEN(fil_system->LRU);
	}

	for (node = UT_LIST_GET_LAST(fil_system->LRU);
	     node != NULL;
	     node = UT_LIST_GET_PREV(LRU, node)) {

		if (node->modification_counter == node->flush_counter
		    && node->n_pending_flushes == 0
		    && !node->being_extended) {

			fil_node_close_file(node);

			return(true);
		}

		if (!print_info) {
			continue;
		}

		if (node->n_pending_flushes > 0) {

			ib::info() << "Cannot close file " << node->name
				<< ", because n_pending_flushes "
				<< node->n_pending_flushes;
		}

		if (node->modification_counter != node->flush_counter) {
			ib::warn() << "Cannot close file " << node->name
				<< ", because modification count "
				<< node->modification_counter <<
				" != flush count " << node->flush_counter;
		}

		if (node->being_extended) {
			ib::info() << "Cannot close file " << node->name
				<< ", because it is being extended";
		}
	}

	return(false);
}

/** Flush any writes cached by the file system.
@param[in,out]	space	tablespace */
static
void
fil_flush_low(fil_space_t* space)
{
	ut_ad(mutex_own(&fil_system->mutex));
	ut_ad(space);
	ut_ad(!space->stop_new_ops);

	if (fil_buffering_disabled(space)) {

		/* No need to flush. User has explicitly disabled
		buffering. */
		ut_ad(!space->is_in_unflushed_spaces);
		ut_ad(fil_space_is_flushed(space));
		ut_ad(space->n_pending_flushes == 0);

#ifdef UNIV_DEBUG
		for (fil_node_t* node = UT_LIST_GET_FIRST(space->chain);
		     node != NULL;
		     node = UT_LIST_GET_NEXT(chain, node)) {
			ut_ad(node->modification_counter
			      == node->flush_counter);
			ut_ad(node->n_pending_flushes == 0);
		}
#endif /* UNIV_DEBUG */

		return;
	}

	/* Prevent dropping of the space while we are flushing */
	space->n_pending_flushes++;

	for (fil_node_t* node = UT_LIST_GET_FIRST(space->chain);
	     node != NULL;
	     node = UT_LIST_GET_NEXT(chain, node)) {

		int64_t	old_mod_counter = node->modification_counter;

		if (old_mod_counter <= node->flush_counter) {
			continue;
		}

		ut_a(node->is_open());

		switch (space->purpose) {
		case FIL_TYPE_TEMPORARY:
			ut_ad(0); // we already checked for this
		case FIL_TYPE_TABLESPACE:
		case FIL_TYPE_IMPORT:
			fil_n_pending_tablespace_flushes++;
			break;
		case FIL_TYPE_LOG:
			fil_n_pending_log_flushes++;
			fil_n_log_flushes++;
			break;
		}
#ifdef _WIN32
		if (node->is_raw_disk) {

			goto skip_flush;
		}
#endif /* _WIN32 */
retry:
		if (node->n_pending_flushes > 0) {
			/* We want to avoid calling os_file_flush() on
			the file twice at the same time, because we do
			not know what bugs OS's may contain in file
			i/o */

			int64_t	sig_count = os_event_reset(node->sync_event);

			mutex_exit(&fil_system->mutex);

			os_event_wait_low(node->sync_event, sig_count);

			mutex_enter(&fil_system->mutex);

			if (node->flush_counter >= old_mod_counter) {

				goto skip_flush;
			}

			goto retry;
		}

		ut_a(node->is_open());
		node->n_pending_flushes++;

		mutex_exit(&fil_system->mutex);

		os_file_flush(node->handle);

		mutex_enter(&fil_system->mutex);

		os_event_set(node->sync_event);

		node->n_pending_flushes--;
skip_flush:
		if (node->flush_counter < old_mod_counter) {
			node->flush_counter = old_mod_counter;

			if (space->is_in_unflushed_spaces
			    && fil_space_is_flushed(space)) {

				space->is_in_unflushed_spaces = false;

				UT_LIST_REMOVE(
					fil_system->unflushed_spaces,
					space);
			}
		}

		switch (space->purpose) {
		case FIL_TYPE_TEMPORARY:
			break;
		case FIL_TYPE_TABLESPACE:
		case FIL_TYPE_IMPORT:
			fil_n_pending_tablespace_flushes--;
			continue;
		case FIL_TYPE_LOG:
			fil_n_pending_log_flushes--;
			continue;
		}

		ut_ad(0);
	}

	space->n_pending_flushes--;
}

/** Try to extend a tablespace.
@param[in,out]	space	tablespace to be extended
@param[in,out]	node	last file of the tablespace
@param[in]	size	desired size in number of pages
@param[out]	success	whether the operation succeeded
@return	whether the operation should be retried */
static UNIV_COLD __attribute__((warn_unused_result, nonnull))
bool
fil_space_extend_must_retry(
	fil_space_t*	space,
	fil_node_t*	node,
	ulint		size,
	bool*		success)
{
	ut_ad(mutex_own(&fil_system->mutex));
	ut_ad(UT_LIST_GET_LAST(space->chain) == node);
	ut_ad(size >= FIL_IBD_FILE_INITIAL_SIZE);

	*success = space->size >= size;

	if (*success) {
		/* Space already big enough */
		return(false);
	}

	if (node->being_extended) {
		/* Another thread is currently extending the file. Wait
		for it to finish.
		It'd have been better to use event driven mechanism but
		the entire module is peppered with polling stuff. */
		mutex_exit(&fil_system->mutex);
		os_thread_sleep(100000);
		return(true);
	}

	node->being_extended = true;

	if (!fil_node_prepare_for_io(node, fil_system, space)) {
		/* The tablespace data file, such as .ibd file, is missing */
		node->being_extended = false;
		return(false);
	}

	/* At this point it is safe to release fil_system mutex. No
	other thread can rename, delete, close or extend the file because
	we have set the node->being_extended flag. */
	mutex_exit(&fil_system->mutex);

	ut_ad(size > space->size);

	ulint		last_page_no		= space->size;
	const ulint	file_start_page_no	= last_page_no - node->size;

	/* Determine correct file block size */
	if (node->block_size == 0) {
		node->block_size = os_file_get_block_size(
			node->handle, node->name);
	}

	const page_size_t	pageSize(space->flags);
	const ulint		page_size = pageSize.physical();

#ifdef _WIN32
	/* Logically or physically extend the file with zero bytes,
	depending on whether it is sparse. */

	/* FIXME: Call DeviceIoControl(node->handle, FSCTL_SET_SPARSE, ...)
	when opening a file when FSP_FLAGS_HAS_PAGE_COMPRESSION(). */
	{
		FILE_END_OF_FILE_INFO feof;
		/* fil_read_first_page() expects UNIV_PAGE_SIZE bytes.
		fil_node_open_file() expects at least 4 * UNIV_PAGE_SIZE bytes.
		Do not shrink short ROW_FORMAT=COMPRESSED files. */
		feof.EndOfFile.QuadPart = std::max(
			os_offset_t(size - file_start_page_no) * page_size,
			os_offset_t(FIL_IBD_FILE_INITIAL_SIZE
				    * UNIV_PAGE_SIZE));
		*success = SetFileInformationByHandle(node->handle,
						      FileEndOfFileInfo,
						      &feof, sizeof feof);
		if (!*success) {
			ib::error() << "extending file '" << node->name
				<< "' from "
				<< os_offset_t(node->size) * page_size
				<< " to " << feof.EndOfFile.QuadPart
				<< " bytes failed with " << GetLastError();
		} else {
			last_page_no = size;
		}
	}
#else
	/* We will logically extend the file with ftruncate() if
	page_compression is enabled, because the file is expected to
	be sparse in that case. Make sure that ftruncate() can deal
	with large files. */
	const bool is_sparse	= sizeof(off_t) >= 8
		&& FSP_FLAGS_HAS_PAGE_COMPRESSION(space->flags);

	if (is_sparse) {
		/* fil_read_first_page() expects UNIV_PAGE_SIZE bytes.
		fil_node_open_file() expects at least 4 * UNIV_PAGE_SIZE bytes.
		Do not shrink short ROW_FORMAT=COMPRESSED files. */
		off_t	s = std::max(off_t(size - file_start_page_no)
				     * off_t(page_size),
				     off_t(FIL_IBD_FILE_INITIAL_SIZE
					   * UNIV_PAGE_SIZE));
		*success = !ftruncate(node->handle, s);
		if (!*success) {
			ib::error() << "ftruncate of file '" << node->name
				<< "' from "
				<< os_offset_t(last_page_no
					       - file_start_page_no)
				* page_size << " to " << os_offset_t(s)
				<< " bytes failed with " << errno;
		} else {
			last_page_no = size;
		}
	} else {
		const os_offset_t	start_offset
			= os_offset_t(last_page_no - file_start_page_no)
			* page_size;
		const ulint		n_pages = size - last_page_no;
		const os_offset_t	len = os_offset_t(n_pages) * page_size;
# ifdef HAVE_POSIX_FALLOCATE
		int err;
		do {
			err = posix_fallocate(node->handle, start_offset, len);
		} while (err == EINTR
			 && srv_shutdown_state == SRV_SHUTDOWN_NONE);

		if (err != EINVAL) {

			*success = !err;
			if (!*success) {
				ib::error() << "extending file '" << node->name
					<< "' from "
					<< start_offset
					<< " to " << len + start_offset
					<< " bytes failed with: " << err;
			}
		} else
# endif /* HAVE_POSIX_FALLOCATE */
		{
			/* Extend at most 1 megabyte pages at a time */
			ulint	n_bytes = std::min(ulint(1) << 20, n_pages)
				* page_size;
			byte*	buf2 = static_cast<byte*>(
				calloc(1, n_bytes + page_size));
			*success = buf2 != NULL;
			if (!buf2) {
				ib::error() << "Cannot allocate "
					<< n_bytes + page_size
					<< " bytes to extend file";
			}
			byte* const	buf = static_cast<byte*>(
				ut_align(buf2, page_size));
			IORequest	request(IORequest::WRITE);


			os_offset_t		offset = start_offset;
			const os_offset_t	end = start_offset + len;
			const bool		read_only_mode = space->purpose
				== FIL_TYPE_TEMPORARY && srv_read_only_mode;

			while (*success && offset < end) {
				dberr_t	err = os_aio(
					request, OS_AIO_SYNC, node->name,
					node->handle, buf, offset, n_bytes,
					read_only_mode, NULL, NULL);

				if (err != DB_SUCCESS) {
					*success = false;
					ib::error() << "writing zeroes to file '"
						<< node->name << "' from "
						<< offset << " to " << offset + n_bytes
						<< " bytes failed with: "
						<< ut_strerr(err);
					break;
				}

				offset += n_bytes;

				n_bytes = std::min(n_bytes,
						   static_cast<ulint>(end - offset));
			}

			free(buf2);
		}

		os_has_said_disk_full = *success;
		if (*success) {
			last_page_no = size;
		} else {
			/* Let us measure the size of the file
			to determine how much we were able to
			extend it */
			os_offset_t	fsize = os_file_get_size(node->handle);
			ut_a(fsize != os_offset_t(-1));

			last_page_no = ulint(fsize / page_size)
				+ file_start_page_no;
		}
	}
#endif
	mutex_enter(&fil_system->mutex);

	ut_a(node->being_extended);
	node->being_extended = false;
	ut_a(last_page_no - file_start_page_no >= node->size);

	ulint file_size = last_page_no - file_start_page_no;
	space->size += file_size - node->size;
	node->size = file_size;
	const ulint pages_in_MiB = node->size
		& ~((1 << (20 - UNIV_PAGE_SIZE_SHIFT)) - 1);

	fil_node_complete_io(node,
#ifndef _WIN32
			     !is_sparse ? IORequestWrite :
#endif /* _WIN32 */
			     IORequestRead);

	/* Keep the last data file size info up to date, rounded to
	full megabytes */

	switch (space->id) {
	case TRX_SYS_SPACE:
		srv_sys_space.set_last_file_size(pages_in_MiB);
		fil_flush_low(space);
		return(false);
	default:
		ut_ad(space->purpose == FIL_TYPE_TABLESPACE
		      || space->purpose == FIL_TYPE_IMPORT);
		if (space->purpose == FIL_TYPE_TABLESPACE) {
			fil_flush_low(space);
		}
		return(false);
	case SRV_TMP_SPACE_ID:
		ut_ad(space->purpose == FIL_TYPE_TEMPORARY);
		srv_tmp_space.set_last_file_size(pages_in_MiB);
		return(false);
	}

}

/*******************************************************************//**
Reserves the fil_system mutex and tries to make sure we can open at least one
file while holding it. This should be called before calling
fil_node_prepare_for_io(), because that function may need to open a file. */
static
void
fil_mutex_enter_and_prepare_for_io(
/*===============================*/
	ulint	space_id)	/*!< in: space id */
{
	for (ulint count = 0, count2 = 0;;) {
		mutex_enter(&fil_system->mutex);

		if (space_id >= SRV_LOG_SPACE_FIRST_ID) {
			/* We keep log files always open. */
			break;
		}

		fil_space_t*	space = fil_space_get_by_id(space_id);

		if (space == NULL) {
			break;
		}

		if (space->stop_ios) {
			ut_ad(space->id != 0);
			/* We are going to do a rename file and want to stop
			new i/o's for a while. */

			if (count2 > 20000) {
				ib::warn() << "Tablespace " << space->name
					<< " has i/o ops stopped for a long"
					" time " << count2;
			}

			mutex_exit(&fil_system->mutex);

			/* Wake the i/o-handler threads to make sure pending
			i/o's are performed */
			os_aio_simulated_wake_handler_threads();

			/* The sleep here is just to give IO helper threads a
			bit of time to do some work. It is not required that
			all IO related to the tablespace being renamed must
			be flushed here as we do fil_flush() in
			fil_rename_tablespace() as well. */
			os_thread_sleep(20000);

			/* Flush tablespaces so that we can close modified
			files in the LRU list */
			fil_flush_file_spaces(FIL_TYPE_TABLESPACE);

			os_thread_sleep(20000);

			count2++;

			continue;
		}

		fil_node_t*	node = UT_LIST_GET_LAST(space->chain);
		ut_ad(space->id == 0
		      || node == UT_LIST_GET_FIRST(space->chain));

		if (space->id == 0) {
			/* We keep the system tablespace files always
			open; this is important in preventing
			deadlocks in this module, as a page read
			completion often performs another read from
			the insert buffer. The insert buffer is in
			tablespace 0, and we cannot end up waiting in
			this function. */
		} else if (!node || node->is_open()) {
			/* If the file is already open, no need to do
			anything; if the space does not exist, we handle the
			situation in the function which called this
			function */
		} else {
			while (fil_system->n_open >= fil_system->max_n_open) {
				/* Too many files are open */
				if (fil_try_to_close_file_in_LRU(count > 1)) {
					/* No problem */
				} else if (count >= 2) {
					ib::warn() << "innodb_open_files="
						<< fil_system->max_n_open
						<< " is exceeded ("
						<< fil_system->n_open
						<< ") files stay open)";
					break;
				} else {
					mutex_exit(&fil_system->mutex);
					os_aio_simulated_wake_handler_threads();
					os_thread_sleep(20000);
					/* Flush tablespaces so that we can
					close modified files in the LRU list */
					fil_flush_file_spaces(FIL_TYPE_TABLESPACE);

					count++;
					continue;
				}
			}
		}

		if (ulint size = ulint(UNIV_UNLIKELY(space->recv_size))) {
			ut_ad(node);
			bool	success;
			if (fil_space_extend_must_retry(space, node, size,
							&success)) {
				continue;
			}

			ut_ad(mutex_own(&fil_system->mutex));
			/* Crash recovery requires the file extension
			to succeed. */
			ut_a(success);
			/* InnoDB data files cannot shrink. */
			ut_a(space->size >= size);

			/* There could be multiple concurrent I/O requests for
			this tablespace (multiple threads trying to extend
			this tablespace).

			Also, fil_space_set_recv_size() may have been invoked
			again during the file extension while fil_system->mutex
			was not being held by us.

			Only if space->recv_size matches what we read
			originally, reset the field. In this way, a
			subsequent I/O request will handle any pending
			fil_space_set_recv_size(). */

			if (size == space->recv_size) {
				space->recv_size = 0;
			}
		}

		break;
	}
}

/** Try to extend a tablespace if it is smaller than the specified size.
@param[in,out]	space	tablespace
@param[in]	size	desired size in pages
@return whether the tablespace is at least as big as requested */
bool
fil_space_extend(
	fil_space_t*	space,
	ulint		size)
{
	ut_ad(!srv_read_only_mode || space->purpose == FIL_TYPE_TEMPORARY);

	bool	success;

	do {
		fil_mutex_enter_and_prepare_for_io(space->id);
	} while (fil_space_extend_must_retry(
			 space, UT_LIST_GET_LAST(space->chain), size,
			 &success));

	mutex_exit(&fil_system->mutex);
	return(success);
}

/** Prepare to free a file node object from a tablespace memory cache.
@param[in,out]	node	file node
@param[in]	space	tablespace */
static
void
fil_node_close_to_free(
	fil_node_t*	node,
	fil_space_t*	space)
{
	ut_ad(mutex_own(&fil_system->mutex));
	ut_a(node->magic_n == FIL_NODE_MAGIC_N);
	ut_a(node->n_pending == 0);
	ut_a(!node->being_extended);

	if (node->is_open()) {
		/* We fool the assertion in fil_node_close_file() to think
		there are no unflushed modifications in the file */

		node->modification_counter = node->flush_counter;
		os_event_set(node->sync_event);

		if (fil_buffering_disabled(space)) {

			ut_ad(!space->is_in_unflushed_spaces);
			ut_ad(fil_space_is_flushed(space));

		} else if (space->is_in_unflushed_spaces
			   && fil_space_is_flushed(space)) {

			space->is_in_unflushed_spaces = false;

			UT_LIST_REMOVE(fil_system->unflushed_spaces, space);
		}

		fil_node_close_file(node);
	}
}

/** Detach a space object from the tablespace memory cache.
Closes the files in the chain but does not delete them.
There must not be any pending i/o's or flushes on the files.
@param[in,out]	space		tablespace */
static
void
fil_space_detach(
	fil_space_t*	space)
{
	ut_ad(mutex_own(&fil_system->mutex));

	HASH_DELETE(fil_space_t, hash, fil_system->spaces, space->id, space);

	fil_space_t*	fnamespace = fil_space_get_by_name(space->name);

	ut_a(space == fnamespace);

	HASH_DELETE(fil_space_t, name_hash, fil_system->name_hash,
		    ut_fold_string(space->name), space);

	if (space->is_in_unflushed_spaces) {

		ut_ad(!fil_buffering_disabled(space));
		space->is_in_unflushed_spaces = false;

		UT_LIST_REMOVE(fil_system->unflushed_spaces, space);
	}

	if (space->is_in_rotation_list) {
		space->is_in_rotation_list = false;

		UT_LIST_REMOVE(fil_system->rotation_list, space);
	}

	UT_LIST_REMOVE(fil_system->space_list, space);

	ut_a(space->magic_n == FIL_SPACE_MAGIC_N);
	ut_a(space->n_pending_flushes == 0);

	for (fil_node_t* fil_node = UT_LIST_GET_FIRST(space->chain);
	     fil_node != NULL;
	     fil_node = UT_LIST_GET_NEXT(chain, fil_node)) {

		fil_node_close_to_free(fil_node, space);
	}
}

/** Free a tablespace object on which fil_space_detach() was invoked.
There must not be any pending i/o's or flushes on the files.
@param[in,out]	space		tablespace */
static
void
fil_space_free_low(
	fil_space_t*	space)
{
	/* The tablespace must not be in fil_system->named_spaces. */
	ut_ad(srv_fast_shutdown == 2 || !srv_was_started
	      || space->max_lsn == 0);

	/* Wait for fil_space_release_for_io(); after
	fil_space_detach(), the tablespace cannot be found, so
	fil_space_acquire_for_io() would return NULL */
	while (space->n_pending_ios) {
		os_thread_sleep(100);
	}

	for (fil_node_t* node = UT_LIST_GET_FIRST(space->chain);
	     node != NULL; ) {
		ut_d(space->size -= node->size);
		os_event_destroy(node->sync_event);
		ut_free(node->name);
		fil_node_t* old_node = node;
		node = UT_LIST_GET_NEXT(chain, node);
		ut_free(old_node);
	}

	ut_ad(space->size == 0);

	rw_lock_free(&space->latch);
	fil_space_destroy_crypt_data(&space->crypt_data);

	ut_free(space->name);
	ut_free(space);
}

/** Frees a space object from the tablespace memory cache.
Closes the files in the chain but does not delete them.
There must not be any pending i/o's or flushes on the files.
@param[in]	id		tablespace identifier
@param[in]	x_latched	whether the caller holds X-mode space->latch
@return true if success */
bool
fil_space_free(
	ulint		id,
	bool		x_latched)
{
	ut_ad(id != TRX_SYS_SPACE);

	mutex_enter(&fil_system->mutex);
	fil_space_t*	space = fil_space_get_by_id(id);

	if (space != NULL) {
		fil_space_detach(space);
	}

	mutex_exit(&fil_system->mutex);

	if (space != NULL) {
		if (x_latched) {
			rw_lock_x_unlock(&space->latch);
		}

		bool	need_mutex = !recv_recovery_on;

		if (need_mutex) {
			log_mutex_enter();
		}

		ut_ad(log_mutex_own());

		if (space->max_lsn != 0) {
			ut_d(space->max_lsn = 0);
			UT_LIST_REMOVE(fil_system->named_spaces, space);
		}

		if (need_mutex) {
			log_mutex_exit();
		}

		fil_space_free_low(space);
	}

	return(space != NULL);
}

/** Create a space memory object and put it to the fil_system hash table.
Error messages are issued to the server log.
@param[in]	name		tablespace name
@param[in]	id		tablespace identifier
@param[in]	flags		tablespace flags
@param[in]	purpose		tablespace purpose
@param[in,out]	crypt_data	encryption information
@param[in]	create_table	whether this is CREATE TABLE
@param[in]	mode		encryption mode
@return pointer to created tablespace, to be filled in with fil_node_create()
@retval NULL on failure (such as when the same tablespace exists) */
fil_space_t*
fil_space_create(
	const char*		name,
	ulint			id,
	ulint			flags,
	fil_type_t		purpose,
	fil_space_crypt_t*	crypt_data,
	bool			create_table,
	fil_encryption_t	mode)
{
	fil_space_t*	space;

	ut_ad(fil_system);
	ut_ad(fsp_flags_is_valid(flags & ~FSP_FLAGS_MEM_MASK));
	ut_ad(purpose == FIL_TYPE_LOG
	      || srv_page_size == UNIV_PAGE_SIZE_ORIG || flags != 0);

	DBUG_EXECUTE_IF("fil_space_create_failure", return(NULL););

	mutex_enter(&fil_system->mutex);

	/* Look for a matching tablespace. */
	space = fil_space_get_by_name(name);

	if (space != NULL) {
		mutex_exit(&fil_system->mutex);

		ib::warn() << "Tablespace '" << name << "' exists in the"
			" cache with id " << space->id << " != " << id;

		return(NULL);
	}

	space = fil_space_get_by_id(id);

	if (space != NULL) {
		ib::error() << "Trying to add tablespace '" << name
			<< "' with id " << id
			<< " to the tablespace memory cache, but tablespace '"
			<< space->name << "' already exists in the cache!";
		mutex_exit(&fil_system->mutex);
		return(NULL);
	}

	space = static_cast<fil_space_t*>(ut_zalloc_nokey(sizeof(*space)));

	space->id = id;
	space->name = mem_strdup(name);

	UT_LIST_INIT(space->chain, &fil_node_t::chain);

	if ((purpose == FIL_TYPE_TABLESPACE || purpose == FIL_TYPE_IMPORT)
	    && !recv_recovery_on
	    && id > fil_system->max_assigned_id) {

		if (!fil_system->space_id_reuse_warned) {
			fil_system->space_id_reuse_warned = true;

			ib::warn() << "Allocated tablespace ID " << id
				<< " for " << name << ", old maximum was "
				<< fil_system->max_assigned_id;
		}

		fil_system->max_assigned_id = id;
	}

	space->purpose = purpose;
	space->flags = flags;

	space->magic_n = FIL_SPACE_MAGIC_N;
	space->crypt_data = crypt_data;

	/* In create table we write page 0 so we have already
	"read" it and for system tablespaces we have read
	crypt data at startup. */
	if (create_table || crypt_data != NULL) {
		space->page_0_crypt_read = true;
	}

	DBUG_LOG("tablespace",
		 "Tablespace for space " << id << " name " << name
		 << (create_table ? " created" : " opened"));
	if (crypt_data) {
		DBUG_LOG("crypt",
			 "Tablespace " << id << " name " << name
			 << " encryption " << crypt_data->encryption
			 << " key id " << crypt_data->key_id
			 << ":" << fil_crypt_get_mode(crypt_data)
			 << " " << fil_crypt_get_type(crypt_data));
	}

	rw_lock_create(fil_space_latch_key, &space->latch, SYNC_FSP);

	if (space->purpose == FIL_TYPE_TEMPORARY) {
		ut_d(space->latch.set_temp_fsp());
	}

	HASH_INSERT(fil_space_t, hash, fil_system->spaces, id, space);

	HASH_INSERT(fil_space_t, name_hash, fil_system->name_hash,
		    ut_fold_string(name), space);

	UT_LIST_ADD_LAST(fil_system->space_list, space);

	if (id < SRV_LOG_SPACE_FIRST_ID && id > fil_system->max_assigned_id) {

		fil_system->max_assigned_id = id;
	}

	/* Inform key rotation that there could be something
	to do */
	if (purpose == FIL_TYPE_TABLESPACE
	    && !srv_fil_crypt_rotate_key_age && fil_crypt_threads_event &&
	    (mode == FIL_ENCRYPTION_ON || mode == FIL_ENCRYPTION_OFF ||
		    srv_encrypt_tables)) {
		/* Key rotation is not enabled, need to inform background
		encryption threads. */
		UT_LIST_ADD_LAST(fil_system->rotation_list, space);
		space->is_in_rotation_list = true;
		mutex_exit(&fil_system->mutex);
		mutex_enter(&fil_crypt_threads_mutex);
		os_event_set(fil_crypt_threads_event);
		mutex_exit(&fil_crypt_threads_mutex);
	} else {
		mutex_exit(&fil_system->mutex);
	}

	return(space);
}

/*******************************************************************//**
Assigns a new space id for a new single-table tablespace. This works simply by
incrementing the global counter. If 4 billion id's is not enough, we may need
to recycle id's.
@return true if assigned, false if not */
bool
fil_assign_new_space_id(
/*====================*/
	ulint*	space_id)	/*!< in/out: space id */
{
	ulint	id;
	bool	success;

	mutex_enter(&fil_system->mutex);

	id = *space_id;

	if (id < fil_system->max_assigned_id) {
		id = fil_system->max_assigned_id;
	}

	id++;

	if (id > (SRV_LOG_SPACE_FIRST_ID / 2) && (id % 1000000UL == 0)) {
		ib::warn() << "You are running out of new single-table"
			" tablespace id's. Current counter is " << id
			<< " and it must not exceed" << SRV_LOG_SPACE_FIRST_ID
			<< "! To reset the counter to zero you have to dump"
			" all your tables and recreate the whole InnoDB"
			" installation.";
	}

	success = (id < SRV_LOG_SPACE_FIRST_ID);

	if (success) {
		*space_id = fil_system->max_assigned_id = id;
	} else {
		ib::warn() << "You have run out of single-table tablespace"
			" id's! Current counter is " << id
			<< ". To reset the counter to zero"
			" you have to dump all your tables and"
			" recreate the whole InnoDB installation.";
		*space_id = ULINT_UNDEFINED;
	}

	mutex_exit(&fil_system->mutex);

	return(success);
}

/*******************************************************************//**
Returns a pointer to the fil_space_t that is in the memory cache
associated with a space id. The caller must lock fil_system->mutex.
@return file_space_t pointer, NULL if space not found */
UNIV_INLINE
fil_space_t*
fil_space_get_space(
/*================*/
	ulint	id)	/*!< in: space id */
{
	fil_space_t*	space;
	fil_node_t*	node;

	ut_ad(fil_system);

	space = fil_space_get_by_id(id);
	if (space == NULL || space->size != 0) {
		return(space);
	}

	switch (space->purpose) {
	case FIL_TYPE_LOG:
		break;
	case FIL_TYPE_TEMPORARY:
	case FIL_TYPE_TABLESPACE:
	case FIL_TYPE_IMPORT:
		ut_a(id != 0);

		mutex_exit(&fil_system->mutex);

		/* It is possible that the space gets evicted at this point
		before the fil_mutex_enter_and_prepare_for_io() acquires
		the fil_system->mutex. Check for this after completing the
		call to fil_mutex_enter_and_prepare_for_io(). */
		fil_mutex_enter_and_prepare_for_io(id);

		/* We are still holding the fil_system->mutex. Check if
		the space is still in memory cache. */
		space = fil_space_get_by_id(id);

		if (space == NULL || UT_LIST_GET_LEN(space->chain) == 0) {
			return(NULL);
		}

		/* The following code must change when InnoDB supports
		multiple datafiles per tablespace. */
		ut_a(1 == UT_LIST_GET_LEN(space->chain));

		node = UT_LIST_GET_FIRST(space->chain);

		/* It must be a single-table tablespace and we have not opened
		the file yet; the following calls will open it and update the
		size fields */

		if (!fil_node_prepare_for_io(node, fil_system, space)) {
			/* The single-table tablespace can't be opened,
			because the ibd file is missing. */
			return(NULL);
		}

		fil_node_complete_io(node, IORequestRead);
	}

	return(space);
}

/** Returns the path from the first fil_node_t found with this space ID.
The caller is responsible for freeing the memory allocated here for the
value returned.
@param[in]	id	Tablespace ID
@return own: A copy of fil_node_t::path, NULL if space ID is zero
or not found. */
char*
fil_space_get_first_path(
	ulint		id)
{
	fil_space_t*	space;
	fil_node_t*	node;
	char*		path;

	ut_ad(fil_system);
	ut_a(id);

	fil_mutex_enter_and_prepare_for_io(id);

	space = fil_space_get_space(id);

	if (space == NULL) {
		mutex_exit(&fil_system->mutex);

		return(NULL);
	}

	ut_ad(mutex_own(&fil_system->mutex));

	node = UT_LIST_GET_FIRST(space->chain);

	path = mem_strdup(node->name);

	mutex_exit(&fil_system->mutex);

	return(path);
}

/** Set the recovered size of a tablespace in pages.
@param id	tablespace ID
@param size	recovered size in pages */
UNIV_INTERN
void
fil_space_set_recv_size(ulint id, ulint size)
{
	mutex_enter(&fil_system->mutex);
	ut_ad(size);
	ut_ad(id < SRV_LOG_SPACE_FIRST_ID);

	if (fil_space_t* space = fil_space_get_space(id)) {
		space->recv_size = size;
	}

	mutex_exit(&fil_system->mutex);
}

/*******************************************************************//**
Returns the size of the space in pages. The tablespace must be cached in the
memory cache.
@return space size, 0 if space not found */
ulint
fil_space_get_size(
/*===============*/
	ulint	id)	/*!< in: space id */
{
	fil_space_t*	space;
	ulint		size;

	ut_ad(fil_system);
	mutex_enter(&fil_system->mutex);

	space = fil_space_get_space(id);

	size = space ? space->size : 0;

	mutex_exit(&fil_system->mutex);

	return(size);
}

/*******************************************************************//**
Returns the flags of the space. The tablespace must be cached
in the memory cache.
@return flags, ULINT_UNDEFINED if space not found */
ulint
fil_space_get_flags(
/*================*/
	ulint	id)	/*!< in: space id */
{
	fil_space_t*	space;
	ulint		flags;

	ut_ad(fil_system);

	mutex_enter(&fil_system->mutex);

	space = fil_space_get_space(id);

	if (space == NULL) {
		mutex_exit(&fil_system->mutex);

		return(ULINT_UNDEFINED);
	}

	flags = space->flags;

	mutex_exit(&fil_system->mutex);

	return(flags);
}

/** Open each fil_node_t of a named fil_space_t if not already open.
@param[in]	name	Tablespace name
@return true if all nodes are open  */
bool
fil_space_open(
	const char*	name)
{
	ut_ad(fil_system != NULL);

	mutex_enter(&fil_system->mutex);

	fil_space_t*	space = fil_space_get_by_name(name);
	fil_node_t*	node;

	for (node = UT_LIST_GET_FIRST(space->chain);
	     node != NULL;
	     node = UT_LIST_GET_NEXT(chain, node)) {

		if (!node->is_open()
		    && !fil_node_open_file(node)) {
			mutex_exit(&fil_system->mutex);
			return(false);
		}
	}

	mutex_exit(&fil_system->mutex);

	return(true);
}

/** Close each fil_node_t of a named fil_space_t if open.
@param[in]	name	Tablespace name */
void
fil_space_close(
	const char*	name)
{
	if (fil_system == NULL) {
		return;
	}

	mutex_enter(&fil_system->mutex);

	fil_space_t*	space = fil_space_get_by_name(name);
	if (space == NULL) {
		mutex_exit(&fil_system->mutex);
		return;
	}

	for (fil_node_t* node = UT_LIST_GET_FIRST(space->chain);
	     node != NULL;
	     node = UT_LIST_GET_NEXT(chain, node)) {

		if (node->is_open()) {
			fil_node_close_file(node);
		}
	}

	mutex_exit(&fil_system->mutex);
}

/** Returns the page size of the space and whether it is compressed or not.
The tablespace must be cached in the memory cache.
@param[in]	id	space id
@param[out]	found	true if tablespace was found
@return page size */
const page_size_t
fil_space_get_page_size(
	ulint	id,
	bool*	found)
{
	const ulint	flags = fil_space_get_flags(id);

	if (flags == ULINT_UNDEFINED) {
		*found = false;
		return(univ_page_size);
	}

	*found = true;

	return(page_size_t(flags));
}

/****************************************************************//**
Initializes the tablespace memory cache. */
void
fil_init(
/*=====*/
	ulint	hash_size,	/*!< in: hash table size */
	ulint	max_n_open)	/*!< in: max number of open files */
{
	ut_a(fil_system == NULL);

	ut_a(hash_size > 0);
	ut_a(max_n_open > 0);

	fil_system = static_cast<fil_system_t*>(
		ut_zalloc_nokey(sizeof(*fil_system)));

	mutex_create(LATCH_ID_FIL_SYSTEM, &fil_system->mutex);

	fil_system->spaces = hash_create(hash_size);
	fil_system->name_hash = hash_create(hash_size);

	UT_LIST_INIT(fil_system->LRU, &fil_node_t::LRU);
	UT_LIST_INIT(fil_system->space_list, &fil_space_t::space_list);
	UT_LIST_INIT(fil_system->rotation_list, &fil_space_t::rotation_list);
	UT_LIST_INIT(fil_system->unflushed_spaces,
		     &fil_space_t::unflushed_spaces);
	UT_LIST_INIT(fil_system->named_spaces, &fil_space_t::named_spaces);

	fil_system->max_n_open = max_n_open;

	fil_space_crypt_init();
}

/*******************************************************************//**
Opens all log files and system tablespace data files. They stay open until the
database server shutdown. This should be called at a server startup after the
space objects for the log and the system tablespace have been created. The
purpose of this operation is to make sure we never run out of file descriptors
if we need to read from the insert buffer or to write to the log. */
void
fil_open_log_and_system_tablespace_files(void)
/*==========================================*/
{
	fil_space_t*	space;

	mutex_enter(&fil_system->mutex);

	for (space = UT_LIST_GET_FIRST(fil_system->space_list);
	     space != NULL;
	     space = UT_LIST_GET_NEXT(space_list, space)) {

		fil_node_t*	node;

		if (fil_space_belongs_in_lru(space)) {

			continue;
		}

		for (node = UT_LIST_GET_FIRST(space->chain);
		     node != NULL;
		     node = UT_LIST_GET_NEXT(chain, node)) {

			if (!node->is_open()) {
				if (!fil_node_open_file(node)) {
					/* This func is called during server's
					startup. If some file of log or system
					tablespace is missing, the server
					can't start successfully. So we should
					assert for it. */
					ut_a(0);
				}
			}

			if (fil_system->max_n_open < 10 + fil_system->n_open) {

				ib::warn() << "You must raise the value of"
					" innodb_open_files in my.cnf!"
					" Remember that InnoDB keeps all"
					" log files and all system"
					" tablespace files open"
					" for the whole time mysqld is"
					" running, and needs to open also"
					" some .ibd files if the"
					" file-per-table storage model is used."
					" Current open files "
					<< fil_system->n_open
					<< ", max allowed open files "
					<< fil_system->max_n_open
					<< ".";
			}
		}
	}

	mutex_exit(&fil_system->mutex);
}

/*******************************************************************//**
Closes all open files. There must not be any pending i/o's or not flushed
modifications in the files. */
void
fil_close_all_files(void)
/*=====================*/
{
	fil_space_t*	space;

	/* At shutdown, we should not have any files in this list. */
	ut_ad(srv_fast_shutdown == 2
	      || !srv_was_started
	      || UT_LIST_GET_LEN(fil_system->named_spaces) == 0);

	mutex_enter(&fil_system->mutex);

	for (space = UT_LIST_GET_FIRST(fil_system->space_list);
	     space != NULL; ) {
		fil_node_t*	node;
		fil_space_t*	prev_space = space;

		for (node = UT_LIST_GET_FIRST(space->chain);
		     node != NULL;
		     node = UT_LIST_GET_NEXT(chain, node)) {

			if (node->is_open()) {
				fil_node_close_file(node);
			}
		}

		space = UT_LIST_GET_NEXT(space_list, space);
		fil_space_detach(prev_space);
		fil_space_free_low(prev_space);
	}

	mutex_exit(&fil_system->mutex);

	ut_ad(srv_fast_shutdown == 2
	      || !srv_was_started
	      || UT_LIST_GET_LEN(fil_system->named_spaces) == 0);
}

/*******************************************************************//**
Closes the redo log files. There must not be any pending i/o's or not
flushed modifications in the files. */
void
fil_close_log_files(
/*================*/
	bool	free)	/*!< in: whether to free the memory object */
{
	fil_space_t*	space;

	mutex_enter(&fil_system->mutex);

	space = UT_LIST_GET_FIRST(fil_system->space_list);

	while (space != NULL) {
		fil_node_t*	node;
		fil_space_t*	prev_space = space;

		if (space->purpose != FIL_TYPE_LOG) {
			space = UT_LIST_GET_NEXT(space_list, space);
			continue;
		}

		/* Log files are not in the fil_system->named_spaces list. */
		ut_ad(space->max_lsn == 0);

		for (node = UT_LIST_GET_FIRST(space->chain);
		     node != NULL;
		     node = UT_LIST_GET_NEXT(chain, node)) {

			if (node->is_open()) {
				fil_node_close_file(node);
			}
		}

		space = UT_LIST_GET_NEXT(space_list, space);

		if (free) {
			fil_space_detach(prev_space);
			fil_space_free_low(prev_space);
		}
	}

	mutex_exit(&fil_system->mutex);
}

/*******************************************************************//**
Sets the max tablespace id counter if the given number is bigger than the
previous value. */
void
fil_set_max_space_id_if_bigger(
/*===========================*/
	ulint	max_id)	/*!< in: maximum known id */
{
	if (max_id >= SRV_LOG_SPACE_FIRST_ID) {
		ib::fatal() << "Max tablespace id is too high, " << max_id;
	}

	mutex_enter(&fil_system->mutex);

	if (fil_system->max_assigned_id < max_id) {

		fil_system->max_assigned_id = max_id;
	}

	mutex_exit(&fil_system->mutex);
}

/** Write the flushed LSN to the page header of the first page in the
system tablespace.
@param[in]	lsn	flushed LSN
@return DB_SUCCESS or error number */
dberr_t
fil_write_flushed_lsn(
	lsn_t	lsn)
{
	byte*	buf1;
	byte*	buf;
	dberr_t	err;

	buf1 = static_cast<byte*>(ut_malloc_nokey(2 * UNIV_PAGE_SIZE));
	buf = static_cast<byte*>(ut_align(buf1, UNIV_PAGE_SIZE));

	const page_id_t	page_id(TRX_SYS_SPACE, 0);

	err = fil_read(page_id, univ_page_size, 0, univ_page_size.physical(),
		       buf);

	if (err == DB_SUCCESS) {
		mach_write_to_8(buf + FIL_PAGE_FILE_FLUSH_LSN_OR_KEY_VERSION, lsn);
		err = fil_write(page_id, univ_page_size, 0,
				univ_page_size.physical(), buf);
		fil_flush_file_spaces(FIL_TYPE_TABLESPACE);
	}

	ut_free(buf1);
	return(err);
}

/** Acquire a tablespace when it could be dropped concurrently.
Used by background threads that do not necessarily hold proper locks
for concurrency control.
@param[in]	id	tablespace ID
@param[in]	silent	whether to silently ignore missing tablespaces
@return	the tablespace
@retval	NULL if missing or being deleted or truncated */
UNIV_INTERN
fil_space_t*
fil_space_acquire_low(ulint id, bool silent)
{
	fil_space_t*	space;

	mutex_enter(&fil_system->mutex);

	space = fil_space_get_by_id(id);

	if (space == NULL) {
		if (!silent) {
			ib::warn() << "Trying to access missing"
				" tablespace " << id;
		}
	} else if (space->is_stopping()) {
		space = NULL;
	} else {
		space->n_pending_ops++;
	}

	mutex_exit(&fil_system->mutex);

	return(space);
}

/** Release a tablespace acquired with fil_space_acquire().
@param[in,out]	space	tablespace to release  */
void
fil_space_release(fil_space_t* space)
{
	mutex_enter(&fil_system->mutex);
	ut_ad(space->magic_n == FIL_SPACE_MAGIC_N);
	ut_ad(space->n_pending_ops > 0);
	space->n_pending_ops--;
	mutex_exit(&fil_system->mutex);
}

/** Acquire a tablespace for reading or writing a block,
when it could be dropped concurrently.
@param[in]	id	tablespace ID
@return	the tablespace
@retval	NULL if missing */
fil_space_t*
fil_space_acquire_for_io(ulint id)
{
	mutex_enter(&fil_system->mutex);

	fil_space_t* space = fil_space_get_by_id(id);

	if (space) {
		space->n_pending_ios++;
	}

	mutex_exit(&fil_system->mutex);

	return(space);
}

<<<<<<< HEAD
/** Release a tablespace acquired with fil_space_acquire_for_io().
@param[in,out]	space	tablespace to release  */
void
fil_space_release_for_io(fil_space_t* space)
=======
/*******************************************************************//**
Reads the flushed lsn, arch no, space_id and tablespace flag fields from
the first page of a data file at database startup.
@retval NULL on success, or if innodb_force_recovery is set
@return pointer to an error message string */
UNIV_INTERN
const char*
fil_read_first_page(
/*================*/
	pfs_os_file_t	data_file,		/*!< in: open data file */
	ibool		one_read_already,	/*!< in: TRUE if min and max
						parameters below already
						contain sensible data */
	ulint*		flags,			/*!< out: FSP_SPACE_FLAGS */
	ulint*		space_id,		/*!< out: tablespace ID */
#ifdef UNIV_LOG_ARCHIVE
	ulint*		min_arch_log_no,	/*!< out: min of archived
						log numbers in data files */
	ulint*		max_arch_log_no,	/*!< out: max of archived
						log numbers in data files */
#endif /* UNIV_LOG_ARCHIVE */
	lsn_t*		min_flushed_lsn,	/*!< out: min of flushed
						lsn values in data files */
	lsn_t*		max_flushed_lsn,	/*!< out: max of flushed
						lsn values in data files */
	fil_space_crypt_t**   crypt_data)       /*<  out: crypt data */
>>>>>>> b61700c2
{
	mutex_enter(&fil_system->mutex);
	ut_ad(space->magic_n == FIL_SPACE_MAGIC_N);
	ut_ad(space->n_pending_ios > 0);
	space->n_pending_ios--;
	mutex_exit(&fil_system->mutex);
}

/********************************************************//**
Creates the database directory for a table if it does not exist yet. */
void
fil_create_directory_for_tablename(
/*===============================*/
	const char*	name)	/*!< in: name in the standard
				'databasename/tablename' format */
{
	const char*	namend;
	char*		path;
	ulint		len;

	len = strlen(fil_path_to_mysql_datadir);
	namend = strchr(name, '/');
	ut_a(namend);
	path = static_cast<char*>(ut_malloc_nokey(len + (namend - name) + 2));

	memcpy(path, fil_path_to_mysql_datadir, len);
	path[len] = '/';
	memcpy(path + len + 1, name, namend - name);
	path[len + (namend - name) + 1] = 0;

	os_normalize_path(path);

	bool	success = os_file_create_directory(path, false);
	ut_a(success);

	ut_free(path);
}

/** Write a log record about an operation on a tablespace file.
@param[in]	type		MLOG_FILE_NAME or MLOG_FILE_DELETE
or MLOG_FILE_CREATE2 or MLOG_FILE_RENAME2
@param[in]	space_id	tablespace identifier
@param[in]	first_page_no	first page number in the file
@param[in]	path		file path
@param[in]	new_path	if type is MLOG_FILE_RENAME2, the new name
@param[in]	flags		if type is MLOG_FILE_CREATE2, the space flags
@param[in,out]	mtr		mini-transaction */
static
void
fil_op_write_log(
	mlog_id_t	type,
	ulint		space_id,
	ulint		first_page_no,
	const char*	path,
	const char*	new_path,
	ulint		flags,
	mtr_t*		mtr)
{
	byte*		log_ptr;
	ulint		len;

	ut_ad(first_page_no == 0);
	ut_ad(fsp_flags_is_valid(flags));

	/* fil_name_parse() requires that there be at least one path
	separator and that the file path end with ".ibd". */
	ut_ad(strchr(path, OS_PATH_SEPARATOR) != NULL);
	ut_ad(strcmp(&path[strlen(path) - strlen(DOT_IBD)], DOT_IBD) == 0);

	log_ptr = mlog_open(mtr, 11 + 4 + 2 + 1);

	if (log_ptr == NULL) {
		/* Logging in mtr is switched off during crash recovery:
		in that case mlog_open returns NULL */
		return;
	}

	log_ptr = mlog_write_initial_log_record_low(
		type, space_id, first_page_no, log_ptr, mtr);

	if (type == MLOG_FILE_CREATE2) {
		mach_write_to_4(log_ptr, flags);
		log_ptr += 4;
	}

	/* Let us store the strings as null-terminated for easier readability
	and handling */

	len = strlen(path) + 1;

	mach_write_to_2(log_ptr, len);
	log_ptr += 2;
	mlog_close(mtr, log_ptr);

	mlog_catenate_string(
		mtr, reinterpret_cast<const byte*>(path), len);

	switch (type) {
	case MLOG_FILE_RENAME2:
		ut_ad(strchr(new_path, OS_PATH_SEPARATOR) != NULL);
		len = strlen(new_path) + 1;
		log_ptr = mlog_open(mtr, 2 + len);
		ut_a(log_ptr);
		mach_write_to_2(log_ptr, len);
		log_ptr += 2;
		mlog_close(mtr, log_ptr);

		mlog_catenate_string(
			mtr, reinterpret_cast<const byte*>(new_path), len);
		break;
	case MLOG_FILE_NAME:
	case MLOG_FILE_DELETE:
	case MLOG_FILE_CREATE2:
		break;
	default:
		ut_ad(0);
	}
}

/** Write redo log for renaming a file.
@param[in]	space_id	tablespace id
@param[in]	first_page_no	first page number in the file
@param[in]	old_name	tablespace file name
@param[in]	new_name	tablespace file name after renaming
@param[in,out]	mtr		mini-transaction */
static
void
fil_name_write_rename(
	ulint		space_id,
	ulint		first_page_no,
	const char*	old_name,
	const char*	new_name,
	mtr_t*		mtr)
{
	ut_ad(!is_predefined_tablespace(space_id));

	fil_op_write_log(
		MLOG_FILE_RENAME2,
		space_id, first_page_no, old_name, new_name, 0, mtr);
}

/** Write MLOG_FILE_NAME for a file.
@param[in]	space_id	tablespace id
@param[in]	first_page_no	first page number in the file
@param[in]	name		tablespace file name
@param[in,out]	mtr		mini-transaction */
static
void
fil_name_write(
	ulint		space_id,
	ulint		first_page_no,
	const char*	name,
	mtr_t*		mtr)
{
	fil_op_write_log(
		MLOG_FILE_NAME, space_id, first_page_no, name, NULL, 0, mtr);
}
/** Write MLOG_FILE_NAME for a file.
@param[in]	space		tablespace
@param[in]	first_page_no	first page number in the file
@param[in]	file		tablespace file
@param[in,out]	mtr		mini-transaction */
static
void
fil_name_write(
	const fil_space_t*	space,
	ulint			first_page_no,
	const fil_node_t*	file,
	mtr_t*			mtr)
{
	fil_name_write(space->id, first_page_no, file->name, mtr);
}

/********************************************************//**
Recreates table indexes by applying
TRUNCATE log record during recovery.
@return DB_SUCCESS or error code */
dberr_t
fil_recreate_table(
/*===============*/
	ulint		space_id,	/*!< in: space id */
	ulint		format_flags,	/*!< in: page format */
	ulint		flags,		/*!< in: tablespace flags */
	const char*	name,		/*!< in: table name */
	truncate_t&	truncate)	/*!< in: The information of
					TRUNCATE log record */
{
	dberr_t			err = DB_SUCCESS;
	bool			found;
	const page_size_t	page_size(fil_space_get_page_size(space_id,
								  &found));

	if (!found) {
		ib::info() << "Missing .ibd file for table '" << name
			<< "' with tablespace " << space_id;
		return(DB_ERROR);
	}

	ut_ad(!truncate_t::s_fix_up_active);
	truncate_t::s_fix_up_active = true;

	/* Step-1: Scan for active indexes from REDO logs and drop
	all the indexes using low level function that take root_page_no
	and space-id. */
	truncate.drop_indexes(space_id);

	/* Step-2: Scan for active indexes and re-create them. */
	err = truncate.create_indexes(
		name, space_id, page_size, flags, format_flags);
	if (err != DB_SUCCESS) {
		ib::info() << "Failed to create indexes for the table '"
			<< name << "' with tablespace " << space_id
			<< " while fixing up truncate action";
		return(err);
	}

	truncate_t::s_fix_up_active = false;

	return(err);
}

/********************************************************//**
Recreates the tablespace and table indexes by applying
TRUNCATE log record during recovery.
@return DB_SUCCESS or error code */
dberr_t
fil_recreate_tablespace(
/*====================*/
	ulint		space_id,	/*!< in: space id */
	ulint		format_flags,	/*!< in: page format */
	ulint		flags,		/*!< in: tablespace flags */
	const char*	name,		/*!< in: table name */
	truncate_t&	truncate,	/*!< in: The information of
					TRUNCATE log record */
	lsn_t		recv_lsn)	/*!< in: the end LSN of
						the log record */
{
	dberr_t		err = DB_SUCCESS;
	mtr_t		mtr;

	ut_ad(!truncate_t::s_fix_up_active);
	truncate_t::s_fix_up_active = true;

	/* Step-1: Invalidate buffer pool pages belonging to the tablespace
	to re-create. */
	buf_LRU_flush_or_remove_pages(space_id, BUF_REMOVE_ALL_NO_WRITE, 0);

	/* Remove all insert buffer entries for the tablespace */
	ibuf_delete_for_discarded_space(space_id);

	/* Step-2: truncate tablespace (reset the size back to original or
	default size) of tablespace. */
	err = truncate.truncate(
		space_id, truncate.get_dir_path(), name, flags, true);

	if (err != DB_SUCCESS) {

		ib::info() << "Cannot access .ibd file for table '"
			<< name << "' with tablespace " << space_id
			<< " while truncating";
		return(DB_ERROR);
	}

	bool			found;
	const page_size_t&	page_size =
		fil_space_get_page_size(space_id, &found);

	if (!found) {
		ib::info() << "Missing .ibd file for table '" << name
			<< "' with tablespace " << space_id;
		return(DB_ERROR);
	}

	/* Step-3: Initialize Header. */
	if (page_size.is_compressed()) {
		byte*	buf;
		page_t*	page;

		buf = static_cast<byte*>(ut_zalloc_nokey(3 * UNIV_PAGE_SIZE));

		/* Align the memory for file i/o */
		page = static_cast<byte*>(ut_align(buf, UNIV_PAGE_SIZE));

		flags |= FSP_FLAGS_PAGE_SSIZE();

		fsp_header_init_fields(page, space_id, flags);

		mach_write_to_4(
			page + FIL_PAGE_ARCH_LOG_NO_OR_SPACE_ID, space_id);

		page_zip_des_t  page_zip;
		page_zip_set_size(&page_zip, page_size.physical());
		page_zip.data = page + UNIV_PAGE_SIZE;

#ifdef UNIV_DEBUG
		page_zip.m_start =
#endif /* UNIV_DEBUG */
		page_zip.m_end = page_zip.m_nonempty = page_zip.n_blobs = 0;
		buf_flush_init_for_writing(NULL, page, &page_zip, 0);

		err = fil_write(page_id_t(space_id, 0), page_size, 0,
				page_size.physical(), page_zip.data);

		ut_free(buf);

		if (err != DB_SUCCESS) {
			ib::info() << "Failed to clean header of the"
				" table '" << name << "' with tablespace "
				<< space_id;
			return(err);
		}
	}

	mtr_start(&mtr);
	/* Don't log the operation while fixing up table truncate operation
	as crash at this level can still be sustained with recovery restarting
	from last checkpoint. */
	mtr_set_log_mode(&mtr, MTR_LOG_NO_REDO);

	/* Initialize the first extent descriptor page and
	the second bitmap page for the new tablespace. */
	fsp_header_init(space_id, FIL_IBD_FILE_INITIAL_SIZE, &mtr);
	mtr_commit(&mtr);

	/* Step-4: Re-Create Indexes to newly re-created tablespace.
	This operation will restore tablespace back to what it was
	when it was created during CREATE TABLE. */
	err = truncate.create_indexes(
		name, space_id, page_size, flags, format_flags);
	if (err != DB_SUCCESS) {
		return(err);
	}

	/* Step-5: Write new created pages into ibd file handle and
	flush it to disk for the tablespace, in case i/o-handler thread
	deletes the bitmap page from buffer. */
	mtr_start(&mtr);

	mtr_set_log_mode(&mtr, MTR_LOG_NO_REDO);

	mutex_enter(&fil_system->mutex);

	fil_space_t*	space = fil_space_get_by_id(space_id);

	mutex_exit(&fil_system->mutex);

	fil_node_t*	node = UT_LIST_GET_FIRST(space->chain);

	for (ulint page_no = 0; page_no < node->size; ++page_no) {

		const page_id_t	cur_page_id(space_id, page_no);

		buf_block_t*	block = buf_page_get(cur_page_id, page_size,
						     RW_X_LATCH, &mtr);

		byte*	page = buf_block_get_frame(block);

		if (!FSP_FLAGS_GET_ZIP_SSIZE(flags)) {
			ut_ad(!page_size.is_compressed());

			buf_flush_init_for_writing(
				block, page, NULL, recv_lsn);

			err = fil_write(cur_page_id, page_size, 0,
					page_size.physical(), page);
		} else {
			ut_ad(page_size.is_compressed());

			/* We don't want to rewrite empty pages. */

			if (fil_page_get_type(page) != 0) {
				page_zip_des_t*  page_zip =
					buf_block_get_page_zip(block);

				buf_flush_init_for_writing(
					block, page, page_zip, recv_lsn);

				err = fil_write(cur_page_id, page_size, 0,
						page_size.physical(),
						page_zip->data);
			} else {
#ifdef UNIV_DEBUG
				const byte*	data = block->page.zip.data;

				/* Make sure that the page is really empty */
				for (ulint i = 0;
				     i < page_size.physical();
				     ++i) {

					ut_a(data[i] == 0);
				}
#endif /* UNIV_DEBUG */
			}
		}

		if (err != DB_SUCCESS) {
			ib::info() << "Cannot write page " << page_no
				<< " into a .ibd file for table '"
				<< name << "' with tablespace " << space_id;
		}
	}

	mtr_commit(&mtr);

	truncate_t::s_fix_up_active = false;

	return(err);
}

/** Replay a file rename operation if possible.
@param[in]	space_id	tablespace identifier
@param[in]	first_page_no	first page number in the file
@param[in]	name		old file name
@param[in]	new_name	new file name
@return	whether the operation was successfully applied
(the name did not exist, or new_name did not exist and
name was successfully renamed to new_name)  */
bool
fil_op_replay_rename(
	ulint		space_id,
	ulint		first_page_no,
	const char*	name,
	const char*	new_name)
{
	ut_ad(first_page_no == 0);

	/* In order to replay the rename, the following must hold:
	* The new name is not already used.
	* A tablespace exists with the old name.
	* The space ID for that tablepace matches this log entry.
	This will prevent unintended renames during recovery. */
	fil_space_t*	space = fil_space_get(space_id);

	if (space == NULL) {
		return(true);
	}

	const bool name_match
		= strcmp(name, UT_LIST_GET_FIRST(space->chain)->name) == 0;

	if (!name_match) {
		return(true);
	}

	/* Create the database directory for the new name, if
	it does not exist yet */

	const char*	namend = strrchr(new_name, OS_PATH_SEPARATOR);
	ut_a(namend != NULL);

	char*		dir = static_cast<char*>(
		ut_malloc_nokey(namend - new_name + 1));

	memcpy(dir, new_name, namend - new_name);
	dir[namend - new_name] = '\0';

	bool		success = os_file_create_directory(dir, false);
	ut_a(success);

	ulint		dirlen = 0;

	if (const char* dirend = strrchr(dir, OS_PATH_SEPARATOR)) {
		dirlen = dirend - dir + 1;
	}

	ut_free(dir);

	/* New path must not exist. */
	dberr_t		err = fil_rename_tablespace_check(
		space_id, name, new_name, false);
	if (err != DB_SUCCESS) {
		ib::error() << " Cannot replay file rename."
			" Remove either file and try again.";
		return(false);
	}

	char*		new_table = mem_strdupl(
		new_name + dirlen,
		strlen(new_name + dirlen)
		- 4 /* remove ".ibd" */);

	ut_ad(new_table[namend - new_name - dirlen]
	      == OS_PATH_SEPARATOR);
#if OS_PATH_SEPARATOR != '/'
	new_table[namend - new_name - dirlen] = '/';
#endif

	if (!fil_rename_tablespace(
		    space_id, name, new_table, new_name)) {
		ut_error;
	}

	ut_free(new_table);
	return(true);
}

/** File operations for tablespace */
enum fil_operation_t {
	FIL_OPERATION_DELETE,	/*!< delete a single-table tablespace */
	FIL_OPERATION_CLOSE,	/*!< close a single-table tablespace */
	FIL_OPERATION_TRUNCATE	/*!< truncate a single-table tablespace */
};

/** Check for pending operations.
@param[in]	space	tablespace
@param[in]	count	number of attempts so far
@return 0 if no operations else count + 1. */
static
ulint
fil_check_pending_ops(const fil_space_t* space, ulint count)
{
	ut_ad(mutex_own(&fil_system->mutex));

	if (space == NULL) {
		return 0;
	}

	if (ulint n_pending_ops = space->n_pending_ops) {

		if (count > 5000) {
			ib::warn() << "Trying to close/delete/truncate"
				" tablespace '" << space->name
				<< "' but there are " << n_pending_ops
				<< " pending operations on it.";
		}

		return(count + 1);
	}

	return(0);
}

/*******************************************************************//**
Check for pending IO.
@return 0 if no pending else count + 1. */
static
ulint
fil_check_pending_io(
/*=================*/
	fil_operation_t	operation,	/*!< in: File operation */
	fil_space_t*	space,		/*!< in/out: Tablespace to check */
	fil_node_t**	node,		/*!< out: Node in space list */
	ulint		count)		/*!< in: number of attempts so far */
{
	ut_ad(mutex_own(&fil_system->mutex));
	ut_a(space->n_pending_ops == 0);

	switch (operation) {
	case FIL_OPERATION_DELETE:
	case FIL_OPERATION_CLOSE:
		break;
	case FIL_OPERATION_TRUNCATE:
		space->is_being_truncated = true;
		break;
	}

	/* The following code must change when InnoDB supports
	multiple datafiles per tablespace. */
	ut_a(UT_LIST_GET_LEN(space->chain) == 1);

	*node = UT_LIST_GET_FIRST(space->chain);

	if (space->n_pending_flushes > 0 || (*node)->n_pending > 0) {

		ut_a(!(*node)->being_extended);

		if (count > 1000) {
			ib::warn() << "Trying to delete/close/truncate"
				" tablespace '" << space->name
				<< "' but there are "
				<< space->n_pending_flushes
				<< " flushes and " << (*node)->n_pending
				<< " pending i/o's on it.";
		}

		return(count + 1);
	}

	return(0);
}

/*******************************************************************//**
Check pending operations on a tablespace.
@return DB_SUCCESS or error failure. */
static
dberr_t
fil_check_pending_operations(
/*=========================*/
	ulint		id,		/*!< in: space id */
	fil_operation_t	operation,	/*!< in: File operation */
	fil_space_t**	space,		/*!< out: tablespace instance
					in memory */
	char**		path)		/*!< out/own: tablespace path */
{
	ulint		count = 0;

	ut_a(!is_system_tablespace(id));
	ut_ad(space);

	*space = 0;

	mutex_enter(&fil_system->mutex);
	fil_space_t* sp = fil_space_get_by_id(id);

	if (sp) {
		sp->stop_new_ops = true;
		if (sp->crypt_data) {
			sp->n_pending_ops++;
			mutex_exit(&fil_system->mutex);
			fil_space_crypt_close_tablespace(sp);
			mutex_enter(&fil_system->mutex);
			ut_ad(sp->n_pending_ops > 0);
			sp->n_pending_ops--;
		}
	}

	/* Check for pending operations. */

	do {
		sp = fil_space_get_by_id(id);

		count = fil_check_pending_ops(sp, count);

		mutex_exit(&fil_system->mutex);

		if (count > 0) {
			os_thread_sleep(20000);
		}

		mutex_enter(&fil_system->mutex);
	} while (count > 0);

	/* Check for pending IO. */

	*path = 0;

	for (;;) {
		sp = fil_space_get_by_id(id);

		if (sp == NULL) {
			mutex_exit(&fil_system->mutex);
			return(DB_TABLESPACE_NOT_FOUND);
		}

		fil_node_t*	node;

		count = fil_check_pending_io(operation, sp, &node, count);

		if (count == 0) {
			*path = mem_strdup(node->name);
		}

		mutex_exit(&fil_system->mutex);

		if (count == 0) {
			break;
		}

		os_thread_sleep(20000);
		mutex_enter(&fil_system->mutex);
	}

	ut_ad(sp);

	*space = sp;
	return(DB_SUCCESS);
}

/*******************************************************************//**
Closes a single-table tablespace. The tablespace must be cached in the
memory cache. Free all pages used by the tablespace.
@return DB_SUCCESS or error */
dberr_t
fil_close_tablespace(
/*=================*/
	trx_t*		trx,	/*!< in/out: Transaction covering the close */
	ulint		id)	/*!< in: space id */
{
	char*		path = 0;
	fil_space_t*	space = 0;
	dberr_t		err;

	ut_a(!is_system_tablespace(id));

	err = fil_check_pending_operations(id, FIL_OPERATION_CLOSE,
					   &space, &path);

	if (err != DB_SUCCESS) {
		return(err);
	}

	ut_a(space);
	ut_a(path != 0);

	rw_lock_x_lock(&space->latch);

	/* Invalidate in the buffer pool all pages belonging to the
	tablespace. Since we have set space->stop_new_ops = true, readahead
	or ibuf merge can no longer read more pages of this tablespace to the
	buffer pool. Thus we can clean the tablespace out of the buffer pool
	completely and permanently. The flag stop_new_ops also prevents
	fil_flush() from being applied to this tablespace. */

	buf_LRU_flush_or_remove_pages(id, BUF_REMOVE_FLUSH_WRITE, trx);

	/* If the free is successful, the X lock will be released before
	the space memory data structure is freed. */

	if (!fil_space_free(id, true)) {
		rw_lock_x_unlock(&space->latch);
		err = DB_TABLESPACE_NOT_FOUND;
	} else {
		err = DB_SUCCESS;
	}

	/* If it is a delete then also delete any generated files, otherwise
	when we drop the database the remove directory will fail. */

	char*	cfg_name = fil_make_filepath(path, NULL, CFG, false);
	if (cfg_name != NULL) {
		os_file_delete_if_exists(innodb_data_file_key, cfg_name, NULL);
		ut_free(cfg_name);
	}

	ut_free(path);

	return(err);
}

/** Determine whether a table can be accessed in operations that are
not (necessarily) protected by meta-data locks.
(Rollback would generally be protected, but rollback of
FOREIGN KEY CASCADE/SET NULL is not protected by meta-data locks
but only by InnoDB table locks, which may be broken by TRUNCATE TABLE.)
@param[in]	table	persistent table
checked @return whether the table is accessible */
bool
fil_table_accessible(const dict_table_t* table)
{
	if (UNIV_UNLIKELY(!table->is_readable() || table->corrupted)) {
		return(false);
	}

	if (fil_space_t* space = fil_space_acquire(table->space)) {
		bool accessible = !space->is_stopping();
		fil_space_release(space);
		ut_ad(accessible || dict_table_is_file_per_table(table));
		return(accessible);
	} else {
		/* The tablespace may momentarily be missing during
		TRUNCATE TABLE. */
		return(false);
	}
}

/** Deletes an IBD tablespace, either general or single-table.
The tablespace must be cached in the memory cache. This will delete the
datafile, fil_space_t & fil_node_t entries from the file_system_t cache.
@param[in]	space_id	Tablespace id
@param[in]	buf_remove	Specify the action to take on the pages
for this table in the buffer pool.
@return DB_SUCCESS or error */
dberr_t
fil_delete_tablespace(
	ulint		id,
	buf_remove_t	buf_remove)
{
	char*		path = 0;
	fil_space_t*	space = 0;

	ut_a(!is_system_tablespace(id));

	dberr_t err = fil_check_pending_operations(
		id, FIL_OPERATION_DELETE, &space, &path);

	if (err != DB_SUCCESS) {

		ib::error() << "Cannot delete tablespace " << id
			<< " because it is not found in the tablespace"
			" memory cache.";

		return(err);
	}

	ut_a(space);
	ut_a(path != 0);

	/* IMPORTANT: Because we have set space::stop_new_ops there
	can't be any new ibuf merges, reads or flushes. We are here
	because node::n_pending was zero above. However, it is still
	possible to have pending read and write requests:

	A read request can happen because the reader thread has
	gone through the ::stop_new_ops check in buf_page_init_for_read()
	before the flag was set and has not yet incremented ::n_pending
	when we checked it above.

	A write request can be issued any time because we don't check
	the ::stop_new_ops flag when queueing a block for write.

	We deal with pending write requests in the following function
	where we'd minimally evict all dirty pages belonging to this
	space from the flush_list. Note that if a block is IO-fixed
	we'll wait for IO to complete.

	To deal with potential read requests, we will check the
	::stop_new_ops flag in fil_io(). */

	buf_LRU_flush_or_remove_pages(id, buf_remove, 0);

	/* If it is a delete then also delete any generated files, otherwise
	when we drop the database the remove directory will fail. */
	{
		/* Before deleting the file, write a log record about
		it, so that InnoDB crash recovery will expect the file
		to be gone. */
		mtr_t		mtr;

		mtr_start(&mtr);
		fil_op_write_log(MLOG_FILE_DELETE, id, 0, path, NULL, 0, &mtr);
		mtr_commit(&mtr);
		/* Even if we got killed shortly after deleting the
		tablespace file, the record must have already been
		written to the redo log. */
		log_write_up_to(mtr.commit_lsn(), true);

		char*	cfg_name = fil_make_filepath(path, NULL, CFG, false);
		if (cfg_name != NULL) {
			os_file_delete_if_exists(innodb_data_file_key, cfg_name, NULL);
			ut_free(cfg_name);
		}
	}

	/* Delete the link file pointing to the ibd file we are deleting. */
	if (FSP_FLAGS_HAS_DATA_DIR(space->flags)) {
		RemoteDatafile::delete_link_file(space->name);
	}

	mutex_enter(&fil_system->mutex);

	/* Double check the sanity of pending ops after reacquiring
	the fil_system::mutex. */
	if (const fil_space_t* s = fil_space_get_by_id(id)) {
		ut_a(s == space);
		ut_a(space->n_pending_ops == 0);
		ut_a(UT_LIST_GET_LEN(space->chain) == 1);
		fil_node_t* node = UT_LIST_GET_FIRST(space->chain);
		ut_a(node->n_pending == 0);

		fil_space_detach(space);
		mutex_exit(&fil_system->mutex);

		log_mutex_enter();

		if (space->max_lsn != 0) {
			ut_d(space->max_lsn = 0);
			UT_LIST_REMOVE(fil_system->named_spaces, space);
		}

		log_mutex_exit();
		fil_space_free_low(space);

		if (!os_file_delete(innodb_data_file_key, path)
		    && !os_file_delete_if_exists(
			    innodb_data_file_key, path, NULL)) {

			/* Note: This is because we have removed the
			tablespace instance from the cache. */

			err = DB_IO_ERROR;
		}
	} else {
		mutex_exit(&fil_system->mutex);
		err = DB_TABLESPACE_NOT_FOUND;
	}

	ut_free(path);

	return(err);
}

/** Truncate the tablespace to needed size.
@param[in]	space_id	id of tablespace to truncate
@param[in]	size_in_pages	truncate size.
@return true if truncate was successful. */
bool
fil_truncate_tablespace(
	ulint		space_id,
	ulint		size_in_pages)
{
	/* Step-1: Prepare tablespace for truncate. This involves
	stopping all the new operations + IO on that tablespace
	and ensuring that related pages are flushed to disk. */
	if (fil_prepare_for_truncate(space_id) != DB_SUCCESS) {
		return(false);
	}

	/* Step-2: Invalidate buffer pool pages belonging to the tablespace
	to re-create. Remove all insert buffer entries for the tablespace */
	buf_LRU_flush_or_remove_pages(space_id, BUF_REMOVE_ALL_NO_WRITE, 0);

	/* Step-3: Truncate the tablespace and accordingly update
	the fil_space_t handler that is used to access this tablespace. */
	mutex_enter(&fil_system->mutex);
	fil_space_t*	space = fil_space_get_by_id(space_id);

	/* The following code must change when InnoDB supports
	multiple datafiles per tablespace. */
	ut_a(UT_LIST_GET_LEN(space->chain) == 1);

	fil_node_t*	node = UT_LIST_GET_FIRST(space->chain);

	ut_ad(node->is_open());

	space->size = node->size = size_in_pages;

	bool success = os_file_truncate(node->name, node->handle, 0);
	if (success) {

		os_offset_t	size = size_in_pages * UNIV_PAGE_SIZE;

		success = os_file_set_size(
			node->name, node->handle, size, srv_read_only_mode);

		if (success) {
			space->stop_new_ops = false;
			space->is_being_truncated = false;
		}
	}

	mutex_exit(&fil_system->mutex);

	return(success);
}

/*******************************************************************//**
Prepare for truncating a single-table tablespace.
1) Check pending operations on a tablespace;
2) Remove all insert buffer entries for the tablespace;
@return DB_SUCCESS or error */
dberr_t
fil_prepare_for_truncate(
/*=====================*/
	ulint	id)		/*!< in: space id */
{
	char*		path = 0;
	fil_space_t*	space = 0;

	ut_a(!is_system_tablespace(id));

	dberr_t	err = fil_check_pending_operations(
		id, FIL_OPERATION_TRUNCATE, &space, &path);

	ut_free(path);

	if (err == DB_TABLESPACE_NOT_FOUND) {
		ib::error() << "Cannot truncate tablespace " << id
			<< " because it is not found in the tablespace"
			" memory cache.";
	}

	return(err);
}

/** Reinitialize the original tablespace header with the same space id
for single tablespace
@param[in]      id              space id of the tablespace
@param[in]      size            size in blocks
@param[in]      trx             Transaction covering truncate */
void
fil_reinit_space_header(
	ulint		id,
	ulint		size,
	trx_t*		trx)
{
	ut_a(!is_system_tablespace(id));

	/* Invalidate in the buffer pool all pages belonging
	to the tablespace. The buffer pool scan may take long
	time to complete, therefore we release dict_sys->mutex
	and the dict operation lock during the scan and aquire
	it again after the buffer pool scan.*/

	row_mysql_unlock_data_dictionary(trx);

	/* Lock the search latch in shared mode to prevent user
	from disabling AHI during the scan */
	btr_search_s_lock_all();
	DEBUG_SYNC_C("buffer_pool_scan");
	buf_LRU_flush_or_remove_pages(id, BUF_REMOVE_ALL_NO_WRITE, 0);
	btr_search_s_unlock_all();
	row_mysql_lock_data_dictionary(trx);

	/* Remove all insert buffer entries for the tablespace */
	ibuf_delete_for_discarded_space(id);

	mutex_enter(&fil_system->mutex);

	fil_space_t*	space = fil_space_get_by_id(id);

	/* The following code must change when InnoDB supports
	multiple datafiles per tablespace. */
	ut_a(UT_LIST_GET_LEN(space->chain) == 1);

	fil_node_t*	node = UT_LIST_GET_FIRST(space->chain);

	space->size = node->size = size;

	mutex_exit(&fil_system->mutex);

	mtr_t	mtr;

	mtr_start(&mtr);
	mtr.set_named_space(id);

	fsp_header_init(id, size, &mtr);

	mtr_commit(&mtr);
}

#ifdef UNIV_DEBUG
/** Increase redo skipped count for a tablespace.
@param[in]	id	space id */
void
fil_space_inc_redo_skipped_count(
	ulint		id)
{
	fil_space_t*	space;

	mutex_enter(&fil_system->mutex);

	space = fil_space_get_by_id(id);

	ut_a(space != NULL);

	space->redo_skipped_count++;

	mutex_exit(&fil_system->mutex);
}

/** Decrease redo skipped count for a tablespace.
@param[in]	id	space id */
void
fil_space_dec_redo_skipped_count(
	ulint		id)
{
	fil_space_t*	space;

	mutex_enter(&fil_system->mutex);

	space = fil_space_get_by_id(id);

	ut_a(space != NULL);
	ut_a(space->redo_skipped_count > 0);

	space->redo_skipped_count--;

	mutex_exit(&fil_system->mutex);
}
#endif /* UNIV_DEBUG */

/*******************************************************************//**
Discards a single-table tablespace. The tablespace must be cached in the
memory cache. Discarding is like deleting a tablespace, but

 1. We do not drop the table from the data dictionary;

 2. We remove all insert buffer entries for the tablespace immediately;
    in DROP TABLE they are only removed gradually in the background;

 3. Free all the pages in use by the tablespace.
@return DB_SUCCESS or error */
dberr_t
fil_discard_tablespace(
/*===================*/
	ulint	id)	/*!< in: space id */
{
	dberr_t	err;

	switch (err = fil_delete_tablespace(id, BUF_REMOVE_ALL_NO_WRITE)) {
	case DB_SUCCESS:
		break;

	case DB_IO_ERROR:
		ib::warn() << "While deleting tablespace " << id
			<< " in DISCARD TABLESPACE. File rename/delete"
			" failed: " << ut_strerr(err);
		break;

	case DB_TABLESPACE_NOT_FOUND:
		ib::warn() << "Cannot delete tablespace " << id
			<< " in DISCARD TABLESPACE: " << ut_strerr(err);
		break;

	default:
		ut_error;
	}

	/* Remove all insert buffer entries for the tablespace */

	ibuf_delete_for_discarded_space(id);

	return(err);
}

/*******************************************************************//**
Allocates and builds a file name from a path, a table or tablespace name
and a suffix. The string must be freed by caller with ut_free().
@param[in] path NULL or the direcory path or the full path and filename.
@param[in] name NULL if path is full, or Table/Tablespace name
@param[in] suffix NULL or the file extention to use.
@param[in] trim_name true if the last name on the path should be trimmed.
@return own: file name */
char*
fil_make_filepath(
	const char*	path,
	const char*	name,
	ib_extention	ext,
	bool		trim_name)
{
	/* The path may contain the basename of the file, if so we do not
	need the name.  If the path is NULL, we can use the default path,
	but there needs to be a name. */
	ut_ad(path != NULL || name != NULL);

	/* If we are going to strip a name off the path, there better be a
	path and a new name to put back on. */
	ut_ad(!trim_name || (path != NULL && name != NULL));

	if (path == NULL) {
		path = fil_path_to_mysql_datadir;
	}

	ulint	len		= 0;	/* current length */
	ulint	path_len	= strlen(path);
	ulint	name_len	= (name ? strlen(name) : 0);
	const char* suffix	= dot_ext[ext];
	ulint	suffix_len	= strlen(suffix);
	ulint	full_len	= path_len + 1 + name_len + suffix_len + 1;

	char*	full_name = static_cast<char*>(ut_malloc_nokey(full_len));
	if (full_name == NULL) {
		return NULL;
	}

	/* If the name is a relative path, do not prepend "./". */
	if (path[0] == '.'
	    && (path[1] == '\0' || path[1] == OS_PATH_SEPARATOR)
	    && name != NULL && name[0] == '.') {
		path = NULL;
		path_len = 0;
	}

	if (path != NULL) {
		memcpy(full_name, path, path_len);
		len = path_len;
		full_name[len] = '\0';
		os_normalize_path(full_name);
	}

	if (trim_name) {
		/* Find the offset of the last DIR separator and set it to
		null in order to strip off the old basename from this path. */
		char* last_dir_sep = strrchr(full_name, OS_PATH_SEPARATOR);
		if (last_dir_sep) {
			last_dir_sep[0] = '\0';
			len = strlen(full_name);
		}
	}

	if (name != NULL) {
		if (len && full_name[len - 1] != OS_PATH_SEPARATOR) {
			/* Add a DIR separator */
			full_name[len] = OS_PATH_SEPARATOR;
			full_name[++len] = '\0';
		}

		char*	ptr = &full_name[len];
		memcpy(ptr, name, name_len);
		len += name_len;
		full_name[len] = '\0';
		os_normalize_path(ptr);
	}

	/* Make sure that the specified suffix is at the end of the filepath
	string provided. This assumes that the suffix starts with '.'.
	If the first char of the suffix is found in the filepath at the same
	length as the suffix from the end, then we will assume that there is
	a previous suffix that needs to be replaced. */
	if (suffix != NULL) {
		/* Need room for the trailing null byte. */
		ut_ad(len < full_len);

		if ((len > suffix_len)
		   && (full_name[len - suffix_len] == suffix[0])) {
			/* Another suffix exists, make it the one requested. */
			memcpy(&full_name[len - suffix_len], suffix, suffix_len);

		} else {
			/* No previous suffix, add it. */
			ut_ad(len + suffix_len < full_len);
			memcpy(&full_name[len], suffix, suffix_len);
			full_name[len + suffix_len] = '\0';
		}
	}

	return(full_name);
}

/** Test if a tablespace file can be renamed to a new filepath by checking
if that the old filepath exists and the new filepath does not exist.
@param[in]	space_id	tablespace id
@param[in]	old_path	old filepath
@param[in]	new_path	new filepath
@param[in]	is_discarded	whether the tablespace is discarded
@return innodb error code */
dberr_t
fil_rename_tablespace_check(
	ulint		space_id,
	const char*	old_path,
	const char*	new_path,
	bool		is_discarded)
{
	bool	exists = false;
	os_file_type_t	ftype;

	if (!is_discarded
	    && os_file_status(old_path, &exists, &ftype)
	    && !exists) {
		ib::error() << "Cannot rename '" << old_path
			<< "' to '" << new_path
			<< "' for space ID " << space_id
			<< " because the source file"
			<< " does not exist.";
		return(DB_TABLESPACE_NOT_FOUND);
	}

	exists = false;
	if (!os_file_status(new_path, &exists, &ftype) || exists) {
		ib::error() << "Cannot rename '" << old_path
			<< "' to '" << new_path
			<< "' for space ID " << space_id
			<< " because the target file exists."
			" Remove the target file and try again.";
		return(DB_TABLESPACE_EXISTS);
	}

	return(DB_SUCCESS);
}

/** Rename a single-table tablespace.
The tablespace must exist in the memory cache.
@param[in]	id		tablespace identifier
@param[in]	old_path	old file name
@param[in]	new_name	new table name in the
databasename/tablename format
@param[in]	new_path_in	new file name,
or NULL if it is located in the normal data directory
@return true if success */
bool
fil_rename_tablespace(
	ulint		id,
	const char*	old_path,
	const char*	new_name,
	const char*	new_path_in)
{
	bool		sleep		= false;
	bool		flush		= false;
	fil_space_t*	space;
	fil_node_t*	node;
	ulint		count		= 0;
	ut_a(id != 0);

	ut_ad(strchr(new_name, '/') != NULL);
retry:
	count++;

	if (!(count % 1000)) {
		ib::warn() << "Cannot rename file " << old_path
			<< " (space id " << id << "), retried " << count
			<< " times."
			" There are either pending IOs or flushes or"
			" the file is being extended.";
	}

	mutex_enter(&fil_system->mutex);

	space = fil_space_get_by_id(id);

	DBUG_EXECUTE_IF("fil_rename_tablespace_failure_1", space = NULL; );

	if (space == NULL) {
		ib::error() << "Cannot find space id " << id
			<< " in the tablespace memory cache, though the file '"
			<< old_path
			<< "' in a rename operation should have that id.";
func_exit:
		mutex_exit(&fil_system->mutex);
		return(false);
	}

	if (count > 25000) {
		space->stop_ios = false;
		goto func_exit;
	}
	if (space != fil_space_get_by_name(space->name)) {
		ib::error() << "Cannot find " << space->name
			<< " in tablespace memory cache";
		space->stop_ios = false;
		goto func_exit;
	}

	if (fil_space_get_by_name(new_name)) {
		ib::error() << new_name
			<< " is already in tablespace memory cache";
		space->stop_ios = false;
		goto func_exit;
	}

	/* We temporarily close the .ibd file because we do not trust that
	operating systems can rename an open file. For the closing we have to
	wait until there are no pending i/o's or flushes on the file. */

	space->stop_ios = true;

	/* The following code must change when InnoDB supports
	multiple datafiles per tablespace. */
	ut_a(UT_LIST_GET_LEN(space->chain) == 1);
	node = UT_LIST_GET_FIRST(space->chain);

	if (node->n_pending > 0
	    || node->n_pending_flushes > 0
	    || node->being_extended) {
		/* There are pending i/o's or flushes or the file is
		currently being extended, sleep for a while and
		retry */
		sleep = true;
	} else if (node->modification_counter > node->flush_counter) {
		/* Flush the space */
		sleep = flush = true;
	} else if (node->is_open()) {
		/* Close the file */

		fil_node_close_file(node);
	}

	mutex_exit(&fil_system->mutex);

	if (sleep) {
		os_thread_sleep(20000);

		if (flush) {
			fil_flush(id);
		}

		sleep = flush = false;
		goto retry;
	}
	ut_ad(space->stop_ios);
	char*	new_file_name = new_path_in == NULL
		? fil_make_filepath(NULL, new_name, IBD, false)
		: mem_strdup(new_path_in);
	char*	old_file_name = node->name;
	char*	new_space_name = mem_strdup(new_name);
	char*	old_space_name = space->name;
	ulint	old_fold = ut_fold_string(old_space_name);
	ulint	new_fold = ut_fold_string(new_space_name);

	ut_ad(strchr(old_file_name, OS_PATH_SEPARATOR) != NULL);
	ut_ad(strchr(new_file_name, OS_PATH_SEPARATOR) != NULL);

	if (!recv_recovery_on) {
		mtr_t		mtr;

		mtr.start();
		fil_name_write_rename(
			id, 0, old_file_name, new_file_name, &mtr);
		mtr.commit();
		log_mutex_enter();
	}

	/* log_sys->mutex is above fil_system->mutex in the latching order */
	ut_ad(log_mutex_own());
	mutex_enter(&fil_system->mutex);
	ut_ad(space->name == old_space_name);
	/* We already checked these. */
	ut_ad(space == fil_space_get_by_name(old_space_name));
	ut_ad(!fil_space_get_by_name(new_space_name));
	ut_ad(node->name == old_file_name);

	bool	success;

	DBUG_EXECUTE_IF("fil_rename_tablespace_failure_2",
			goto skip_rename; );

	success = os_file_rename(
		innodb_data_file_key, old_file_name, new_file_name);

	DBUG_EXECUTE_IF("fil_rename_tablespace_failure_2",
			skip_rename: success = false; );

	ut_ad(node->name == old_file_name);

	if (success) {
		node->name = new_file_name;
	}

	if (!recv_recovery_on) {
		log_mutex_exit();
	}

	ut_ad(space->name == old_space_name);
	if (success) {
		HASH_DELETE(fil_space_t, name_hash, fil_system->name_hash,
			    old_fold, space);
		space->name = new_space_name;
		HASH_INSERT(fil_space_t, name_hash, fil_system->name_hash,
			    new_fold, space);
	} else {
		/* Because nothing was renamed, we must free the new
		names, not the old ones. */
		old_file_name = new_file_name;
		old_space_name = new_space_name;
	}

	ut_ad(space->stop_ios);
	space->stop_ios = false;
	mutex_exit(&fil_system->mutex);

	ut_free(old_file_name);
	ut_free(old_space_name);

	return(success);
}

/** Create a tablespace file.
@param[in]	space_id	Tablespace ID
@param[in]	name		Tablespace name in dbname/tablename format.
@param[in]	path		Path and filename of the datafile to create.
@param[in]	flags		Tablespace flags
@param[in]	size		Initial size of the tablespace file in
                                pages, must be >= FIL_IBD_FILE_INITIAL_SIZE
@param[in]	mode		MariaDB encryption mode
@param[in]	key_id		MariaDB encryption key_id
@return DB_SUCCESS or error code */
dberr_t
fil_ibd_create(
	ulint		space_id,
	const char*	name,
	const char*	path,
	ulint		flags,
	ulint		size,
	fil_encryption_t mode,
	uint32_t	key_id)
{
	os_file_t	file;
	dberr_t		err;
	byte*		buf2;
	byte*		page;
	bool		success;
	bool		has_data_dir = FSP_FLAGS_HAS_DATA_DIR(flags) != 0;
	fil_space_t*	space = NULL;
	fil_space_crypt_t *crypt_data = NULL;

	ut_ad(!is_system_tablespace(space_id));
	ut_ad(!srv_read_only_mode);
	ut_a(space_id < SRV_LOG_SPACE_FIRST_ID);
	ut_a(size >= FIL_IBD_FILE_INITIAL_SIZE);
	ut_a(fsp_flags_is_valid(flags & ~FSP_FLAGS_MEM_MASK));

	/* Create the subdirectories in the path, if they are
	not there already. */
	err = os_file_create_subdirs_if_needed(path);
	if (err != DB_SUCCESS) {
		return(err);
	}

	file = os_file_create(
		innodb_data_file_key, path,
		OS_FILE_CREATE | OS_FILE_ON_ERROR_NO_EXIT,
		OS_FILE_NORMAL,
		OS_DATA_FILE,
		srv_read_only_mode,
		&success);

	if (!success) {
		/* The following call will print an error message */
		ulint	error = os_file_get_last_error(true);

		ib::error() << "Cannot create file '" << path << "'";

		if (error == OS_FILE_ALREADY_EXISTS) {
			ib::error() << "The file '" << path << "'"
				" already exists though the"
				" corresponding table did not exist"
				" in the InnoDB data dictionary."
				" Have you moved InnoDB .ibd files"
				" around without using the SQL commands"
				" DISCARD TABLESPACE and IMPORT TABLESPACE,"
				" or did mysqld crash in the middle of"
				" CREATE TABLE?"
				" You can resolve the problem by removing"
				" the file '" << path
				<< "' under the 'datadir' of MySQL.";

			return(DB_TABLESPACE_EXISTS);
		}

		if (error == OS_FILE_DISK_FULL) {
			return(DB_OUT_OF_FILE_SPACE);
		}

		return(DB_ERROR);
	}

<<<<<<< HEAD
        success= false;
#ifdef HAVE_POSIX_FALLOCATE
	/*
	  Extend the file using posix_fallocate(). This is required by
	  FusionIO HW/Firmware but should also be the prefered way to extend
	  a file.
	*/
	int	ret;
	do {
		ret = posix_fallocate(file, 0, size * UNIV_PAGE_SIZE);
	} while (ret == EINTR
		 && srv_shutdown_state == SRV_SHUTDOWN_NONE);

	if (ret == 0) {
		success = true;
	} else if (ret != EINVAL) {
		ib::error() <<
			"posix_fallocate(): Failed to preallocate"
			" data for file " << path
			<< ", desired size "
			<< size * UNIV_PAGE_SIZE
			<< " Operating system error number " << ret
			<< ". Check"
			" that the disk is not full or a disk quota"
			" exceeded. Some operating system error"
			" numbers are described at " REFMAN
			"operating-system-error-codes.html";
	}
#endif /* HAVE_POSIX_FALLOCATE */

	if (!success) {
		success = os_file_set_size(
			path, file, size * UNIV_PAGE_SIZE, srv_read_only_mode);
=======
	ulint rbytes = fwrite(filepath, 1, strlen(filepath), file);
	if (rbytes != strlen(filepath)) {
		os_file_get_last_error(true);
		ib_logf(IB_LOG_LEVEL_ERROR,
			"cannot write link file "
			 "%s",filepath);
		err = DB_ERROR;
	}

	/* Close the file, we only need it at startup */
	fclose(file);

	mem_free(link_filepath);

	return(err);
}

/*******************************************************************//**
Deletes an InnoDB Symbolic Link (ISL) file. */
UNIV_INTERN
void
fil_delete_link_file(
/*=================*/
	const char*	tablename)	/*!< in: name of table */
{
	char* link_filepath = fil_make_isl_name(tablename);

	os_file_delete_if_exists(innodb_file_data_key, link_filepath);

	mem_free(link_filepath);
}

/*******************************************************************//**
Reads an InnoDB Symbolic Link (ISL) file.
It is always created under the 'datadir' of MySQL.  The name is of the
form {databasename}/{tablename}. and the isl file is expected to be in a
'{databasename}' directory called '{tablename}.isl'. The caller must free
the memory of the null-terminated path returned if it is not null.
@return	own: filepath found in link file, NULL if not found. */
UNIV_INTERN
char*
fil_read_link_file(
/*===============*/
	const char*	name)		/*!< in: tablespace name */
{
	char*		filepath = NULL;
	char*		link_filepath;
	FILE*		file = NULL;

	/* The .isl file is in the 'normal' tablespace location. */
	link_filepath = fil_make_isl_name(name);

	file = fopen(link_filepath, "r+b");

	mem_free(link_filepath);

	if (file) {
		filepath = static_cast<char*>(mem_alloc(OS_FILE_MAX_PATH));

		os_file_read_string(file, filepath, OS_FILE_MAX_PATH);
		fclose(file);

		if (strlen(filepath)) {
			/* Trim whitespace from end of filepath */
			ulint lastch = strlen(filepath) - 1;
			while (lastch > 4 && filepath[lastch] <= 0x20) {
				filepath[lastch--] = 0x00;
			}
			srv_normalize_path_for_win(filepath);
		}
	}

	return(filepath);
}

/*******************************************************************//**
Opens a handle to the file linked to in an InnoDB Symbolic Link file.
@return	TRUE if remote linked tablespace file is found and opened. */
UNIV_INTERN
ibool
fil_open_linked_file(
/*===============*/
	const char*	tablename,	/*!< in: database/tablename */
	char**		remote_filepath,/*!< out: remote filepath */
	pfs_os_file_t*	remote_file,	/*!< out: remote file handle */
	ulint           atomic_writes)  /*!< in: atomic writes table option
					value */
{
	ibool		success;

	*remote_filepath = fil_read_link_file(tablename);
	if (*remote_filepath == NULL) {
		return(FALSE);
	}

	/* The filepath provided is different from what was
	found in the link file. */
	*remote_file = os_file_create_simple_no_error_handling(
		innodb_file_data_key, *remote_filepath,
		OS_FILE_OPEN, OS_FILE_READ_ONLY,
		&success, atomic_writes);

	if (!success) {
		char*	link_filepath = fil_make_isl_name(tablename);

		/* The following call prints an error message */
		os_file_get_last_error(true);

		ib_logf(IB_LOG_LEVEL_ERROR,
			"A link file was found named '%s' "
			"but the linked tablespace '%s' "
			"could not be opened.",
			link_filepath, *remote_filepath);

		mem_free(link_filepath);
		mem_free(*remote_filepath);
		*remote_filepath = NULL;
	}

	return(success);
}

/*******************************************************************//**
Creates a new single-table tablespace to a database directory of MySQL.
Database directories are under the 'datadir' of MySQL. The datadir is the
directory of a running mysqld program. We can refer to it by simply the
path '.'. Tables created with CREATE TEMPORARY TABLE we place in the temp
dir of the mysqld server.

@return	DB_SUCCESS or error code */
UNIV_INTERN
dberr_t
fil_create_new_single_table_tablespace(
/*===================================*/
	ulint		space_id,	/*!< in: space id */
	const char*	tablename,	/*!< in: the table name in the usual
					databasename/tablename format
					of InnoDB */
	const char*	dir_path,	/*!< in: NULL or a dir path */
	ulint		flags,		/*!< in: tablespace flags */
	ulint		flags2,		/*!< in: table flags2 */
	ulint		size,		/*!< in: the initial size of the
					tablespace file in pages,
					must be >= FIL_IBD_FILE_INITIAL_SIZE */
	fil_encryption_t mode,	/*!< in: encryption mode */
	ulint		key_id)	/*!< in: encryption key_id */
{
	pfs_os_file_t	file;

	ibool		ret;
	dberr_t		err;
	byte*		buf2;
	byte*		page;
	char*		path;
	ibool		success;
	/* TRUE if a table is created with CREATE TEMPORARY TABLE */
	bool		is_temp = !!(flags2 & DICT_TF2_TEMPORARY);
	bool		has_data_dir = FSP_FLAGS_HAS_DATA_DIR(flags) != 0;
	ulint		atomic_writes = FSP_FLAGS_GET_ATOMIC_WRITES(flags);
	fil_space_crypt_t *crypt_data = NULL;

	ut_a(space_id > 0);
	ut_ad(!srv_read_only_mode);
	ut_a(space_id < SRV_LOG_SPACE_FIRST_ID);
	ut_a(size >= FIL_IBD_FILE_INITIAL_SIZE);
	ut_a(fsp_flags_is_valid(flags & ~FSP_FLAGS_MEM_MASK));

	if (is_temp) {
		/* Temporary table filepath */
		ut_ad(dir_path);
		path = fil_make_ibd_name(dir_path, true);
	} else if (has_data_dir) {
		ut_ad(dir_path);
		path = os_file_make_remote_pathname(dir_path, tablename, "ibd");

		/* Since this tablespace file will be created in a
		remote directory, let's create the subdirectories
		in the path, if they are not there already. */
		success = os_file_create_subdirs_if_needed(path);
		if (!success) {
			err = DB_ERROR;
			goto error_exit_3;
		}
	} else {
		path = fil_make_ibd_name(tablename, false);
>>>>>>> b61700c2
	}

	/* Note: We are actually punching a hole, previous contents will
	be lost after this call, if it succeeds. In this case the file
	should be full of NULs. */

	bool	punch_hole = os_is_sparse_file_supported(path, file);

	if (punch_hole) {

		dberr_t	punch_err;

		punch_err = os_file_punch_hole(file, 0, size * UNIV_PAGE_SIZE);

		if (punch_err != DB_SUCCESS) {
			punch_hole = false;
		}
	}

	ulint block_size = os_file_get_block_size(file, path);

	if (!success) {
		os_file_close(file);
		os_file_delete(innodb_data_file_key, path);
		return(DB_OUT_OF_FILE_SPACE);
	}

	/* We have to write the space id to the file immediately and flush the
	file to disk. This is because in crash recovery we must be aware what
	tablespaces exist and what are their space id's, so that we can apply
	the log records to the right file. It may take quite a while until
	buffer pool flush algorithms write anything to the file and flush it to
	disk. If we would not write here anything, the file would be filled
	with zeros from the call of os_file_set_size(), until a buffer pool
	flush would write to it. */

	buf2 = static_cast<byte*>(ut_malloc_nokey(3 * UNIV_PAGE_SIZE));
	/* Align the memory for file i/o if we might have O_DIRECT set */
	page = static_cast<byte*>(ut_align(buf2, UNIV_PAGE_SIZE));

	memset(page, '\0', UNIV_PAGE_SIZE);

	flags |= FSP_FLAGS_PAGE_SSIZE();
	fsp_header_init_fields(page, space_id, flags);
	mach_write_to_4(page + FIL_PAGE_ARCH_LOG_NO_OR_SPACE_ID, space_id);

	const page_size_t	page_size(flags);
	IORequest		request(IORequest::WRITE);

	if (!page_size.is_compressed()) {

		buf_flush_init_for_writing(NULL, page, NULL, 0);

		err = os_file_write(
			request, path, file, page, 0, page_size.physical());
	} else {
		page_zip_des_t	page_zip;
		page_zip_set_size(&page_zip, page_size.physical());
		page_zip.data = page + UNIV_PAGE_SIZE;
#ifdef UNIV_DEBUG
		page_zip.m_start =
#endif /* UNIV_DEBUG */
			page_zip.m_end = page_zip.m_nonempty =
			page_zip.n_blobs = 0;

		buf_flush_init_for_writing(NULL, page, &page_zip, 0);

		err = os_file_write(
			request, path, file, page_zip.data, 0,
			page_size.physical());
	}

	ut_free(buf2);

	if (err != DB_SUCCESS) {

		ib::error()
			<< "Could not write the first page to"
			<< " tablespace '" << path << "'";

		os_file_close(file);
		os_file_delete(innodb_data_file_key, path);

		return(DB_ERROR);
	}

	success = os_file_flush(file);

	if (!success) {
		ib::error() << "File flush of tablespace '"
			<< path << "' failed";
		os_file_close(file);
		os_file_delete(innodb_data_file_key, path);
		return(DB_ERROR);
	}

	if (has_data_dir) {
		/* Make the ISL file if the IBD file is not
		in the default location. */
		err = RemoteDatafile::create_link_file(name, path);
		if (err != DB_SUCCESS) {
			os_file_close(file);
			os_file_delete(innodb_data_file_key, path);
			return(err);
		}
	}

	/* Create crypt data if the tablespace is either encrypted or user has
	requested it to remain unencrypted. */
	if (mode == FIL_ENCRYPTION_ON || mode == FIL_ENCRYPTION_OFF ||
		srv_encrypt_tables) {
		crypt_data = fil_space_create_crypt_data(mode, key_id);
	}

	space = fil_space_create(name, space_id, flags, FIL_TYPE_TABLESPACE,
				 crypt_data, true, mode);

	fil_node_t* node = NULL;

	if (space) {
		node = fil_node_create_low(path, size, space, false, true);
	}

	if (!space || !node) {
		if (crypt_data) {
			free(crypt_data);
		}

		err = DB_ERROR;
	} else {
		mtr_t			mtr;
		const fil_node_t*	file = UT_LIST_GET_FIRST(space->chain);

		mtr.start();
		fil_op_write_log(
			MLOG_FILE_CREATE2, space_id, 0, file->name,
			NULL, space->flags & ~FSP_FLAGS_MEM_MASK, &mtr);
		fil_name_write(space, 0, file, &mtr);
		mtr.commit();

		node->block_size = block_size;
		space->punch_hole = punch_hole;

		err = DB_SUCCESS;
	}

	os_file_close(file);

	if (err != DB_SUCCESS) {
		if (has_data_dir) {
			RemoteDatafile::delete_link_file(name);
		}

		os_file_delete(innodb_data_file_key, path);
	}

	return(err);
}

/** Try to open a single-table tablespace and optionally check that the
space id in it is correct. If this does not succeed, print an error message
to the .err log. This function is used to open a tablespace when we start
mysqld after the dictionary has been booted, and also in IMPORT TABLESPACE.

NOTE that we assume this operation is used either at the database startup
or under the protection of the dictionary mutex, so that two users cannot
race here. This operation does not leave the file associated with the
tablespace open, but closes it after we have looked at the space id in it.

If the validate boolean is set, we read the first page of the file and
check that the space id in the file is what we expect. We assume that
this function runs much faster if no check is made, since accessing the
file inode probably is much faster (the OS caches them) than accessing
the first page of the file.  This boolean may be initially false, but if
a remote tablespace is found it will be changed to true.

If the fix_dict boolean is set, then it is safe to use an internal SQL
statement to update the dictionary tables if they are incorrect.

@param[in]	validate	true if we should validate the tablespace
@param[in]	fix_dict	true if the dictionary is available to be fixed
@param[in]	purpose		FIL_TYPE_TABLESPACE or FIL_TYPE_TEMPORARY
@param[in]	id		tablespace ID
@param[in]	flags		expected FSP_SPACE_FLAGS
@param[in]	space_name	tablespace name of the datafile
If file-per-table, it is the table name in the databasename/tablename format
@param[in]	path_in		expected filepath, usually read from dictionary
@return DB_SUCCESS or error code */
dberr_t
fil_ibd_open(
	bool		validate,
	bool		fix_dict,
	fil_type_t	purpose,
	ulint		id,
	ulint		flags,
	const char*	space_name,
	const char*	path_in,
	dict_table_t*	table)
{
	dberr_t		err = DB_SUCCESS;
	bool		dict_filepath_same_as_default = false;
	bool		link_file_found = false;
	bool		link_file_is_bad = false;
	Datafile	df_default;	/* default location */
	Datafile	df_dict;	/* dictionary location */
	RemoteDatafile	df_remote;	/* remote location */
	ulint		tablespaces_found = 0;
	ulint		valid_tablespaces_found = 0;

	ut_ad(!fix_dict || rw_lock_own(dict_operation_lock, RW_LOCK_X));

	ut_ad(!fix_dict || mutex_own(&dict_sys->mutex));
	ut_ad(!fix_dict || !srv_read_only_mode);
	ut_ad(!fix_dict || srv_log_file_size != 0);
	ut_ad(fil_type_is_data(purpose));

	/* Table flags can be ULINT_UNDEFINED if
	dict_tf_to_fsp_flags_failure is set. */
	if (flags == ULINT_UNDEFINED) {
		return(DB_CORRUPTION);
	}

	ut_ad(fsp_flags_is_valid(flags & ~FSP_FLAGS_MEM_MASK));
	df_default.init(space_name, flags);
	df_dict.init(space_name, flags);
	df_remote.init(space_name, flags);

	/* Discover the correct file by looking in three possible locations
	while avoiding unecessary effort. */

	/* We will always look for an ibd in the default location. */
	df_default.make_filepath(NULL, space_name, IBD);

	/* Look for a filepath embedded in an ISL where the default file
	would be. */
	if (df_remote.open_read_only(true) == DB_SUCCESS) {
		ut_ad(df_remote.is_open());

		/* Always validate a file opened from an ISL pointer */
		validate = true;
		++tablespaces_found;
		link_file_found = true;
		if (table) {
			table->crypt_data = df_remote.get_crypt_info();
			table->page_0_read = true;
		}
	} else if (df_remote.filepath() != NULL) {
		/* An ISL file was found but contained a bad filepath in it.
		Better validate anything we do find. */
		validate = true;
	}

	/* Attempt to open the tablespace at the dictionary filepath. */
	if (path_in) {
		if (df_default.same_filepath_as(path_in)) {
			dict_filepath_same_as_default = true;
		} else {
			/* Dict path is not the default path. Always validate
			remote files. If default is opened, it was moved. */
			validate = true;
			df_dict.set_filepath(path_in);
			if (df_dict.open_read_only(true) == DB_SUCCESS) {
				ut_ad(df_dict.is_open());
				++tablespaces_found;

				if (table) {
					table->crypt_data = df_dict.get_crypt_info();
					table->page_0_read = true;
				}
			}
		}
	}

	/* Always look for a file at the default location. But don't log
	an error if the tablespace is already open in remote or dict. */
	ut_a(df_default.filepath());
	const bool	strict = (tablespaces_found == 0);
	if (df_default.open_read_only(strict) == DB_SUCCESS) {
		ut_ad(df_default.is_open());
		++tablespaces_found;
		if (table) {
			table->crypt_data = df_default.get_crypt_info();
			table->page_0_read = true;
		}
	}

	/* Check if multiple locations point to the same file. */
	if (tablespaces_found > 1 && df_default.same_as(df_remote)) {
		/* A link file was found with the default path in it.
		Use the default path and delete the link file. */
		--tablespaces_found;
		df_remote.delete_link_file();
		df_remote.close();
	}
	if (tablespaces_found > 1 && df_default.same_as(df_dict)) {
		--tablespaces_found;
		df_dict.close();
	}
	if (tablespaces_found > 1 && df_remote.same_as(df_dict)) {
		--tablespaces_found;
		df_dict.close();
	}

	/*  We have now checked all possible tablespace locations and
	have a count of how many unique files we found.  If things are
	normal, we only found 1. */
	/* For encrypted tablespace, we need to check the
	encryption in header of first page. */
	if (!validate && tablespaces_found == 1) {
		goto skip_validate;
	}

	/* Read and validate the first page of these three tablespace
	locations, if found. */
	valid_tablespaces_found +=
		(df_remote.validate_to_dd(id, flags) == DB_SUCCESS);

	valid_tablespaces_found +=
		(df_default.validate_to_dd(id, flags) == DB_SUCCESS);

	valid_tablespaces_found +=
		(df_dict.validate_to_dd(id, flags) == DB_SUCCESS);

	/* Make sense of these three possible locations.
	First, bail out if no tablespace files were found. */
	if (valid_tablespaces_found == 0) {
		os_file_get_last_error(true);
		ib::error() << "Could not find a valid tablespace file for `"
			<< space_name << "`. " << TROUBLESHOOT_DATADICT_MSG;
		return(DB_CORRUPTION);
	}
	if (!validate) {
		goto skip_validate;
	}

	/* Do not open any tablespaces if more than one tablespace with
	the correct space ID and flags were found. */
	if (tablespaces_found > 1) {
		ib::error() << "A tablespace for `" << space_name
			<< "` has been found in multiple places;";

		if (df_default.is_open()) {
			ib::error() << "Default location: "
				<< df_default.filepath()
				<< ", Space ID=" << df_default.space_id()
				<< ", Flags=" << df_default.flags();
		}
		if (df_remote.is_open()) {
			ib::error() << "Remote location: "
				<< df_remote.filepath()
				<< ", Space ID=" << df_remote.space_id()
				<< ", Flags=" << df_remote.flags();
		}
		if (df_dict.is_open()) {
			ib::error() << "Dictionary location: "
				<< df_dict.filepath()
				<< ", Space ID=" << df_dict.space_id()
				<< ", Flags=" << df_dict.flags();
		}

		/* Force-recovery will allow some tablespaces to be
		skipped by REDO if there was more than one file found.
		Unlike during the REDO phase of recovery, we now know
		if the tablespace is valid according to the dictionary,
		which was not available then. So if we did not force
		recovery and there is only one good tablespace, ignore
		any bad tablespaces. */
		if (valid_tablespaces_found > 1 || srv_force_recovery > 0) {
			ib::error() << "Will not open tablespace `"
				<< space_name << "`";

			/* If the file is not open it cannot be valid. */
			ut_ad(df_default.is_open() || !df_default.is_valid());
			ut_ad(df_dict.is_open()    || !df_dict.is_valid());
			ut_ad(df_remote.is_open()  || !df_remote.is_valid());

			/* Having established that, this is an easy way to
			look for corrupted data files. */
			if (df_default.is_open() != df_default.is_valid()
			    || df_dict.is_open() != df_dict.is_valid()
			    || df_remote.is_open() != df_remote.is_valid()) {
				return(DB_CORRUPTION);
			}
			return(DB_ERROR);
		}

		/* There is only one valid tablespace found and we did
		not use srv_force_recovery during REDO.  Use this one
		tablespace and clean up invalid tablespace pointers */
		if (df_default.is_open() && !df_default.is_valid()) {
			df_default.close();
			tablespaces_found--;
		}
		if (df_dict.is_open() && !df_dict.is_valid()) {
			df_dict.close();
			/* Leave dict.filepath so that SYS_DATAFILES
			can be corrected below. */
			tablespaces_found--;
		}
		if (df_remote.is_open() && !df_remote.is_valid()) {
			df_remote.close();
			tablespaces_found--;
			link_file_is_bad = true;
		}
	}

	/* At this point, there should be only one filepath. */
	ut_a(tablespaces_found == 1);
	ut_a(valid_tablespaces_found == 1);

	/* Only fix the dictionary at startup when there is only one thread.
	Calls to dict_load_table() can be done while holding other latches. */
	if (!fix_dict) {
		goto skip_validate;
	}

	/* We may need to update what is stored in SYS_DATAFILES or
	SYS_TABLESPACES or adjust the link file.  Since a failure to
	update SYS_TABLESPACES or SYS_DATAFILES does not prevent opening
	and using the tablespace either this time or the next, we do not
	check the return code or fail to open the tablespace. But if it
	fails, dict_update_filepath() will issue a warning to the log. */
	if (df_dict.filepath()) {
		ut_ad(path_in != NULL);
		ut_ad(df_dict.same_filepath_as(path_in));

		if (df_remote.is_open()) {
			if (!df_remote.same_filepath_as(path_in)) {
				dict_update_filepath(id, df_remote.filepath());
			}

		} else if (df_default.is_open()) {
			ut_ad(!dict_filepath_same_as_default);
			dict_update_filepath(id, df_default.filepath());
			if (link_file_is_bad) {
				RemoteDatafile::delete_link_file(space_name);
			}

		} else if (!link_file_found || link_file_is_bad) {
			ut_ad(df_dict.is_open());
			/* Fix the link file if we got our filepath
			from the dictionary but a link file did not
			exist or it did not point to a valid file. */
			RemoteDatafile::delete_link_file(space_name);
			RemoteDatafile::create_link_file(
				space_name, df_dict.filepath());
		}

	} else if (df_remote.is_open()) {
		if (dict_filepath_same_as_default) {
			dict_update_filepath(id, df_remote.filepath());

		} else if (path_in == NULL) {
			/* SYS_DATAFILES record for this space ID
			was not found. */
			dict_replace_tablespace_and_filepath(
				id, space_name, df_remote.filepath(), flags);
		}

	} else if (df_default.is_open()) {
		/* We opened the tablespace in the default location.
		SYS_DATAFILES.PATH needs to be updated if it is different
		from this default path or if the SYS_DATAFILES.PATH was not
		supplied and it should have been. Also update the dictionary
		if we found an ISL file (since !df_remote.is_open).  Since
		path_in is not suppled for file-per-table, we must assume
		that it matched the ISL. */
		if ((path_in != NULL && !dict_filepath_same_as_default)
		    || (path_in == NULL && DICT_TF_HAS_DATA_DIR(flags))
		    || df_remote.filepath() != NULL) {
			dict_replace_tablespace_and_filepath(
				id, space_name, df_default.filepath(), flags);
		}
	}

skip_validate:
	if (err == DB_SUCCESS) {
		fil_space_t*	space = fil_space_create(
			space_name, id, flags, purpose,
			df_remote.is_open() ? df_remote.get_crypt_info() :
			df_dict.is_open() ? df_dict.get_crypt_info() :
			df_default.get_crypt_info(), false);

		/* We do not measure the size of the file, that is why
		we pass the 0 below */

		if (fil_node_create_low(
			    df_remote.is_open() ? df_remote.filepath() :
			    df_dict.is_open() ? df_dict.filepath() :
			    df_default.filepath(), 0, space, false,
			    true) == NULL) {
			err = DB_ERROR;
		}

		if (purpose != FIL_TYPE_IMPORT && !srv_read_only_mode) {
			df_remote.close();
			df_dict.close();
			df_default.close();
			fsp_flags_try_adjust(id, flags & ~FSP_FLAGS_MEM_MASK);
		}
	}

	return(err);
}

/** Looks for a pre-existing fil_space_t with the given tablespace ID
and, if found, returns the name and filepath in newly allocated buffers
that the caller must free.
@param[in]	space_id	The tablespace ID to search for.
@param[out]	name		Name of the tablespace found.
@param[out]	filepath	The filepath of the first datafile for the
tablespace.
@return true if tablespace is found, false if not. */
bool
fil_space_read_name_and_filepath(
	ulint	space_id,
	char**	name,
	char**	filepath)
{
	bool	success = false;
	*name = NULL;
	*filepath = NULL;

	mutex_enter(&fil_system->mutex);

	fil_space_t*	space = fil_space_get_by_id(space_id);

	if (space != NULL) {
		*name = mem_strdup(space->name);

		fil_node_t* node = UT_LIST_GET_FIRST(space->chain);
		*filepath = mem_strdup(node->name);

		success = true;
	}

	mutex_exit(&fil_system->mutex);

	return(success);
}

/** Convert a file name to a tablespace name.
@param[in]	filename	directory/databasename/tablename.ibd
@return database/tablename string, to be freed with ut_free() */
char*
fil_path_to_space_name(
	const char*	filename)
{
	/* Strip the file name prefix and suffix, leaving
	only databasename/tablename. */
	ulint		filename_len	= strlen(filename);
	const char*	end		= filename + filename_len;
#ifdef HAVE_MEMRCHR
	const char*	tablename	= 1 + static_cast<const char*>(
		memrchr(filename, OS_PATH_SEPARATOR,
			filename_len));
	const char*	dbname		= 1 + static_cast<const char*>(
		memrchr(filename, OS_PATH_SEPARATOR,
			tablename - filename - 1));
#else /* HAVE_MEMRCHR */
	const char*	tablename	= filename;
	const char*	dbname		= NULL;

	while (const char* t = static_cast<const char*>(
		       memchr(tablename, OS_PATH_SEPARATOR,
			      end - tablename))) {
		dbname = tablename;
		tablename = t + 1;
	}
#endif /* HAVE_MEMRCHR */

	ut_ad(dbname != NULL);
	ut_ad(tablename > dbname);
	ut_ad(tablename < end);
	ut_ad(end - tablename > 4);
	ut_ad(memcmp(end - 4, DOT_IBD, 4) == 0);

	char*	name = mem_strdupl(dbname, end - dbname - 4);

	ut_ad(name[tablename - dbname - 1] == OS_PATH_SEPARATOR);
#if OS_PATH_SEPARATOR != '/'
	/* space->name uses '/', not OS_PATH_SEPARATOR. */
	name[tablename - dbname - 1] = '/';
#endif

	return(name);
}

/** Discover the correct IBD file to open given a remote or missing
filepath from the REDO log. Administrators can move a crashed
database to another location on the same machine and try to recover it.
Remote IBD files might be moved as well to the new location.
    The problem with this is that the REDO log contains the old location
which may be still accessible.  During recovery, if files are found in
both locations, we can chose on based on these priorities;
1. Default location
2. ISL location
3. REDO location
@param[in]	space_id	tablespace ID
@param[in]	df		Datafile object with path from redo
@return true if a valid datafile was found, false if not */
static
bool
fil_ibd_discover(
	ulint		space_id,
	Datafile&	df)
{
	Datafile	df_def_per;	/* default file-per-table datafile */
	RemoteDatafile	df_rem_per;	/* remote file-per-table datafile */

	/* Look for the datafile in the default location. */
	const char*	filename = df.filepath();
	const char*	basename = base_name(filename);

	/* If this datafile is file-per-table it will have a schema dir. */
	ulint		sep_found = 0;
	const char*	db = basename;
	for (; db > filename && sep_found < 2; db--) {
		if (db[0] == OS_PATH_SEPARATOR) {
			sep_found++;
		}
	}
	if (sep_found == 2) {
		db += 2;
		df_def_per.init(db, 0);
		df_def_per.make_filepath(NULL, db, IBD);
		if (df_def_per.open_read_only(false) == DB_SUCCESS
		    && df_def_per.validate_for_recovery() == DB_SUCCESS
		    && df_def_per.space_id() == space_id) {
			df.set_filepath(df_def_per.filepath());
			df.open_read_only(false);
			return(true);
		}

		/* Look for a remote file-per-table tablespace. */

		df_rem_per.set_name(db);
		if (df_rem_per.open_link_file() == DB_SUCCESS) {

			/* An ISL file was found with contents. */
			if (df_rem_per.open_read_only(false) != DB_SUCCESS
				|| df_rem_per.validate_for_recovery()
				   != DB_SUCCESS) {

				/* Assume that this ISL file is intended to
				be used. Do not continue looking for another
				if this file cannot be opened or is not
				a valid IBD file. */
				ib::error() << "ISL file '"
					<< df_rem_per.link_filepath()
					<< "' was found but the linked file '"
					<< df_rem_per.filepath()
					<< "' could not be opened or is"
					" not correct.";
				return(false);
			}

			/* Use this file if it has the space_id from the
			MLOG record. */
			if (df_rem_per.space_id() == space_id) {
				df.set_filepath(df_rem_per.filepath());
				df.open_read_only(false);
				return(true);
			}

			/* Since old MLOG records can use the same basename
			in multiple CREATE/DROP TABLE sequences, this ISL
			file could be pointing to a later version of this
			basename.ibd file which has a different space_id.
			Keep looking. */
		}
	}

	/* No ISL files were found in the default location. Use the location
	given in the redo log. */
	if (df.open_read_only(false) == DB_SUCCESS
	    && df.validate_for_recovery() == DB_SUCCESS
	    && df.space_id() == space_id) {
		return(true);
	}

	/* A datafile was not discovered for the filename given. */
	return(false);
}
/** Open an ibd tablespace and add it to the InnoDB data structures.
This is similar to fil_ibd_open() except that it is used while processing
the REDO log, so the data dictionary is not available and very little
validation is done. The tablespace name is extracred from the
dbname/tablename.ibd portion of the filename, which assumes that the file
is a file-per-table tablespace.  Any name will do for now.  General
tablespace names will be read from the dictionary after it has been
recovered.  The tablespace flags are read at this time from the first page
of the file in validate_for_recovery().
@param[in]	space_id	tablespace ID
@param[in]	filename	path/to/databasename/tablename.ibd
@param[out]	space		the tablespace, or NULL on error
@return status of the operation */
enum fil_load_status
fil_ibd_load(
	ulint		space_id,
	const char*	filename,
	fil_space_t*&	space)
{
	/* If the a space is already in the file system cache with this
	space ID, then there is nothing to do. */
	mutex_enter(&fil_system->mutex);
	space = fil_space_get_by_id(space_id);
	mutex_exit(&fil_system->mutex);

	if (space != NULL) {
		/* Compare the filename we are trying to open with the
		filename from the first node of the tablespace we opened
		previously. Fail if it is different. */
		fil_node_t* node = UT_LIST_GET_FIRST(space->chain);
		if (0 != strcmp(innobase_basename(filename),
				innobase_basename(node->name))) {
			ib::info()
				<< "Ignoring data file '" << filename
				<< "' with space ID " << space->id
				<< ". Another data file called " << node->name
				<< " exists with the same space ID.";
				space = NULL;
				return(FIL_LOAD_ID_CHANGED);
		}
		return(FIL_LOAD_OK);
	}

	Datafile	file;
	file.set_filepath(filename);
	file.open_read_only(false);

	if (!file.is_open()) {
		/* The file has been moved or it is a remote datafile. */
		if (!fil_ibd_discover(space_id, file)
		    || !file.is_open()) {
			return(FIL_LOAD_NOT_FOUND);
		}
	}

	os_offset_t	size;

	/* Read and validate the first page of the tablespace.
	Assign a tablespace name based on the tablespace type. */
	switch (file.validate_for_recovery()) {
		os_offset_t	minimum_size;
	case DB_SUCCESS:
		if (file.space_id() != space_id) {
			ib::info()
				<< "Ignoring data file '"
				<< file.filepath()
				<< "' with space ID " << file.space_id()
				<< ", since the redo log references "
				<< file.filepath() << " with space ID "
				<< space_id << ".";
			return(FIL_LOAD_ID_CHANGED);
		}
		/* Get and test the file size. */
		size = os_file_get_size(file.handle());

		/* Every .ibd file is created >= 4 pages in size.
		Smaller files cannot be OK. */
		minimum_size = FIL_IBD_FILE_INITIAL_SIZE * UNIV_PAGE_SIZE;

		if (size == static_cast<os_offset_t>(-1)) {
			/* The following call prints an error message */
			os_file_get_last_error(true);

			ib::error() << "Could not measure the size of"
				" single-table tablespace file '"
				<< file.filepath() << "'";
		} else if (size < minimum_size) {
			ib::error() << "The size of tablespace file '"
				<< file.filepath() << "' is only " << size
				<< ", should be at least " << minimum_size
				<< "!";
		} else {
			/* Everything is fine so far. */
			break;
		}

		/* Fall through to error handling */

	case DB_TABLESPACE_EXISTS:
		return(FIL_LOAD_INVALID);

	default:
		return(FIL_LOAD_NOT_FOUND);
	}

	ut_ad(space == NULL);

	/* Adjust the memory-based flags that would normally be set by
	dict_tf_to_fsp_flags(). In recovery, we have no data dictionary. */
	ulint flags = file.flags();
	if (FSP_FLAGS_HAS_PAGE_COMPRESSION(flags)) {
		flags |= page_zip_level
			<< FSP_FLAGS_MEM_COMPRESSION_LEVEL;
	}

	space = fil_space_create(
		file.name(), space_id, flags, FIL_TYPE_TABLESPACE,
		file.get_crypt_info(), false);

	if (space == NULL) {
		return(FIL_LOAD_INVALID);
	}

	ut_ad(space->id == file.space_id());
	ut_ad(space->id == space_id);

	/* We do not use the size information we have about the file, because
	the rounding formula for extents and pages is somewhat complex; we
	let fil_node_open() do that task. */

	if (!fil_node_create_low(file.filepath(), 0, space, false, false)) {
		ut_error;
	}

	return(FIL_LOAD_OK);
}

/***********************************************************************//**
A fault-tolerant function that tries to read the next file name in the
directory. We retry 100 times if os_file_readdir_next_file() returns -1. The
idea is to read as much good data as we can and jump over bad data.
@return 0 if ok, -1 if error even after the retries, 1 if at the end
of the directory */
int
fil_file_readdir_next_file(
/*=======================*/
	dberr_t*	err,	/*!< out: this is set to DB_ERROR if an error
				was encountered, otherwise not changed */
	const char*	dirname,/*!< in: directory name or path */
	os_file_dir_t	dir,	/*!< in: directory stream */
	os_file_stat_t*	info)	/*!< in/out: buffer where the
				info is returned */
{
	for (ulint i = 0; i < 100; i++) {
		int	ret = os_file_readdir_next_file(dirname, dir, info);

		if (ret != -1) {

			return(ret);
		}

		ib::error() << "os_file_readdir_next_file() returned -1 in"
			" directory " << dirname
			<< ", crash recovery may have failed"
			" for some .ibd files!";

		*err = DB_ERROR;
	}

	return(-1);
}

/*******************************************************************//**
Report that a tablespace for a table was not found. */
static
void
fil_report_missing_tablespace(
/*===========================*/
	const char*	name,			/*!< in: table name */
	ulint		space_id)		/*!< in: table's space id */
{
	ib::error() << "Table " << name
		<< " in the InnoDB data dictionary has tablespace id "
		<< space_id << ","
		" but tablespace with that id or name does not exist. Have"
		" you deleted or moved .ibd files?";
}

/** Try to adjust FSP_SPACE_FLAGS if they differ from the expectations.
(Typically when upgrading from MariaDB 10.1.0..10.1.20.)
@param[in]	space_id	tablespace ID
@param[in]	flags		desired tablespace flags */
UNIV_INTERN
void
fsp_flags_try_adjust(ulint space_id, ulint flags)
{
	ut_ad(!srv_read_only_mode);
	ut_ad(fsp_flags_is_valid(flags));

	mtr_t	mtr;
	mtr.start();
	if (buf_block_t* b = buf_page_get(
		    page_id_t(space_id, 0), page_size_t(flags),
		    RW_X_LATCH, &mtr)) {
		ulint f = fsp_header_get_flags(b->frame);
		/* Suppress the message if only the DATA_DIR flag to differs. */
		if ((f ^ flags) & ~(1U << FSP_FLAGS_POS_RESERVED)) {
			ib::warn()
				<< "adjusting FSP_SPACE_FLAGS of tablespace "
				<< space_id
				<< " from " << ib::hex(f)
				<< " to " << ib::hex(flags);
		}
		if (f != flags) {
			mtr.set_named_space(space_id);
			mlog_write_ulint(FSP_HEADER_OFFSET
					 + FSP_SPACE_FLAGS + b->frame,
					 flags, MLOG_4BYTES, &mtr);
		}
	}
	mtr.commit();
}

/** Determine if a matching tablespace exists in the InnoDB tablespace
memory cache. Note that if we have not done a crash recovery at the database
startup, there may be many tablespaces which are not yet in the memory cache.
@param[in]	id		Tablespace ID
@param[in]	name		Tablespace name used in fil_space_create().
@param[in]	print_error_if_does_not_exist
				Print detailed error information to the
error log if a matching tablespace is not found from memory.
@param[in]	adjust_space	Whether to adjust space id on mismatch
@param[in]	heap		Heap memory
@param[in]	table_id	table id
@param[in]	table		table
@param[in]	table_flags	table flags
@return true if a matching tablespace exists in the memory cache */
bool
fil_space_for_table_exists_in_mem(
	ulint		id,
	const char*	name,
	bool		print_error_if_does_not_exist,
	bool		adjust_space,
	mem_heap_t*	heap,
	table_id_t	table_id,
	dict_table_t*	table,
	ulint		table_flags)
{
	fil_space_t*	fnamespace;
	fil_space_t*	space;

	const ulint	expected_flags = dict_tf_to_fsp_flags(table_flags);

	mutex_enter(&fil_system->mutex);

	/* Look if there is a space with the same id */

	space = fil_space_get_by_id(id);

	/* Look if there is a space with the same name; the name is the
	directory path from the datadir to the file */

	fnamespace = fil_space_get_by_name(name);
	bool valid = space && !((space->flags ^ expected_flags)
				& ~FSP_FLAGS_MEM_MASK);

	if (valid && table && !table->crypt_data) {
		table->crypt_data = space->crypt_data;
	}

	if (!space) {
	} else if (!valid || space == fnamespace) {
		/* Found with the same file name, or got a flag mismatch. */
		goto func_exit;
	} else if (adjust_space
		   && row_is_mysql_tmp_table_name(space->name)
		   && !row_is_mysql_tmp_table_name(name)) {
		/* Info from fnamespace comes from the ibd file
		itself, it can be different from data obtained from
		System tables since renaming files is not
		transactional. We shall adjust the ibd file name
		according to system table info. */
		mutex_exit(&fil_system->mutex);

		DBUG_EXECUTE_IF("ib_crash_before_adjust_fil_space",
				DBUG_SUICIDE(););

		const char*	tmp_name = dict_mem_create_temporary_tablename(
			heap, name, table_id);

		fil_rename_tablespace(
			fnamespace->id,
			UT_LIST_GET_FIRST(fnamespace->chain)->name,
			tmp_name, NULL);

		DBUG_EXECUTE_IF("ib_crash_after_adjust_one_fil_space",
				DBUG_SUICIDE(););

		fil_rename_tablespace(
			id, UT_LIST_GET_FIRST(space->chain)->name,
			name, NULL);

		DBUG_EXECUTE_IF("ib_crash_after_adjust_fil_space",
				DBUG_SUICIDE(););

		mutex_enter(&fil_system->mutex);
		fnamespace = fil_space_get_by_name(name);
		ut_ad(space == fnamespace);
		goto func_exit;
	}

	if (!print_error_if_does_not_exist) {
		valid = false;
		goto func_exit;
	}

	if (space == NULL) {
		if (fnamespace == NULL) {
			if (print_error_if_does_not_exist) {
				fil_report_missing_tablespace(name, id);
			}
		} else {
			ib::error() << "Table " << name << " in InnoDB data"
				" dictionary has tablespace id " << id
				<< ", but a tablespace with that id does not"
				" exist. There is a tablespace of name "
				<< fnamespace->name << " and id "
				<< fnamespace->id << ", though. Have you"
				" deleted or moved .ibd files?";
		}
error_exit:
		ib::info() << TROUBLESHOOT_DATADICT_MSG;
		valid = false;
		goto func_exit;
	}

	if (0 != strcmp(space->name, name)) {

		ib::error() << "Table " << name << " in InnoDB data dictionary"
			" has tablespace id " << id << ", but the tablespace"
			" with that id has name " << space->name << "."
			" Have you deleted or moved .ibd files?";

		if (fnamespace != NULL) {
			ib::error() << "There is a tablespace with the right"
				" name: " << fnamespace->name << ", but its id"
				" is " << fnamespace->id << ".";
		}

		goto error_exit;
	}

func_exit:
	if (valid) {
		/* Adjust the flags that are in FSP_FLAGS_MEM_MASK.
		FSP_SPACE_FLAGS will not be written back here. */
		space->flags = expected_flags;
	}
	mutex_exit(&fil_system->mutex);

	if (valid && !srv_read_only_mode) {
		fsp_flags_try_adjust(id, expected_flags & ~FSP_FLAGS_MEM_MASK);
	}

	return(valid);
}

/** Return the space ID based on the tablespace name.
The tablespace must be found in the tablespace memory cache.
This call is made from external to this module, so the mutex is not owned.
@param[in]	tablespace	Tablespace name
@return space ID if tablespace found, ULINT_UNDEFINED if space not. */
ulint
fil_space_get_id_by_name(
	const char*	tablespace)
{
	mutex_enter(&fil_system->mutex);

	/* Search for a space with the same name. */
	fil_space_t*	space = fil_space_get_by_name(tablespace);
	ulint		id = (space == NULL) ? ULINT_UNDEFINED : space->id;

	mutex_exit(&fil_system->mutex);

	return(id);
}

/*========== RESERVE FREE EXTENTS (for a B-tree split, for example) ===*/

/*******************************************************************//**
Tries to reserve free extents in a file space.
@return true if succeed */
bool
fil_space_reserve_free_extents(
/*===========================*/
	ulint	id,		/*!< in: space id */
	ulint	n_free_now,	/*!< in: number of free extents now */
	ulint	n_to_reserve)	/*!< in: how many one wants to reserve */
{
	fil_space_t*	space;
	bool		success;

	ut_ad(fil_system);

	mutex_enter(&fil_system->mutex);

	space = fil_space_get_by_id(id);

	ut_a(space);

	if (space->n_reserved_extents + n_to_reserve > n_free_now) {
		success = false;
	} else {
		space->n_reserved_extents += n_to_reserve;
		success = true;
	}

	mutex_exit(&fil_system->mutex);

	return(success);
}

/*******************************************************************//**
Releases free extents in a file space. */
void
fil_space_release_free_extents(
/*===========================*/
	ulint	id,		/*!< in: space id */
	ulint	n_reserved)	/*!< in: how many one reserved */
{
	fil_space_t*	space;

	ut_ad(fil_system);

	mutex_enter(&fil_system->mutex);

	space = fil_space_get_by_id(id);

	ut_a(space);
	ut_a(space->n_reserved_extents >= n_reserved);

	space->n_reserved_extents -= n_reserved;

	mutex_exit(&fil_system->mutex);
}

/*******************************************************************//**
Gets the number of reserved extents. If the database is silent, this number
should be zero. */
ulint
fil_space_get_n_reserved_extents(
/*=============================*/
	ulint	id)		/*!< in: space id */
{
	fil_space_t*	space;
	ulint		n;

	ut_ad(fil_system);

	mutex_enter(&fil_system->mutex);

	space = fil_space_get_by_id(id);

	ut_a(space);

	n = space->n_reserved_extents;

	mutex_exit(&fil_system->mutex);

	return(n);
}

/*============================ FILE I/O ================================*/

/********************************************************************//**
NOTE: you must call fil_mutex_enter_and_prepare_for_io() first!

Prepares a file node for i/o. Opens the file if it is closed. Updates the
pending i/o's field in the node and the system appropriately. Takes the node
off the LRU list if it is in the LRU list. The caller must hold the fil_sys
mutex.
@return false if the file can't be opened, otherwise true */
static
bool
fil_node_prepare_for_io(
/*====================*/
	fil_node_t*	node,	/*!< in: file node */
	fil_system_t*	system,	/*!< in: tablespace memory cache */
	fil_space_t*	space)	/*!< in: space */
{
	ut_ad(node && system && space);
	ut_ad(mutex_own(&(system->mutex)));

	if (system->n_open > system->max_n_open + 5) {
		ib::warn() << "Open files " << system->n_open
			<< " exceeds the limit " << system->max_n_open;
	}

	if (!node->is_open()) {
		/* File is closed: open it */
		ut_a(node->n_pending == 0);

		if (!fil_node_open_file(node)) {
			return(false);
		}
	}

	if (node->n_pending == 0 && fil_space_belongs_in_lru(space)) {
		/* The node is in the LRU list, remove it */

		ut_a(UT_LIST_GET_LEN(system->LRU) > 0);

		UT_LIST_REMOVE(system->LRU, node);
	}

	node->n_pending++;

	return(true);
}

/** Update the data structures when an i/o operation finishes.
@param[in,out] node		file node
@param[in] type			IO context */
static
void
fil_node_complete_io(fil_node_t* node, const IORequest& type)
{
	ut_ad(mutex_own(&fil_system->mutex));
	ut_a(node->n_pending > 0);

	--node->n_pending;

	ut_ad(type.validate());

	if (type.is_write()) {

		ut_ad(!srv_read_only_mode
		      || fsp_is_system_temporary(node->space->id));

		++fil_system->modification_counter;

		node->modification_counter = fil_system->modification_counter;

		if (fil_buffering_disabled(node->space)) {

			/* We don't need to keep track of unflushed
			changes as user has explicitly disabled
			buffering. */
			ut_ad(!node->space->is_in_unflushed_spaces);
			node->flush_counter = node->modification_counter;

		} else if (!node->space->is_in_unflushed_spaces) {

			node->space->is_in_unflushed_spaces = true;

			UT_LIST_ADD_FIRST(
				fil_system->unflushed_spaces, node->space);
		}
	}

	if (node->n_pending == 0 && fil_space_belongs_in_lru(node->space)) {

		/* The node must be put back to the LRU list */
		UT_LIST_ADD_FIRST(fil_system->LRU, node);
	}
}

/** Report information about an invalid page access. */
static
void
fil_report_invalid_page_access(
	ulint		block_offset,	/*!< in: block offset */
	ulint		space_id,	/*!< in: space id */
	const char*	space_name,	/*!< in: space name */
	ulint		byte_offset,	/*!< in: byte offset */
	ulint		len,		/*!< in: I/O length */
	bool		is_read)	/*!< in: I/O type */
{
	ib::error()
		<< "Trying to access page number " << block_offset << " in"
		" space " << space_id << ", space name " << space_name << ","
		" which is outside the tablespace bounds. Byte offset "
		<< byte_offset << ", len " << len << ", i/o type " <<
		(is_read ? "read" : "write")
		<< ". If you get this error at mysqld startup, please check"
		" that your my.cnf matches the ibdata files that you have in"
		" the MySQL server.";

	ib::error() << "Server exits"
#ifdef UNIV_DEBUG
		<< " at " << __FILE__ << "[" << __LINE__ << "]"
#endif
		<< ".";

	_exit(1);
}

/** Reads or writes data. This operation could be asynchronous (aio).

@param[in,out] type	IO context
@param[in] sync		true if synchronous aio is desired
@param[in] page_id	page id
@param[in] page_size	page size
@param[in] byte_offset	remainder of offset in bytes; in aio this
			must be divisible by the OS block size
@param[in] len		how many bytes to read or write; this must
			not cross a file boundary; in aio this must
			be a block size multiple
@param[in,out] buf	buffer where to store read data or from where
			to write; in aio this must be appropriately
			aligned
@param[in] message	message for aio handler if non-sync aio
			used, else ignored
@return DB_SUCCESS, DB_TABLESPACE_DELETED or DB_TABLESPACE_TRUNCATED
	if we are trying to do i/o on a tablespace which does not exist */
dberr_t
fil_io(
	const IORequest&	type,
	bool			sync,
	const page_id_t&	page_id,
	const page_size_t&	page_size,
	ulint			byte_offset,
	ulint			len,
	void*			buf,
	void*			message)
{
	os_offset_t		offset;
	IORequest		req_type(type);

	ut_ad(req_type.validate());

	ut_ad(len > 0);
	ut_ad(byte_offset < UNIV_PAGE_SIZE);
	ut_ad(!page_size.is_compressed() || byte_offset == 0);
	ut_ad(UNIV_PAGE_SIZE == (ulong)(1 << UNIV_PAGE_SIZE_SHIFT));
#if (1 << UNIV_PAGE_SIZE_SHIFT_MAX) != UNIV_PAGE_SIZE_MAX
# error "(1 << UNIV_PAGE_SIZE_SHIFT_MAX) != UNIV_PAGE_SIZE_MAX"
#endif
#if (1 << UNIV_PAGE_SIZE_SHIFT_MIN) != UNIV_PAGE_SIZE_MIN
# error "(1 << UNIV_PAGE_SIZE_SHIFT_MIN) != UNIV_PAGE_SIZE_MIN"
#endif
	ut_ad(fil_validate_skip());

	/* ibuf bitmap pages must be read in the sync AIO mode: */
	ut_ad(recv_no_ibuf_operations
	      || req_type.is_write()
	      || !ibuf_bitmap_page(page_id, page_size)
	      || sync
	      || req_type.is_log());

	ulint	mode;

	if (sync) {

		mode = OS_AIO_SYNC;

	} else if (req_type.is_log()) {

		mode = OS_AIO_LOG;

	} else if (req_type.is_read()
		   && !recv_no_ibuf_operations
		   && ibuf_page(page_id, page_size, NULL)) {

		mode = OS_AIO_IBUF;

		/* Reduce probability of deadlock bugs in connection with ibuf:
		do not let the ibuf i/o handler sleep */

		req_type.clear_do_not_wake();
	} else {
		mode = OS_AIO_NORMAL;
	}

	if (req_type.is_read()) {

		srv_stats.data_read.add(len);

	} else if (req_type.is_write()) {

		ut_ad(!srv_read_only_mode
		      || fsp_is_system_temporary(page_id.space()));

		srv_stats.data_written.add(len);
	}

	/* Reserve the fil_system mutex and make sure that we can open at
	least one file while holding it, if the file is not already open */

	fil_mutex_enter_and_prepare_for_io(page_id.space());

	fil_space_t*	space = fil_space_get_by_id(page_id.space());

	/* If we are deleting a tablespace we don't allow async read operations
	on that. However, we do allow write operations and sync read operations. */
	if (space == NULL
	    || (req_type.is_read()
		&& !sync
		&& space->stop_new_ops
		&& !space->is_being_truncated)) {

		mutex_exit(&fil_system->mutex);

		if (!req_type.ignore_missing()) {
			ib::error()
				<< "Trying to do I/O to a tablespace which"
				" does not exist. I/O type: "
				<< (req_type.is_read() ? "read" : "write")
				<< ", page: " << page_id
				<< ", I/O length: " << len << " bytes";
		}

		return(DB_TABLESPACE_DELETED);
	}

	ut_ad(mode != OS_AIO_IBUF || fil_type_is_data(space->purpose));

	ulint		cur_page_no = page_id.page_no();
	fil_node_t*	node = UT_LIST_GET_FIRST(space->chain);

	for (;;) {

		if (node == NULL) {

			if (req_type.ignore_missing()) {
				mutex_exit(&fil_system->mutex);
				return(DB_ERROR);
			}

			fil_report_invalid_page_access(
				page_id.page_no(), page_id.space(),
				space->name, byte_offset, len,
				req_type.is_read());

		} else if (fil_is_user_tablespace_id(space->id)
			   && node->size == 0) {

			/* We do not know the size of a single-table tablespace
			before we open the file */
			break;

		} else if (node->size > cur_page_no) {
			/* Found! */
			break;

		} else {
			if (space->id != srv_sys_space.space_id()
			    && UT_LIST_GET_LEN(space->chain) == 1
			    && (srv_is_tablespace_truncated(space->id)
				|| space->is_being_truncated
				|| srv_was_tablespace_truncated(space))
			    && req_type.is_read()) {

				/* Handle page which is outside the truncated
				tablespace bounds when recovering from a crash
				happened during a truncation */
				mutex_exit(&fil_system->mutex);
				return(DB_TABLESPACE_TRUNCATED);
			}

			cur_page_no -= node->size;

			node = UT_LIST_GET_NEXT(chain, node);
		}
	}

	/* Open file if closed */
	if (!fil_node_prepare_for_io(node, fil_system, space)) {
		if (fil_type_is_data(space->purpose)
		    && fil_is_user_tablespace_id(space->id)) {
			mutex_exit(&fil_system->mutex);

			if (!req_type.ignore_missing()) {
				ib::error()
					<< "Trying to do I/O to a tablespace"
					" which exists without .ibd data file."
					" I/O type: "
					<< (req_type.is_read()
					    ? "read" : "write")
					<< ", page: "
					<< page_id_t(page_id.space(),
						     cur_page_no)
					<< ", I/O length: " << len << " bytes";
			}

			return(DB_TABLESPACE_DELETED);
		}

		/* The tablespace is for log. Currently, we just assert here
		to prevent handling errors along the way fil_io returns.
		Also, if the log files are missing, it would be hard to
		promise the server can continue running. */
		ut_a(0);
	}

	/* Check that at least the start offset is within the bounds of a
	single-table tablespace, including rollback tablespaces. */
	if (node->size <= cur_page_no
	    && space->id != srv_sys_space.space_id()
	    && fil_type_is_data(space->purpose)) {

		if (req_type.ignore_missing()) {
			/* If we can tolerate the non-existent pages, we
			should return with DB_ERROR and let caller decide
			what to do. */
			fil_node_complete_io(node, req_type);
			mutex_exit(&fil_system->mutex);
			return(DB_ERROR);
		}

		fil_report_invalid_page_access(
			page_id.page_no(), page_id.space(),
			space->name, byte_offset, len, req_type.is_read());
	}

	/* Now we have made the changes in the data structures of fil_system */
	mutex_exit(&fil_system->mutex);

	/* Calculate the low 32 bits and the high 32 bits of the file offset */

	if (!page_size.is_compressed()) {

		offset = ((os_offset_t) cur_page_no
			  << UNIV_PAGE_SIZE_SHIFT) + byte_offset;

		ut_a(node->size - cur_page_no
		     >= ((byte_offset + len + (UNIV_PAGE_SIZE - 1))
			 / UNIV_PAGE_SIZE));
	} else {
		ulint	size_shift;

		switch (page_size.physical()) {
		case 1024: size_shift = 10; break;
		case 2048: size_shift = 11; break;
		case 4096: size_shift = 12; break;
		case 8192: size_shift = 13; break;
		case 16384: size_shift = 14; break;
		case 32768: size_shift = 15; break;
		case 65536: size_shift = 16; break;
		default: ut_error;
		}

		offset = ((os_offset_t) cur_page_no << size_shift)
			+ byte_offset;

		ut_a(node->size - cur_page_no
		     >= (len + (page_size.physical() - 1))
		     / page_size.physical());
	}

	/* Do AIO */

	ut_a(byte_offset % OS_FILE_LOG_BLOCK_SIZE == 0);
	ut_a((len % OS_FILE_LOG_BLOCK_SIZE) == 0);

	const char* name = node->name == NULL ? space->name : node->name;

	req_type.set_fil_node(node);

	/* Queue the aio request */
	dberr_t err = os_aio(
		req_type,
		mode, name, node->handle, buf, offset, len,
		space->purpose != FIL_TYPE_TEMPORARY
		&& srv_read_only_mode,
		node, message);

	/* We an try to recover the page from the double write buffer if
	the decompression fails or the page is corrupt. */

	ut_a(req_type.is_dblwr_recover() || err == DB_SUCCESS);

	if (sync) {
		/* The i/o operation is already completed when we return from
		os_aio: */

		mutex_enter(&fil_system->mutex);

		fil_node_complete_io(node, req_type);

		mutex_exit(&fil_system->mutex);

		ut_ad(fil_validate_skip());
	}

	return(err);
}

/**********************************************************************//**
Waits for an aio operation to complete. This function is used to write the
handler for completed requests. The aio array of pending requests is divided
into segments (see os0file.cc for more info). The thread specifies which
segment it wants to wait for. */
void
fil_aio_wait(
/*=========*/
	ulint	segment)	/*!< in: the number of the segment in the aio
				array to wait for */
{
	fil_node_t*	node;
	IORequest	type;
	void*		message;

	ut_ad(fil_validate_skip());

	dberr_t	err = os_aio_handler(segment, &node, &message, &type);

	ut_a(err == DB_SUCCESS);

	if (node == NULL) {
		ut_ad(srv_shutdown_state == SRV_SHUTDOWN_EXIT_THREADS);
		return;
	}

	srv_set_io_thread_op_info(segment, "complete io for fil node");

	mutex_enter(&fil_system->mutex);

	fil_node_complete_io(node, type);
	const fil_type_t	purpose		= node->space->purpose;
	const ulint		space_id	= node->space->id;

	mutex_exit(&fil_system->mutex);

	ut_ad(fil_validate_skip());

	/* Do the i/o handling */
	/* IMPORTANT: since i/o handling for reads will read also the insert
	buffer in tablespace 0, you have to be very careful not to introduce
	deadlocks in the i/o system. We keep tablespace 0 data files always
	open, and use a special i/o thread to serve insert buffer requests. */

	switch (purpose) {
	case FIL_TYPE_LOG:
		srv_set_io_thread_op_info(segment, "complete io for log");
		log_io_complete(static_cast<log_group_t*>(message));
		return;
	case FIL_TYPE_TABLESPACE:
	case FIL_TYPE_TEMPORARY:
	case FIL_TYPE_IMPORT:
		srv_set_io_thread_op_info(segment, "complete io for buf page");

		/* async single page writes from the dblwr buffer don't have
		access to the page */
		buf_page_t* bpage = static_cast<buf_page_t*>(message);
		if (!bpage) {
			return;
		}

		ulint offset = bpage->id.page_no();
		dberr_t err = buf_page_io_complete(bpage);
		if (err == DB_SUCCESS) {
			return;
		}

		ut_ad(type.is_read());
		if (recv_recovery_is_on() && !srv_force_recovery) {
			recv_sys->found_corrupt_fs = true;
		}

		if (fil_space_t* space = fil_space_acquire_for_io(space_id)) {
			if (space == node->space) {
				ib::error() << "Failed to read file '"
					    << node->name
					    << "' at offset " << offset
					    << ": " << ut_strerr(err);
			}

			fil_space_release_for_io(space);
		}
		return;
	}

	ut_ad(0);
}

/**********************************************************************//**
Flushes to disk possible writes cached by the OS. If the space does not exist
or is being dropped, does not do anything. */
void
fil_flush(
/*======*/
	ulint	space_id)	/*!< in: file space id (this can be a group of
				log files or a tablespace of the database) */
{
	mutex_enter(&fil_system->mutex);

	if (fil_space_t* space = fil_space_get_by_id(space_id)) {
		if (space->purpose != FIL_TYPE_TEMPORARY
		    && !space->is_stopping()) {
			fil_flush_low(space);
		}
	}

	mutex_exit(&fil_system->mutex);
}

/** Flush a tablespace.
@param[in,out]	space	tablespace to flush */
void
fil_flush(fil_space_t* space)
{
	ut_ad(space->n_pending_ios > 0);
	ut_ad(space->purpose == FIL_TYPE_TABLESPACE
	      || space->purpose == FIL_TYPE_IMPORT);

	if (!space->is_stopping()) {
		mutex_enter(&fil_system->mutex);
		if (!space->is_stopping()) {
			fil_flush_low(space);
		}
		mutex_exit(&fil_system->mutex);
	}
}

/** Flush to disk the writes in file spaces of the given type
possibly cached by the OS.
@param[in]	purpose	FIL_TYPE_TABLESPACE or FIL_TYPE_LOG */
void
fil_flush_file_spaces(
	fil_type_t	purpose)
{
	fil_space_t*	space;
	ulint*		space_ids;
	ulint		n_space_ids;

	ut_ad(purpose == FIL_TYPE_TABLESPACE || purpose == FIL_TYPE_LOG);

	mutex_enter(&fil_system->mutex);

	n_space_ids = UT_LIST_GET_LEN(fil_system->unflushed_spaces);
	if (n_space_ids == 0) {

		mutex_exit(&fil_system->mutex);
		return;
	}

	/* Assemble a list of space ids to flush.  Previously, we
	traversed fil_system->unflushed_spaces and called UT_LIST_GET_NEXT()
	on a space that was just removed from the list by fil_flush().
	Thus, the space could be dropped and the memory overwritten. */
	space_ids = static_cast<ulint*>(
		ut_malloc_nokey(n_space_ids * sizeof(*space_ids)));

	n_space_ids = 0;

	for (space = UT_LIST_GET_FIRST(fil_system->unflushed_spaces);
	     space;
	     space = UT_LIST_GET_NEXT(unflushed_spaces, space)) {

		if (space->purpose == purpose
		    && !space->is_stopping()) {

			space_ids[n_space_ids++] = space->id;
		}
	}

	mutex_exit(&fil_system->mutex);

	/* Flush the spaces.  It will not hurt to call fil_flush() on
	a non-existing space id. */
	for (ulint i = 0; i < n_space_ids; i++) {

		fil_flush(space_ids[i]);
	}

	ut_free(space_ids);
}

/** Functor to validate the file node list of a tablespace. */
struct	Check {
	/** Total size of file nodes visited so far */
	ulint	size;
	/** Total number of open files visited so far */
	ulint	n_open;

	/** Constructor */
	Check() : size(0), n_open(0) {}

	/** Visit a file node
	@param[in]	elem	file node to visit */
	void	operator()(const fil_node_t* elem)
	{
		ut_a(elem->is_open() || !elem->n_pending);
		n_open += elem->is_open();
		size += elem->size;
	}

	/** Validate a tablespace.
	@param[in]	space	tablespace to validate
	@return		number of open file nodes */
	static ulint validate(const fil_space_t* space)
	{
		ut_ad(mutex_own(&fil_system->mutex));
		Check	check;
		ut_list_validate(space->chain, check);
		ut_a(space->size == check.size);
		return(check.n_open);
	}
};

/******************************************************************//**
Checks the consistency of the tablespace cache.
@return true if ok */
bool
fil_validate(void)
/*==============*/
{
	fil_space_t*	space;
	fil_node_t*	fil_node;
	ulint		n_open		= 0;

	mutex_enter(&fil_system->mutex);

	/* Look for spaces in the hash table */

	for (ulint i = 0; i < hash_get_n_cells(fil_system->spaces); i++) {

		for (space = static_cast<fil_space_t*>(
				HASH_GET_FIRST(fil_system->spaces, i));
		     space != 0;
		     space = static_cast<fil_space_t*>(
				HASH_GET_NEXT(hash, space))) {

			n_open += Check::validate(space);
		}
	}

	ut_a(fil_system->n_open == n_open);

	UT_LIST_CHECK(fil_system->LRU);

	for (fil_node = UT_LIST_GET_FIRST(fil_system->LRU);
	     fil_node != 0;
	     fil_node = UT_LIST_GET_NEXT(LRU, fil_node)) {

		ut_a(fil_node->n_pending == 0);
		ut_a(!fil_node->being_extended);
		ut_a(fil_node->is_open());
		ut_a(fil_space_belongs_in_lru(fil_node->space));
	}

	mutex_exit(&fil_system->mutex);

	return(true);
}

/********************************************************************//**
Returns true if file address is undefined.
@return true if undefined */
bool
fil_addr_is_null(
/*=============*/
	fil_addr_t	addr)	/*!< in: address */
{
	return(addr.page == FIL_NULL);
}

/********************************************************************//**
Get the predecessor of a file page.
@return FIL_PAGE_PREV */
ulint
fil_page_get_prev(
/*==============*/
	const byte*	page)	/*!< in: file page */
{
	return(mach_read_from_4(page + FIL_PAGE_PREV));
}

/********************************************************************//**
Get the successor of a file page.
@return FIL_PAGE_NEXT */
ulint
fil_page_get_next(
/*==============*/
	const byte*	page)	/*!< in: file page */
{
	return(mach_read_from_4(page + FIL_PAGE_NEXT));
}

/*********************************************************************//**
Sets the file page type. */
void
fil_page_set_type(
/*==============*/
	byte*	page,	/*!< in/out: file page */
	ulint	type)	/*!< in: type */
{
	ut_ad(page);

	mach_write_to_2(page + FIL_PAGE_TYPE, type);
}

/** Reset the page type.
Data files created before MySQL 5.1 may contain garbage in FIL_PAGE_TYPE.
In MySQL 3.23.53, only undo log pages and index pages were tagged.
Any other pages were written with uninitialized bytes in FIL_PAGE_TYPE.
@param[in]	page_id	page number
@param[in,out]	page	page with invalid FIL_PAGE_TYPE
@param[in]	type	expected page type
@param[in,out]	mtr	mini-transaction */
void
fil_page_reset_type(
	const page_id_t&	page_id,
	byte*			page,
	ulint			type,
	mtr_t*			mtr)
{
	ib::info()
		<< "Resetting invalid page " << page_id << " type "
		<< fil_page_get_type(page) << " to " << type << ".";
	mlog_write_ulint(page + FIL_PAGE_TYPE, type, MLOG_2BYTES, mtr);
}

/****************************************************************//**
Closes the tablespace memory cache. */
void
fil_close(void)
/*===========*/
{
	if (fil_system) {
		hash_table_free(fil_system->spaces);

		hash_table_free(fil_system->name_hash);

		ut_a(UT_LIST_GET_LEN(fil_system->LRU) == 0);
		ut_a(UT_LIST_GET_LEN(fil_system->unflushed_spaces) == 0);
		ut_a(UT_LIST_GET_LEN(fil_system->space_list) == 0);

		mutex_free(&fil_system->mutex);

		ut_free(fil_system);
		fil_system = NULL;

		fil_space_crypt_cleanup();
	}
}

/********************************************************************//**
Initializes a buffer control block when the buf_pool is created. */
static
void
fil_buf_block_init(
/*===============*/
	buf_block_t*	block,		/*!< in: pointer to control block */
	byte*		frame)		/*!< in: pointer to buffer frame */
{
	UNIV_MEM_DESC(frame, UNIV_PAGE_SIZE);

	block->frame = frame;

	block->page.io_fix = BUF_IO_NONE;
	/* There are assertions that check for this. */
	block->page.buf_fix_count = 1;
	block->page.state = BUF_BLOCK_READY_FOR_USE;

	page_zip_des_init(&block->page.zip);
}

struct fil_iterator_t {
	pfs_os_file_t	file;			/*!< File handle */
	const char*	filepath;		/*!< File path name */
	os_offset_t	start;			/*!< From where to start */
	os_offset_t	end;			/*!< Where to stop */
	os_offset_t	file_size;		/*!< File size in bytes */
	ulint		page_size;		/*!< Page size */
	ulint		n_io_buffers;		/*!< Number of pages to use
						for IO */
	byte*		io_buffer;		/*!< Buffer to use for IO */
	fil_space_crypt_t *crypt_data;		/*!< MariaDB Crypt data (if encrypted) */
	byte*           crypt_io_buffer;        /*!< MariaDB IO buffer when
						encrypted */
	dict_table_t*	table;			/*!< Imported table */
};

/********************************************************************//**
TODO: This can be made parallel trivially by chunking up the file and creating
a callback per thread. Main benefit will be to use multiple CPUs for
checksums and compressed tables. We have to do compressed tables block by
block right now. Secondly we need to decompress/compress and copy too much
of data. These are CPU intensive.

Iterate over all the pages in the tablespace.
@param iter Tablespace iterator
@param block block to use for IO
@param callback Callback to inspect and update page contents
@retval DB_SUCCESS or error code */
static
dberr_t
fil_iterate(
/*========*/
	const fil_iterator_t&	iter,
	buf_block_t*		block,
	PageCallback&		callback)
{
	os_offset_t		offset;
	ulint			page_no = 0;
	ulint			space_id = callback.get_space_id();
	ulint			n_bytes = iter.n_io_buffers * iter.page_size;

	ut_ad(!srv_read_only_mode);

	/* TODO: For compressed tables we do a lot of useless
	copying for non-index pages. Unfortunately, it is
	required by buf_zip_decompress() */
	const bool	row_compressed
		= callback.get_page_size().is_compressed();

	for (offset = iter.start; offset < iter.end; offset += n_bytes) {

		byte*		io_buffer = iter.io_buffer;

		block->frame = io_buffer;

		if (row_compressed) {
			page_zip_des_init(&block->page.zip);
			page_zip_set_size(&block->page.zip, iter.page_size);

			block->page.size.copy_from(
				page_size_t(iter.page_size,
					    univ_page_size.logical(),
					    true));

			block->page.zip.data = block->frame + UNIV_PAGE_SIZE;
			ut_d(block->page.zip.m_external = true);
			ut_ad(iter.page_size
			      == callback.get_page_size().physical());

			/* Zip IO is done in the compressed page buffer. */
			io_buffer = block->page.zip.data;
		}

		/* We have to read the exact number of bytes. Otherwise the
		InnoDB IO functions croak on failed reads. */

		n_bytes = static_cast<ulint>(
			ut_min(static_cast<os_offset_t>(n_bytes),
			       iter.end - offset));

		ut_ad(n_bytes > 0);
		ut_ad(!(n_bytes % iter.page_size));

		const bool	encrypted = iter.crypt_data != NULL
			&& iter.crypt_data->should_encrypt();
		/* Use additional crypt io buffer if tablespace is encrypted */
		byte* const	readptr = encrypted
			? iter.crypt_io_buffer : io_buffer;
		byte* const	writeptr = readptr;
		IORequest	read_request(IORequest::READ);
		dberr_t		err = os_file_read(
			read_request, iter.file, readptr, offset,
			(ulint) n_bytes);

		if (err != DB_SUCCESS) {

			ib::error() << "os_file_read() failed";

			return(err);
		}

		bool		updated = false;
		os_offset_t	page_off = offset;
		ulint		n_pages_read = (ulint) n_bytes / iter.page_size;
		bool		decrypted = false;

		for (ulint i = 0; i < n_pages_read; ++i) {
			ulint 	size	= iter.page_size;
			dberr_t	err	= DB_SUCCESS;
			byte*	src	= readptr + (i * size);
			byte*	dst	= io_buffer + (i * size);
			bool	frame_changed = false;

			ulint page_type = mach_read_from_2(src+FIL_PAGE_TYPE);

			const bool page_compressed
				= page_type == FIL_PAGE_PAGE_COMPRESSED_ENCRYPTED
				|| page_type == FIL_PAGE_PAGE_COMPRESSED;

			/* If tablespace is encrypted, we need to decrypt
			the page. Note that tablespaces are not in
			fil_system during import. */
			if (encrypted) {
				decrypted = fil_space_decrypt(
							iter.crypt_data,
							dst, //dst
							callback.get_page_size(),
							src, // src
							&err); // src

				if (err != DB_SUCCESS) {
					return(err);
				}

				if (decrypted) {
					updated = true;
				} else if (!page_compressed
					   && !row_compressed) {
					block->frame = src;
					frame_changed = true;
				} else {
					memcpy(dst, src, size);
				}
			}

			/* If the original page is page_compressed, we need
			to decompress page before we can update it. */
			if (page_compressed) {
				fil_decompress_page(NULL, dst, ulong(size),
						    NULL);
				updated = true;
			}

			buf_block_set_file_page(
				block, page_id_t(space_id, page_no++));

			if ((err = callback(page_off, block)) != DB_SUCCESS) {

				return(err);

			} else if (!updated) {
				updated = buf_block_get_state(block)
					== BUF_BLOCK_FILE_PAGE;
			}

			buf_block_set_state(block, BUF_BLOCK_NOT_USED);
			buf_block_set_state(block, BUF_BLOCK_READY_FOR_USE);

			/* If tablespace is encrypted we use additional
			temporary scratch area where pages are read
			for decrypting readptr == crypt_io_buffer != io_buffer.

			Destination for decryption is a buffer pool block
			block->frame == dst == io_buffer that is updated.
			Pages that did not require decryption even when
			tablespace is marked as encrypted are not copied
			instead block->frame is set to src == readptr.

			For encryption we again use temporary scratch area
			writeptr != io_buffer == dst
			that is then written to the tablespace

			(1) For normal tables io_buffer == dst == writeptr
			(2) For only page compressed tables
			io_buffer == dst == writeptr
			(3) For encrypted (and page compressed)
			readptr != io_buffer == dst != writeptr
			*/

			ut_ad(!encrypted && !page_compressed ?
			      src == dst && dst == writeptr + (i * size):1);
			ut_ad(page_compressed && !encrypted ?
			      src == dst && dst == writeptr + (i * size):1);
			ut_ad(encrypted ?
			      src != dst && dst != writeptr + (i * size):1);

			if (encrypted) {
				memcpy(writeptr + (i * size),
					row_compressed ? block->page.zip.data :
					block->frame, size);
			}

			if (frame_changed) {
				block->frame = dst;
			}

			src =  io_buffer + (i * size);

			if (page_compressed) {
				ulint len = 0;

				byte * res = fil_compress_page(
					NULL,
					src,
					NULL,
					size,
					dict_table_page_compression_level(iter.table),
					512,/* FIXME: use proper block size */
					encrypted,
					&len);

				if (len != size) {
					memset(res+len, 0, size-len);
				}

				updated = true;
			}

			/* If tablespace is encrypted, encrypt page before we
			write it back. Note that we should not encrypt the
			buffer that is in buffer pool. */
			/* NOTE: At this stage of IMPORT the
			buffer pool is not being used at all! */
			if (decrypted && encrypted) {
				byte *dest = writeptr + (i * size);
				ulint space = mach_read_from_4(
					src + FIL_PAGE_ARCH_LOG_NO_OR_SPACE_ID);
				ulint offset = mach_read_from_4(src + FIL_PAGE_OFFSET);
				ib_uint64_t lsn = mach_read_from_8(src + FIL_PAGE_LSN);

				byte* tmp = fil_encrypt_buf(
							iter.crypt_data,
							space,
							offset,
							lsn,
							src,
							callback.get_page_size(),
							dest);

				if (tmp == src) {
					/* TODO: remove unnecessary memcpy's */
					memcpy(dest, src, iter.page_size);
				}

				updated = true;
			}

			page_off += iter.page_size;
			block->frame += iter.page_size;
		}

		IORequest	write_request(IORequest::WRITE);

		/* A page was updated in the set, write back to disk.
		Note: We don't have the compression algorithm, we write
		out the imported file as uncompressed. */

		if (updated
		    && (err = os_file_write(
				write_request,
				iter.filepath, iter.file, writeptr,
				offset, (ulint) n_bytes)) != DB_SUCCESS) {

			ib::error() << "os_file_write() failed";
			return(err);
		}

		/* Clean up the temporal buffer. */
		memset(writeptr, 0, n_bytes);
	}

	return(DB_SUCCESS);
}

/********************************************************************//**
Iterate over all the pages in the tablespace.
@param table the table definiton in the server
@param n_io_buffers number of blocks to read and write together
@param callback functor that will do the page updates
@return DB_SUCCESS or error code */
dberr_t
fil_tablespace_iterate(
/*===================*/
	dict_table_t*	table,
	ulint		n_io_buffers,
	PageCallback&	callback)
{
	dberr_t		err;
	pfs_os_file_t	file;
	char*		filepath;
	bool		success;

	ut_a(n_io_buffers > 0);
	ut_ad(!srv_read_only_mode);

	DBUG_EXECUTE_IF("ib_import_trigger_corruption_1",
			return(DB_CORRUPTION););

	/* Make sure the data_dir_path is set. */
	dict_get_and_save_data_dir_path(table, false);

	if (DICT_TF_HAS_DATA_DIR(table->flags)) {
		ut_a(table->data_dir_path);

		filepath = fil_make_filepath(
			table->data_dir_path, table->name.m_name, IBD, true);
	} else {
		filepath = fil_make_filepath(
			NULL, table->name.m_name, IBD, false);
	}

	if (filepath == NULL) {
		return(DB_OUT_OF_MEMORY);
	}

	file = os_file_create_simple_no_error_handling(
		innodb_data_file_key, filepath,
		OS_FILE_OPEN, OS_FILE_READ_WRITE, srv_read_only_mode, &success);

	DBUG_EXECUTE_IF("fil_tablespace_iterate_failure",
	{
		static bool once;

		if (!once || ut_rnd_interval(0, 10) == 5) {
			once = true;
			success = false;
			os_file_close(file);
		}
	});

	if (!success) {
		/* The following call prints an error message */
		os_file_get_last_error(true);

		ib::error() << "Trying to import a tablespace, but could not"
			" open the tablespace file " << filepath;

		ut_free(filepath);

		return(DB_TABLESPACE_NOT_FOUND);

	} else {
		err = DB_SUCCESS;
	}

	callback.set_file(filepath, file);

	os_offset_t	file_size = os_file_get_size(file);
	ut_a(file_size != (os_offset_t) -1);

	/* The block we will use for every physical page */
	buf_block_t*	block;

	block = reinterpret_cast<buf_block_t*>(ut_zalloc_nokey(sizeof(*block)));

	mutex_create(LATCH_ID_BUF_BLOCK_MUTEX, &block->mutex);

	/* Allocate a page to read in the tablespace header, so that we
	can determine the page size and zip size (if it is compressed).
	We allocate an extra page in case it is a compressed table. One
	page is to ensure alignement. */

	void*	page_ptr = ut_malloc_nokey(3 * UNIV_PAGE_SIZE);
	byte*	page = static_cast<byte*>(ut_align(page_ptr, UNIV_PAGE_SIZE));

	fil_buf_block_init(block, page);

	/* Read the first page and determine the page and zip size. */

	IORequest	request(IORequest::READ);

	err = os_file_read(request, file, page, 0, UNIV_PAGE_SIZE);

	if (err != DB_SUCCESS) {

		err = DB_IO_ERROR;

	} else if ((err = callback.init(file_size, block)) == DB_SUCCESS) {
		fil_iterator_t	iter;

		iter.file = file;
		iter.start = 0;
		iter.end = file_size;
		iter.filepath = filepath;
		iter.file_size = file_size;
		iter.n_io_buffers = n_io_buffers;
		iter.page_size = callback.get_page_size().physical();
		iter.table = table;

		/* read (optional) crypt data */
		iter.crypt_data = fil_space_read_crypt_data(
			callback.get_page_size(), page);

		if (err == DB_SUCCESS) {

			/* Compressed pages can't be optimised for block IO
			for now.  We do the IMPORT page by page. */

			if (callback.get_page_size().is_compressed()) {
				iter.n_io_buffers = 1;
				ut_a(iter.page_size
				     == callback.get_page_size().physical());
			}

			/** Add an extra page for compressed page scratch
			area. */
			void*	io_buffer = ut_malloc_nokey(
				(2 + iter.n_io_buffers) * UNIV_PAGE_SIZE);

			iter.io_buffer = static_cast<byte*>(
				ut_align(io_buffer, UNIV_PAGE_SIZE));

			void*	crypt_io_buffer;
			if (iter.crypt_data) {
				crypt_io_buffer = static_cast<byte*>(
					ut_malloc_nokey((2 + iter.n_io_buffers)
							* UNIV_PAGE_SIZE));
				iter.crypt_io_buffer = static_cast<byte*>(
					ut_align(crypt_io_buffer,
						 UNIV_PAGE_SIZE));
			} else {
				crypt_io_buffer = NULL;
			}

			err = fil_iterate(iter, block, callback);

			if (iter.crypt_data) {
				fil_space_destroy_crypt_data(&iter.crypt_data);
			}

			ut_free(io_buffer);
			ut_free(crypt_io_buffer);
		}
	}

	if (err == DB_SUCCESS) {

		ib::info() << "Sync to disk";

		if (!os_file_flush(file)) {
			ib::info() << "os_file_flush() failed!";
			err = DB_IO_ERROR;
		} else {
			ib::info() << "Sync to disk - done!";
		}
	}

	os_file_close(file);

	ut_free(page_ptr);
	ut_free(filepath);

	mutex_free(&block->mutex);

	ut_free(block);

	return(err);
}

/********************************************************************//**
Delete the tablespace file and any related files like .cfg.
This should not be called for temporary tables.
@param[in] ibd_filepath File path of the IBD tablespace */
void
fil_delete_file(
/*============*/
	const char*	ibd_filepath)
{
	/* Force a delete of any stale .ibd files that are lying around. */

	ib::info() << "Deleting " << ibd_filepath;
	os_file_delete_if_exists(innodb_data_file_key, ibd_filepath, NULL);

	char*	cfg_filepath = fil_make_filepath(
		ibd_filepath, NULL, CFG, false);
	if (cfg_filepath != NULL) {
		os_file_delete_if_exists(
			innodb_data_file_key, cfg_filepath, NULL);
		ut_free(cfg_filepath);
	}
}

/**
Iterate over all the spaces in the space list and fetch the
tablespace names. It will return a copy of the name that must be
freed by the caller using: delete[].
@return DB_SUCCESS if all OK. */
dberr_t
fil_get_space_names(
/*================*/
	space_name_list_t&	space_name_list)
				/*!< in/out: List to append to */
{
	fil_space_t*	space;
	dberr_t		err = DB_SUCCESS;

	mutex_enter(&fil_system->mutex);

	for (space = UT_LIST_GET_FIRST(fil_system->space_list);
	     space != NULL;
	     space = UT_LIST_GET_NEXT(space_list, space)) {

		if (space->purpose == FIL_TYPE_TABLESPACE) {
			ulint	len;
			char*	name;

			len = ::strlen(space->name);
			name = UT_NEW_ARRAY_NOKEY(char, len + 1);

			if (name == 0) {
				/* Caller to free elements allocated so far. */
				err = DB_OUT_OF_MEMORY;
				break;
			}

			memcpy(name, space->name, len);
			name[len] = 0;

			space_name_list.push_back(name);
		}
	}

	mutex_exit(&fil_system->mutex);

	return(err);
}

/** Generate redo log for swapping two .ibd files
@param[in]	old_table	old table
@param[in]	new_table	new table
@param[in]	tmp_name	temporary table name
@param[in,out]	mtr		mini-transaction
@return innodb error code */
dberr_t
fil_mtr_rename_log(
	const dict_table_t*	old_table,
	const dict_table_t*	new_table,
	const char*		tmp_name,
	mtr_t*			mtr)
{
	dberr_t	err;

	bool	old_is_file_per_table =
		!is_system_tablespace(old_table->space);

	bool	new_is_file_per_table =
		!is_system_tablespace(new_table->space);

	/* If neither table is file-per-table,
	there will be no renaming of files. */
	if (!old_is_file_per_table && !new_is_file_per_table) {
		return(DB_SUCCESS);
	}

	const char*	old_dir = DICT_TF_HAS_DATA_DIR(old_table->flags)
		? old_table->data_dir_path
		: NULL;

	char*	old_path = fil_make_filepath(
		old_dir, old_table->name.m_name, IBD, (old_dir != NULL));
	if (old_path == NULL) {
		return(DB_OUT_OF_MEMORY);
	}

	if (old_is_file_per_table) {
		char*	tmp_path = fil_make_filepath(
			old_dir, tmp_name, IBD, (old_dir != NULL));
		if (tmp_path == NULL) {
			ut_free(old_path);
			return(DB_OUT_OF_MEMORY);
		}

		/* Temp filepath must not exist. */
		err = fil_rename_tablespace_check(
			old_table->space, old_path, tmp_path,
			dict_table_is_discarded(old_table));
		if (err != DB_SUCCESS) {
			ut_free(old_path);
			ut_free(tmp_path);
			return(err);
		}

		fil_name_write_rename(
			old_table->space, 0, old_path, tmp_path, mtr);

		ut_free(tmp_path);
	}

	if (new_is_file_per_table) {
		const char*	new_dir = DICT_TF_HAS_DATA_DIR(new_table->flags)
			? new_table->data_dir_path
			: NULL;
		char*	new_path = fil_make_filepath(
				new_dir, new_table->name.m_name,
				IBD, (new_dir != NULL));
		if (new_path == NULL) {
			ut_free(old_path);
			return(DB_OUT_OF_MEMORY);
		}

		/* Destination filepath must not exist unless this ALTER
		TABLE starts and ends with a file_per-table tablespace. */
		if (!old_is_file_per_table) {
			err = fil_rename_tablespace_check(
				new_table->space, new_path, old_path,
				dict_table_is_discarded(new_table));
			if (err != DB_SUCCESS) {
				ut_free(old_path);
				ut_free(new_path);
				return(err);
			}
		}

		fil_name_write_rename(
			new_table->space, 0, new_path, old_path, mtr);

		ut_free(new_path);
	}

	ut_free(old_path);

	return(DB_SUCCESS);
}

#ifdef UNIV_DEBUG
/** Check that a tablespace is valid for mtr_commit().
@param[in]	space	persistent tablespace that has been changed */
static
void
fil_space_validate_for_mtr_commit(
	const fil_space_t*	space)
{
	ut_ad(!mutex_own(&fil_system->mutex));
	ut_ad(space != NULL);
	ut_ad(space->purpose == FIL_TYPE_TABLESPACE);
	ut_ad(!is_predefined_tablespace(space->id));

	/* We are serving mtr_commit(). While there is an active
	mini-transaction, we should have !space->stop_new_ops. This is
	guaranteed by meta-data locks or transactional locks, or
	dict_operation_lock (X-lock in DROP, S-lock in purge).

	However, a file I/O thread can invoke change buffer merge
	while fil_check_pending_operations() is waiting for operations
	to quiesce. This is not a problem, because
	ibuf_merge_or_delete_for_page() would call
	fil_space_acquire() before mtr_start() and
	fil_space_release() after mtr_commit(). This is why
	n_pending_ops should not be zero if stop_new_ops is set. */
	ut_ad(!space->stop_new_ops
	      || space->is_being_truncated /* TRUNCATE sets stop_new_ops */
	      || space->n_pending_ops > 0);
}
#endif /* UNIV_DEBUG */

/** Write a MLOG_FILE_NAME record for a persistent tablespace.
@param[in]	space	tablespace
@param[in,out]	mtr	mini-transaction */
static
void
fil_names_write(
	const fil_space_t*	space,
	mtr_t*			mtr)
{
	ut_ad(UT_LIST_GET_LEN(space->chain) == 1);
	fil_name_write(space, 0, UT_LIST_GET_FIRST(space->chain), mtr);
}

/** Note that a non-predefined persistent tablespace has been modified
by redo log.
@param[in,out]	space	tablespace */
void
fil_names_dirty(
	fil_space_t*	space)
{
	ut_ad(log_mutex_own());
	ut_ad(recv_recovery_is_on());
	ut_ad(log_sys->lsn != 0);
	ut_ad(space->max_lsn == 0);
	ut_d(fil_space_validate_for_mtr_commit(space));

	UT_LIST_ADD_LAST(fil_system->named_spaces, space);
	space->max_lsn = log_sys->lsn;
}

/** Write MLOG_FILE_NAME records when a non-predefined persistent
tablespace was modified for the first time since the latest
fil_names_clear().
@param[in,out]	space	tablespace
@param[in,out]	mtr	mini-transaction */
void
fil_names_dirty_and_write(
	fil_space_t*	space,
	mtr_t*		mtr)
{
	ut_ad(log_mutex_own());
	ut_d(fil_space_validate_for_mtr_commit(space));
	ut_ad(space->max_lsn == log_sys->lsn);

	UT_LIST_ADD_LAST(fil_system->named_spaces, space);
	fil_names_write(space, mtr);

	DBUG_EXECUTE_IF("fil_names_write_bogus",
			{
				char bogus_name[] = "./test/bogus file.ibd";
				os_normalize_path(bogus_name);
				fil_name_write(
					SRV_LOG_SPACE_FIRST_ID, 0,
					bogus_name, mtr);
			});
}

/** On a log checkpoint, reset fil_names_dirty_and_write() flags
and write out MLOG_FILE_NAME and MLOG_CHECKPOINT if needed.
@param[in]	lsn		checkpoint LSN
@param[in]	do_write	whether to always write MLOG_CHECKPOINT
@return whether anything was written to the redo log
@retval false	if no flags were set and nothing written
@retval true	if anything was written to the redo log */
bool
fil_names_clear(
	lsn_t	lsn,
	bool	do_write)
{
	mtr_t	mtr;
	ulint	mtr_checkpoint_size = LOG_CHECKPOINT_FREE_PER_THREAD;

	DBUG_EXECUTE_IF(
		"increase_mtr_checkpoint_size",
		mtr_checkpoint_size = 75 * 1024;
		);

	ut_ad(log_mutex_own());

	if (log_sys->append_on_checkpoint) {
		mtr_write_log(log_sys->append_on_checkpoint);
		do_write = true;
	}

	mtr.start();

	for (fil_space_t* space = UT_LIST_GET_FIRST(fil_system->named_spaces);
	     space != NULL; ) {
		fil_space_t*	next = UT_LIST_GET_NEXT(named_spaces, space);

		ut_ad(space->max_lsn > 0);
		if (space->max_lsn < lsn) {
			/* The tablespace was last dirtied before the
			checkpoint LSN. Remove it from the list, so
			that if the tablespace is not going to be
			modified any more, subsequent checkpoints will
			avoid calling fil_names_write() on it. */
			space->max_lsn = 0;
			UT_LIST_REMOVE(fil_system->named_spaces, space);
		}

		/* max_lsn is the last LSN where fil_names_dirty_and_write()
		was called. If we kept track of "min_lsn" (the first LSN
		where max_lsn turned nonzero), we could avoid the
		fil_names_write() call if min_lsn > lsn. */

		fil_names_write(space, &mtr);
		do_write = true;

		const mtr_buf_t* mtr_log = mtr_get_log(&mtr);

		/** If the mtr buffer size exceeds the size of
		LOG_CHECKPOINT_FREE_PER_THREAD then commit the multi record
		mini-transaction, start the new mini-transaction to
		avoid the parsing buffer overflow error during recovery. */

		if (mtr_log->size() > mtr_checkpoint_size) {
			ut_ad(mtr_log->size() < (RECV_PARSING_BUF_SIZE / 2));
			mtr.commit_checkpoint(lsn, false);
			mtr.start();
		}

		space = next;
	}

	if (do_write) {
		mtr.commit_checkpoint(lsn, true);
	} else {
		ut_ad(!mtr.has_modifications());
	}

	return(do_write);
}

/** Truncate a single-table tablespace. The tablespace must be cached
in the memory cache.
@param space_id			space id
@param dir_path			directory path
@param tablename		the table name in the usual
				databasename/tablename format of InnoDB
@param flags			tablespace flags
@param trunc_to_default		truncate to default size if tablespace
				is being newly re-initialized.
@return DB_SUCCESS or error */
dberr_t
truncate_t::truncate(
/*=================*/
	ulint		space_id,
	const char*	dir_path,
	const char*	tablename,
	ulint		flags,
	bool		trunc_to_default)
{
	dberr_t		err = DB_SUCCESS;
	char*		path;

	ut_a(!is_system_tablespace(space_id));

	if (FSP_FLAGS_HAS_DATA_DIR(flags)) {
		ut_ad(dir_path != NULL);
		path = fil_make_filepath(dir_path, tablename, IBD, true);
	} else {
		path = fil_make_filepath(NULL, tablename, IBD, false);
	}

	if (path == NULL) {
		return(DB_OUT_OF_MEMORY);
	}

	mutex_enter(&fil_system->mutex);

	fil_space_t*	space = fil_space_get_by_id(space_id);

	/* The following code must change when InnoDB supports
	multiple datafiles per tablespace. */
	ut_a(UT_LIST_GET_LEN(space->chain) == 1);

	fil_node_t*	node = UT_LIST_GET_FIRST(space->chain);

	if (trunc_to_default) {
		space->size = node->size = FIL_IBD_FILE_INITIAL_SIZE;
	}

	const bool already_open = node->is_open();

	if (!already_open) {

		bool	ret;

		node->handle = os_file_create_simple_no_error_handling(
			innodb_data_file_key, path, OS_FILE_OPEN,
			OS_FILE_READ_WRITE,
			fsp_is_system_temporary(space_id)
			? false : srv_read_only_mode, &ret);

		if (!ret) {
			ib::error() << "Failed to open tablespace file "
				<< path << ".";

			ut_free(path);

			return(DB_ERROR);
		}

		ut_a(node->is_open());
	}

	os_offset_t	trunc_size = trunc_to_default
		? FIL_IBD_FILE_INITIAL_SIZE
		: space->size;

	const bool success = os_file_truncate(
		path, node->handle, trunc_size * UNIV_PAGE_SIZE);

	if (!success) {
		ib::error() << "Cannot truncate file " << path
			<< " in TRUNCATE TABLESPACE.";
		err = DB_ERROR;
	}

	space->stop_new_ops = false;
	space->is_being_truncated = false;

	/* If we opened the file in this function, close it. */
	if (!already_open) {
		bool	closed = os_file_close(node->handle);

		if (!closed) {

			ib::error() << "Failed to close tablespace file "
				<< path << ".";

			err = DB_ERROR;
		} else {
			node->handle = OS_FILE_CLOSED;
		}
	}

	mutex_exit(&fil_system->mutex);

	ut_free(path);

	return(err);
}

/* Unit Tests */
#ifdef UNIV_ENABLE_UNIT_TEST_MAKE_FILEPATH
#define MF  fil_make_filepath
#define DISPLAY ib::info() << path
void
test_make_filepath()
{
	char* path;
	const char* long_path =
		"this/is/a/very/long/path/including/a/very/"
		"looooooooooooooooooooooooooooooooooooooooooooooooo"
		"oooooooooooooooooooooooooooooooooooooooooooooooooo"
		"oooooooooooooooooooooooooooooooooooooooooooooooooo"
		"oooooooooooooooooooooooooooooooooooooooooooooooooo"
		"oooooooooooooooooooooooooooooooooooooooooooooooooo"
		"oooooooooooooooooooooooooooooooooooooooooooooooooo"
		"oooooooooooooooooooooooooooooooooooooooooooooooooo"
		"oooooooooooooooooooooooooooooooooooooooooooooooooo"
		"oooooooooooooooooooooooooooooooooooooooooooooooooo"
		"oooooooooooooooooooooooooooooooooooooooooooooooong"
		"/folder/name";
	path = MF("/this/is/a/path/with/a/filename", NULL, IBD, false); DISPLAY;
	path = MF("/this/is/a/path/with/a/filename", NULL, ISL, false); DISPLAY;
	path = MF("/this/is/a/path/with/a/filename", NULL, CFG, false); DISPLAY;
	path = MF("/this/is/a/path/with/a/filename.ibd", NULL, IBD, false); DISPLAY;
	path = MF("/this/is/a/path/with/a/filename.ibd", NULL, IBD, false); DISPLAY;
	path = MF("/this/is/a/path/with/a/filename.dat", NULL, IBD, false); DISPLAY;
	path = MF(NULL, "tablespacename", NO_EXT, false); DISPLAY;
	path = MF(NULL, "tablespacename", IBD, false); DISPLAY;
	path = MF(NULL, "dbname/tablespacename", NO_EXT, false); DISPLAY;
	path = MF(NULL, "dbname/tablespacename", IBD, false); DISPLAY;
	path = MF(NULL, "dbname/tablespacename", ISL, false); DISPLAY;
	path = MF(NULL, "dbname/tablespacename", CFG, false); DISPLAY;
	path = MF(NULL, "dbname\\tablespacename", NO_EXT, false); DISPLAY;
	path = MF(NULL, "dbname\\tablespacename", IBD, false); DISPLAY;
	path = MF("/this/is/a/path", "dbname/tablespacename", IBD, false); DISPLAY;
	path = MF("/this/is/a/path", "dbname/tablespacename", IBD, true); DISPLAY;
	path = MF("./this/is/a/path", "dbname/tablespacename.ibd", IBD, true); DISPLAY;
	path = MF("this\\is\\a\\path", "dbname/tablespacename", IBD, true); DISPLAY;
	path = MF("/this/is/a/path", "dbname\\tablespacename", IBD, true); DISPLAY;
	path = MF(long_path, NULL, IBD, false); DISPLAY;
	path = MF(long_path, "tablespacename", IBD, false); DISPLAY;
	path = MF(long_path, "tablespacename", IBD, true); DISPLAY;
}
#endif /* UNIV_ENABLE_UNIT_TEST_MAKE_FILEPATH */
/* @} */

/** Release the reserved free extents.
@param[in]	n_reserved	number of reserved extents */
void
fil_space_t::release_free_extents(ulint	n_reserved)
{
	ut_ad(rw_lock_own(&latch, RW_LOCK_X));

	ut_a(n_reserved_extents >= n_reserved);
	n_reserved_extents -= n_reserved;
}

/** Return the next fil_space_t.
Once started, the caller must keep calling this until it returns NULL.
fil_space_acquire() and fil_space_release() are invoked here which
blocks a concurrent operation from dropping the tablespace.
@param[in]	prev_space	Pointer to the previous fil_space_t.
If NULL, use the first fil_space_t on fil_system->space_list.
@return pointer to the next fil_space_t.
@retval NULL if this was the last*/
fil_space_t*
fil_space_next(fil_space_t* prev_space)
{
	fil_space_t*		space=prev_space;

	mutex_enter(&fil_system->mutex);

	if (prev_space == NULL) {
		space = UT_LIST_GET_FIRST(fil_system->space_list);

		/* We can trust that space is not NULL because at least the
		system tablespace is always present and loaded first. */
		space->n_pending_ops++;
	} else {
		ut_ad(space->n_pending_ops > 0);

		/* Move on to the next fil_space_t */
		space->n_pending_ops--;
		space = UT_LIST_GET_NEXT(space_list, space);

		/* Skip spaces that are being created by
		fil_ibd_create(), or dropped, or !tablespace. */
		while (space != NULL
			&& (UT_LIST_GET_LEN(space->chain) == 0
			    || space->is_stopping()
			    || space->purpose != FIL_TYPE_TABLESPACE)) {
			space = UT_LIST_GET_NEXT(space_list, space);
		}

		if (space != NULL) {
			space->n_pending_ops++;
		}
	}

	mutex_exit(&fil_system->mutex);

	return(space);
}

/**
Remove space from key rotation list if there are no more
pending operations.
@param[in,out]	space		Tablespace */
static
void
fil_space_remove_from_keyrotation(fil_space_t* space)
{
	ut_ad(mutex_own(&fil_system->mutex));
	ut_ad(space);

	if (space->n_pending_ops == 0 && space->is_in_rotation_list) {
		space->is_in_rotation_list = false;
		ut_a(UT_LIST_GET_LEN(fil_system->rotation_list) > 0);
		UT_LIST_REMOVE(fil_system->rotation_list, space);
	}
}


/** Return the next fil_space_t from key rotation list.
Once started, the caller must keep calling this until it returns NULL.
fil_space_acquire() and fil_space_release() are invoked here which
blocks a concurrent operation from dropping the tablespace.
@param[in]	prev_space	Pointer to the previous fil_space_t.
If NULL, use the first fil_space_t on fil_system->space_list.
@return pointer to the next fil_space_t.
@retval NULL if this was the last*/
fil_space_t*
fil_space_keyrotate_next(
	fil_space_t*	prev_space)
{
	fil_space_t* space = prev_space;
	fil_space_t* old   = NULL;

	mutex_enter(&fil_system->mutex);

	if (UT_LIST_GET_LEN(fil_system->rotation_list) == 0) {
		if (space) {
			ut_ad(space->n_pending_ops > 0);
			space->n_pending_ops--;
			fil_space_remove_from_keyrotation(space);
		}
		mutex_exit(&fil_system->mutex);
		return(NULL);
	}

	if (prev_space == NULL) {
		space = UT_LIST_GET_FIRST(fil_system->rotation_list);

		/* We can trust that space is not NULL because we
		checked list length above */
	} else {
		ut_ad(space->n_pending_ops > 0);

		/* Move on to the next fil_space_t */
		space->n_pending_ops--;

		old = space;
		space = UT_LIST_GET_NEXT(rotation_list, space);

		fil_space_remove_from_keyrotation(old);
	}

	/* Skip spaces that are being created by fil_ibd_create(),
	or dropped or truncated. Note that rotation_list contains only
	space->purpose == FIL_TYPE_TABLESPACE. */
	while (space != NULL
	       && (UT_LIST_GET_LEN(space->chain) == 0
		   || space->is_stopping())) {

		old = space;
		space = UT_LIST_GET_NEXT(rotation_list, space);
		fil_space_remove_from_keyrotation(old);
	}

	if (space != NULL) {
		space->n_pending_ops++;
	}

	mutex_exit(&fil_system->mutex);

	return(space);
}

/** Determine the block size of the data file.
@param[in]	space		tablespace
@param[in]	offset		page number
@return	block size */
UNIV_INTERN
ulint
fil_space_get_block_size(const fil_space_t* space, unsigned offset)
{
	ulint block_size = 512;

	for (fil_node_t* node = UT_LIST_GET_FIRST(space->chain);
	     node != NULL;
	     node = UT_LIST_GET_NEXT(chain, node)) {
		block_size = node->block_size;
		if (node->size > offset) {
			ut_ad(node->size <= 0xFFFFFFFFU);
			break;
		}
		offset -= static_cast<unsigned>(node->size);
	}

	/* Currently supporting block size up to 4K,
	fall back to default if bigger requested. */
	if (block_size > 4096) {
		block_size = 512;
	}

	return block_size;
}

/*******************************************************************//**
Returns the table space by a given id, NULL if not found. */
fil_space_t*
fil_space_found_by_id(
/*==================*/
	ulint	id)	/*!< in: space id */
{
	fil_space_t* space = NULL;
	mutex_enter(&fil_system->mutex);
	space = fil_space_get_by_id(id);

	/* Not found if space is being deleted */
	if (space && space->stop_new_ops) {
		space = NULL;
	}

	mutex_exit(&fil_system->mutex);
	return space;
}

/**
Get should we punch hole to tablespace.
@param[in]	node		File node
@return true, if punch hole should be tried, false if not. */
bool
fil_node_should_punch_hole(
	const fil_node_t*	node)
{
	return (node->space->punch_hole);
}

/**
Set punch hole to tablespace to given value.
@param[in]	node		File node
@param[in]	val		value to be set. */
void
fil_space_set_punch_hole(
	fil_node_t*		node,
	bool			val)
{
	node->space->punch_hole = val;
}<|MERGE_RESOLUTION|>--- conflicted
+++ resolved
@@ -1,11 +1,7 @@
 /*****************************************************************************
 
 Copyright (c) 1995, 2017, Oracle and/or its affiliates. All Rights Reserved.
-<<<<<<< HEAD
 Copyright (c) 2014, 2017, MariaDB Corporation.
-=======
-Copyright (c) 2014, 2017, MariaDB Corporation. All Rights Reserved.
->>>>>>> b61700c2
 
 This program is free software; you can redistribute it and/or modify it under
 the terms of the GNU General Public License as published by the Free Software
@@ -162,13 +158,6 @@
 UNIV_INTERN extern uint srv_fil_crypt_rotate_key_age;
 UNIV_INTERN extern ib_mutex_t fil_crypt_threads_mutex;
 
-<<<<<<< HEAD
-=======
-/** Determine if (i) is a user tablespace id or not. */
-# define fil_is_user_tablespace_id(i) (i != 0 \
-				       && !srv_is_undo_tablespace(i))
-
->>>>>>> b61700c2
 /** Determine if user has explicitly disabled fsync(). */
 # define fil_buffering_disabled(s)	\
 	((s)->purpose == FIL_TYPE_TABLESPACE	\
@@ -178,13 +167,13 @@
 /** Determine if the space id is a user tablespace id or not.
 @param[in]	space_id	Space ID to check
 @return true if it is a user tablespace ID */
-UNIV_INLINE
+inline
 bool
-fil_is_user_tablespace_id(
-	ulint	space_id)
-{
-	return(space_id > srv_undo_tablespaces_open
-	       && space_id != SRV_TMP_SPACE_ID);
+fil_is_user_tablespace_id(ulint space_id)
+{
+	return(space_id != TRX_SYS_SPACE
+	       && space_id != SRV_TMP_SPACE_ID
+	       && !srv_is_undo_tablespace(space_id));
 }
 
 #ifdef UNIV_DEBUG
@@ -626,17 +615,11 @@
 		size_bytes = os_file_get_size(node->handle);
 		ut_a(size_bytes != (os_offset_t) -1);
 
-<<<<<<< HEAD
 		ut_a(space->purpose != FIL_TYPE_LOG);
 		const page_size_t	page_size(space->flags);
 		const ulint		psize = page_size.physical();
 		const ulint		min_size = FIL_IBD_FILE_INITIAL_SIZE
 			* psize;
-=======
-		node->file_block_size = os_file_get_block_size(
-			node->handle, node->name);
-		space->file_block_size = node->file_block_size;
->>>>>>> b61700c2
 
 		if (size_bytes < min_size) {
 			ib::error() << "The size of the file " << node->name
@@ -749,7 +732,6 @@
 			innodb_data_file_key, node->name, OS_FILE_OPEN_RAW,
 			OS_FILE_AIO, OS_DATA_FILE, read_only_mode, &success);
 	} else {
-<<<<<<< HEAD
 		node->handle = os_file_create(
 			innodb_data_file_key, node->name, OS_FILE_OPEN,
 			OS_FILE_AIO, OS_DATA_FILE, read_only_mode, &success);
@@ -771,21 +753,6 @@
 					    .physical()));
                 }
         }
-=======
-		node->handle = os_file_create(innodb_file_data_key,
-					      node->name, OS_FILE_OPEN,
-					      OS_FILE_AIO, OS_DATA_FILE,
-					      &ret, atomic_writes);
-	}
-
-	if (node->file_block_size == 0) {
-		node->file_block_size = os_file_get_block_size(
-			node->handle, node->name);
-		space->file_block_size = node->file_block_size;
-	}
-
-	ut_a(ret);
->>>>>>> b61700c2
 
 	ut_a(success);
 	ut_a(node->is_open());
@@ -2370,39 +2337,10 @@
 	return(space);
 }
 
-<<<<<<< HEAD
 /** Release a tablespace acquired with fil_space_acquire_for_io().
 @param[in,out]	space	tablespace to release  */
 void
 fil_space_release_for_io(fil_space_t* space)
-=======
-/*******************************************************************//**
-Reads the flushed lsn, arch no, space_id and tablespace flag fields from
-the first page of a data file at database startup.
-@retval NULL on success, or if innodb_force_recovery is set
-@return pointer to an error message string */
-UNIV_INTERN
-const char*
-fil_read_first_page(
-/*================*/
-	pfs_os_file_t	data_file,		/*!< in: open data file */
-	ibool		one_read_already,	/*!< in: TRUE if min and max
-						parameters below already
-						contain sensible data */
-	ulint*		flags,			/*!< out: FSP_SPACE_FLAGS */
-	ulint*		space_id,		/*!< out: tablespace ID */
-#ifdef UNIV_LOG_ARCHIVE
-	ulint*		min_arch_log_no,	/*!< out: min of archived
-						log numbers in data files */
-	ulint*		max_arch_log_no,	/*!< out: max of archived
-						log numbers in data files */
-#endif /* UNIV_LOG_ARCHIVE */
-	lsn_t*		min_flushed_lsn,	/*!< out: min of flushed
-						lsn values in data files */
-	lsn_t*		max_flushed_lsn,	/*!< out: max of flushed
-						lsn values in data files */
-	fil_space_crypt_t**   crypt_data)       /*<  out: crypt data */
->>>>>>> b61700c2
 {
 	mutex_enter(&fil_system->mutex);
 	ut_ad(space->magic_n == FIL_SPACE_MAGIC_N);
@@ -3858,7 +3796,7 @@
 	fil_encryption_t mode,
 	uint32_t	key_id)
 {
-	os_file_t	file;
+	pfs_os_file_t	file;
 	dberr_t		err;
 	byte*		buf2;
 	byte*		page;
@@ -3918,7 +3856,6 @@
 		return(DB_ERROR);
 	}
 
-<<<<<<< HEAD
         success= false;
 #ifdef HAVE_POSIX_FALLOCATE
 	/*
@@ -3952,193 +3889,6 @@
 	if (!success) {
 		success = os_file_set_size(
 			path, file, size * UNIV_PAGE_SIZE, srv_read_only_mode);
-=======
-	ulint rbytes = fwrite(filepath, 1, strlen(filepath), file);
-	if (rbytes != strlen(filepath)) {
-		os_file_get_last_error(true);
-		ib_logf(IB_LOG_LEVEL_ERROR,
-			"cannot write link file "
-			 "%s",filepath);
-		err = DB_ERROR;
-	}
-
-	/* Close the file, we only need it at startup */
-	fclose(file);
-
-	mem_free(link_filepath);
-
-	return(err);
-}
-
-/*******************************************************************//**
-Deletes an InnoDB Symbolic Link (ISL) file. */
-UNIV_INTERN
-void
-fil_delete_link_file(
-/*=================*/
-	const char*	tablename)	/*!< in: name of table */
-{
-	char* link_filepath = fil_make_isl_name(tablename);
-
-	os_file_delete_if_exists(innodb_file_data_key, link_filepath);
-
-	mem_free(link_filepath);
-}
-
-/*******************************************************************//**
-Reads an InnoDB Symbolic Link (ISL) file.
-It is always created under the 'datadir' of MySQL.  The name is of the
-form {databasename}/{tablename}. and the isl file is expected to be in a
-'{databasename}' directory called '{tablename}.isl'. The caller must free
-the memory of the null-terminated path returned if it is not null.
-@return	own: filepath found in link file, NULL if not found. */
-UNIV_INTERN
-char*
-fil_read_link_file(
-/*===============*/
-	const char*	name)		/*!< in: tablespace name */
-{
-	char*		filepath = NULL;
-	char*		link_filepath;
-	FILE*		file = NULL;
-
-	/* The .isl file is in the 'normal' tablespace location. */
-	link_filepath = fil_make_isl_name(name);
-
-	file = fopen(link_filepath, "r+b");
-
-	mem_free(link_filepath);
-
-	if (file) {
-		filepath = static_cast<char*>(mem_alloc(OS_FILE_MAX_PATH));
-
-		os_file_read_string(file, filepath, OS_FILE_MAX_PATH);
-		fclose(file);
-
-		if (strlen(filepath)) {
-			/* Trim whitespace from end of filepath */
-			ulint lastch = strlen(filepath) - 1;
-			while (lastch > 4 && filepath[lastch] <= 0x20) {
-				filepath[lastch--] = 0x00;
-			}
-			srv_normalize_path_for_win(filepath);
-		}
-	}
-
-	return(filepath);
-}
-
-/*******************************************************************//**
-Opens a handle to the file linked to in an InnoDB Symbolic Link file.
-@return	TRUE if remote linked tablespace file is found and opened. */
-UNIV_INTERN
-ibool
-fil_open_linked_file(
-/*===============*/
-	const char*	tablename,	/*!< in: database/tablename */
-	char**		remote_filepath,/*!< out: remote filepath */
-	pfs_os_file_t*	remote_file,	/*!< out: remote file handle */
-	ulint           atomic_writes)  /*!< in: atomic writes table option
-					value */
-{
-	ibool		success;
-
-	*remote_filepath = fil_read_link_file(tablename);
-	if (*remote_filepath == NULL) {
-		return(FALSE);
-	}
-
-	/* The filepath provided is different from what was
-	found in the link file. */
-	*remote_file = os_file_create_simple_no_error_handling(
-		innodb_file_data_key, *remote_filepath,
-		OS_FILE_OPEN, OS_FILE_READ_ONLY,
-		&success, atomic_writes);
-
-	if (!success) {
-		char*	link_filepath = fil_make_isl_name(tablename);
-
-		/* The following call prints an error message */
-		os_file_get_last_error(true);
-
-		ib_logf(IB_LOG_LEVEL_ERROR,
-			"A link file was found named '%s' "
-			"but the linked tablespace '%s' "
-			"could not be opened.",
-			link_filepath, *remote_filepath);
-
-		mem_free(link_filepath);
-		mem_free(*remote_filepath);
-		*remote_filepath = NULL;
-	}
-
-	return(success);
-}
-
-/*******************************************************************//**
-Creates a new single-table tablespace to a database directory of MySQL.
-Database directories are under the 'datadir' of MySQL. The datadir is the
-directory of a running mysqld program. We can refer to it by simply the
-path '.'. Tables created with CREATE TEMPORARY TABLE we place in the temp
-dir of the mysqld server.
-
-@return	DB_SUCCESS or error code */
-UNIV_INTERN
-dberr_t
-fil_create_new_single_table_tablespace(
-/*===================================*/
-	ulint		space_id,	/*!< in: space id */
-	const char*	tablename,	/*!< in: the table name in the usual
-					databasename/tablename format
-					of InnoDB */
-	const char*	dir_path,	/*!< in: NULL or a dir path */
-	ulint		flags,		/*!< in: tablespace flags */
-	ulint		flags2,		/*!< in: table flags2 */
-	ulint		size,		/*!< in: the initial size of the
-					tablespace file in pages,
-					must be >= FIL_IBD_FILE_INITIAL_SIZE */
-	fil_encryption_t mode,	/*!< in: encryption mode */
-	ulint		key_id)	/*!< in: encryption key_id */
-{
-	pfs_os_file_t	file;
-
-	ibool		ret;
-	dberr_t		err;
-	byte*		buf2;
-	byte*		page;
-	char*		path;
-	ibool		success;
-	/* TRUE if a table is created with CREATE TEMPORARY TABLE */
-	bool		is_temp = !!(flags2 & DICT_TF2_TEMPORARY);
-	bool		has_data_dir = FSP_FLAGS_HAS_DATA_DIR(flags) != 0;
-	ulint		atomic_writes = FSP_FLAGS_GET_ATOMIC_WRITES(flags);
-	fil_space_crypt_t *crypt_data = NULL;
-
-	ut_a(space_id > 0);
-	ut_ad(!srv_read_only_mode);
-	ut_a(space_id < SRV_LOG_SPACE_FIRST_ID);
-	ut_a(size >= FIL_IBD_FILE_INITIAL_SIZE);
-	ut_a(fsp_flags_is_valid(flags & ~FSP_FLAGS_MEM_MASK));
-
-	if (is_temp) {
-		/* Temporary table filepath */
-		ut_ad(dir_path);
-		path = fil_make_ibd_name(dir_path, true);
-	} else if (has_data_dir) {
-		ut_ad(dir_path);
-		path = os_file_make_remote_pathname(dir_path, tablename, "ibd");
-
-		/* Since this tablespace file will be created in a
-		remote directory, let's create the subdirectories
-		in the path, if they are not there already. */
-		success = os_file_create_subdirs_if_needed(path);
-		if (!success) {
-			err = DB_ERROR;
-			goto error_exit_3;
-		}
-	} else {
-		path = fil_make_ibd_name(tablename, false);
->>>>>>> b61700c2
 	}
 
 	/* Note: We are actually punching a hole, previous contents will
