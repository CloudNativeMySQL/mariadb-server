--- conflicted
+++ resolved
@@ -2160,14 +2160,8 @@
 				 &offset);
 	ut_ad(page_no > FSP_FIRST_INODE_PAGE_NO);
 	ut_ad(offset >= TRX_UNDO_PAGE_HDR + TRX_UNDO_PAGE_HDR_SIZE);
-<<<<<<< HEAD
-	rseg = is_temp
-		? trx_sys.temp_rsegs[rseg_id]
-		: trx_sys.rseg_array[rseg_id];
-	ut_ad(is_temp == !rseg->is_persistent());
-=======
-	rseg = trx_sys->rseg_array[rseg_id];
->>>>>>> 619dc2b2
+	rseg = trx_sys.rseg_array[rseg_id];
+	ut_ad(rseg->is_persistent());
 
 	mtr_start(&mtr);
 
@@ -2273,12 +2267,13 @@
 	bool		dummy_extern;
 	byte*		buf;
 
+	ut_ad(!index->table->is_temporary());
 	ut_ad(!rw_lock_own(&purge_sys.latch, RW_LOCK_S));
 	ut_ad(mtr_memo_contains_page_flagged(index_mtr, index_rec,
 					     MTR_MEMO_PAGE_S_FIX
 					     | MTR_MEMO_PAGE_X_FIX));
 	ut_ad(rec_offs_validate(rec, index, offsets));
-	ut_a(dict_index_is_clust(index));
+	ut_a(index->is_primary());
 
 	roll_ptr = row_get_rec_roll_ptr(rec, index, offsets);
 
@@ -2288,8 +2283,6 @@
 		/* The record rec is the first inserted version */
 		return(true);
 	}
-
-	ut_ad(!dict_table_is_temporary(index->table));
 
 	rec_trx_id = row_get_rec_trx_id(rec, index, offsets);
 
@@ -2300,8 +2293,7 @@
 		    &undo_rec)) {
 		if (v_status & TRX_UNDO_PREV_IN_PURGE) {
 			/* We are fetching the record being purged */
-			undo_rec = trx_undo_get_undo_rec_low(
-				roll_ptr, heap);
+			undo_rec = trx_undo_get_undo_rec_low(roll_ptr, heap);
 		} else {
 			/* The undo record may already have been purged,
 			during purge or semi-consistent read. */
