/*****************************************************************************

Copyright (c) 1996, 2015, Oracle and/or its affiliates. All rights reserved.
Copyright (c) 2008, Google Inc.
Copyright (c) 2009, Percona Inc.
Copyright (c) 2013, 2015, MariaDB Corporation

Portions of this file contain modifications contributed and copyrighted by
Google, Inc. Those modifications are gratefully acknowledged and are described
briefly in the InnoDB documentation. The contributions by Google are
incorporated with their permission, and subject to the conditions contained in
the file COPYING.Google.

Portions of this file contain modifications contributed and copyrighted
by Percona Inc.. Those modifications are
gratefully acknowledged and are described briefly in the InnoDB
documentation. The contributions by Percona Inc. are incorporated with
their permission, and subject to the conditions contained in the file
COPYING.Percona.

This program is free software; you can redistribute it and/or modify it under
the terms of the GNU General Public License as published by the Free Software
Foundation; version 2 of the License.

This program is distributed in the hope that it will be useful, but WITHOUT
ANY WARRANTY; without even the implied warranty of MERCHANTABILITY or FITNESS
FOR A PARTICULAR PURPOSE. See the GNU General Public License for more details.

You should have received a copy of the GNU General Public License along with
this program; if not, write to the Free Software Foundation, Inc.,
51 Franklin Street, Suite 500, Boston, MA 02110-1335 USA

*****************************************************************************/

/********************************************************************//**
@file srv/srv0start.cc
Starts the InnoDB database server

Created 2/16/1996 Heikki Tuuri
*************************************************************************/

#include "mysqld.h"
#include "pars0pars.h"
#include "row0ftsort.h"
#include "ut0mem.h"
#include "mem0mem.h"
#include "data0data.h"
#include "data0type.h"
#include "dict0dict.h"
#include "buf0buf.h"
#include "buf0dump.h"
#include "os0file.h"
#include "os0thread.h"
#include "fil0fil.h"
#include "fil0crypt.h"
#include "fsp0fsp.h"
#include "rem0rec.h"
#include "mtr0mtr.h"
#include "log0log.h"
#include "log0online.h"
#include "log0recv.h"
#include "page0page.h"
#include "page0cur.h"
#include "trx0trx.h"
#include "trx0sys.h"
#include "btr0btr.h"
#include "btr0cur.h"
#include "rem0rec.h"
#include "ibuf0ibuf.h"
#include "srv0start.h"
#include "srv0srv.h"
#include "buf0flu.h"
#include "btr0defragment.h"
#include "ut0timer.h"
#include "btr0scrub.h"

#include <mysql/service_wsrep.h>

#ifndef UNIV_HOTBACKUP
# include "trx0rseg.h"
# include "os0proc.h"
# include "sync0sync.h"
# include "buf0flu.h"
# include "buf0mtflu.h"
# include "buf0rea.h"
# include "dict0boot.h"
# include "dict0load.h"
# include "dict0stats_bg.h"
# include "que0que.h"
# include "usr0sess.h"
# include "lock0lock.h"
# include "trx0roll.h"
# include "trx0purge.h"
# include "lock0lock.h"
# include "pars0pars.h"
# include "btr0sea.h"
# include "rem0cmp.h"
# include "dict0crea.h"
# include "row0ins.h"
# include "row0sel.h"
# include "row0upd.h"
# include "row0row.h"
# include "row0mysql.h"
# include "btr0pcur.h"
# include "os0sync.h"
# include "zlib.h"
# include "ut0crc32.h"
# include "os0stacktrace.h"

/** Log sequence number immediately after startup */
UNIV_INTERN lsn_t	srv_start_lsn;
/** Log sequence number at shutdown */
UNIV_INTERN lsn_t	srv_shutdown_lsn;

#ifdef HAVE_DARWIN_THREADS
# include <sys/utsname.h>
/** TRUE if the F_FULLFSYNC option is available */
UNIV_INTERN ibool	srv_have_fullfsync = FALSE;
#endif

/** TRUE if a raw partition is in use */
UNIV_INTERN ibool	srv_start_raw_disk_in_use = FALSE;

/** TRUE if the server is being started, before rolling back any
incomplete transactions */
UNIV_INTERN ibool	srv_startup_is_before_trx_rollback_phase = FALSE;
/** TRUE if the server is being started */
UNIV_INTERN ibool	srv_is_being_started = FALSE;
/** TRUE if the server was successfully started */
UNIV_INTERN ibool	srv_was_started = FALSE;
/** TRUE if innobase_start_or_create_for_mysql() has been called */
static ibool		srv_start_has_been_called = FALSE;

/** At a shutdown this value climbs from SRV_SHUTDOWN_NONE to
SRV_SHUTDOWN_CLEANUP and then to SRV_SHUTDOWN_LAST_PHASE, and so on */
UNIV_INTERN enum srv_shutdown_state	srv_shutdown_state = SRV_SHUTDOWN_NONE;

/** Files comprising the system tablespace */
static os_file_t	files[1000];

/** io_handler_thread parameters for thread identification */
static ulint		n[SRV_MAX_N_IO_THREADS];
/** io_handler_thread identifiers, 32 is the maximum number of purge threads.
The extra elements at the end are allocated as follows:
SRV_MAX_N_IO_THREADS + 1: srv_master_thread
SRV_MAX_N_IO_THREADS + 2: lock_wait_timeout_thread
SRV_MAX_N_IO_THREADS + 3: srv_error_monitor_thread
SRV_MAX_N_IO_THREADS + 4: srv_monitor_thread
SRV_MAX_N_IO_THREADS + 5: srv_redo_log_follow_thread
SRV_MAX_N_IO_THREADS + 6: srv_purge_coordinator_thread
SRV_MAX_N_IO_THREADS + 7: srv_worker_thread
...
SRV_MAX_N_IO_THREADS + 7 + srv_n_purge_threads - 1: srv_worker_thread */
static os_thread_id_t	thread_ids[SRV_MAX_N_IO_THREADS + 7
				   + SRV_MAX_N_PURGE_THREADS
				   + MTFLUSH_MAX_WORKER];
/* Thread contex data for multi-threaded flush */
void *mtflush_ctx=NULL;

/** Thead handles */
static os_thread_t	thread_handles[SRV_MAX_N_IO_THREADS + 7 + SRV_MAX_N_PURGE_THREADS];
static os_thread_t	buf_flush_page_cleaner_thread_handle;
static os_thread_t	buf_dump_thread_handle;
static os_thread_t	dict_stats_thread_handle;
static os_thread_t	buf_flush_lru_manager_thread_handle;
static os_thread_t	srv_redo_log_follow_thread_handle;
/** Status variables, is thread started ?*/
static bool		thread_started[SRV_MAX_N_IO_THREADS + 7 + SRV_MAX_N_PURGE_THREADS] = {false};
static bool		buf_flush_page_cleaner_thread_started = false;
static bool		buf_dump_thread_started = false;
static bool		dict_stats_thread_started = false;
static bool		buf_flush_lru_manager_thread_started = false;
static bool		srv_redo_log_follow_thread_started = false;

/** We use this mutex to test the return value of pthread_mutex_trylock
   on successful locking. HP-UX does NOT return 0, though Linux et al do. */
static os_fast_mutex_t	srv_os_test_mutex;

/** Name of srv_monitor_file */
static char*	srv_monitor_file_name;
#endif /* !UNIV_HOTBACKUP */

/** Default undo tablespace size in UNIV_PAGEs count (10MB). */
static const ulint SRV_UNDO_TABLESPACE_SIZE_IN_PAGES =
	((1024 * 1024) * 10) / UNIV_PAGE_SIZE_DEF;

/** */
#define SRV_N_PENDING_IOS_PER_THREAD	OS_AIO_N_PENDING_IOS_PER_THREAD
#define SRV_MAX_N_PENDING_SYNC_IOS	100

#ifdef UNIV_PFS_THREAD
/* Keys to register InnoDB threads with performance schema */
UNIV_INTERN mysql_pfs_key_t	io_handler_thread_key;
UNIV_INTERN mysql_pfs_key_t	srv_lock_timeout_thread_key;
UNIV_INTERN mysql_pfs_key_t	srv_error_monitor_thread_key;
UNIV_INTERN mysql_pfs_key_t	srv_monitor_thread_key;
UNIV_INTERN mysql_pfs_key_t	srv_master_thread_key;
UNIV_INTERN mysql_pfs_key_t	srv_purge_thread_key;
UNIV_INTERN mysql_pfs_key_t	srv_log_tracking_thread_key;
#endif /* UNIV_PFS_THREAD */

/*********************************************************************//**
Convert a numeric string that optionally ends in G or M or K, to a number
containing megabytes.
@return	next character in string */
static
char*
srv_parse_megabytes(
/*================*/
	char*	str,	/*!< in: string containing a quantity in bytes */
	ulint*	megs)	/*!< out: the number in megabytes */
{
	char*	endp;
	ulint	size;

	size = strtoul(str, &endp, 10);

	str = endp;

	switch (*str) {
	case 'G': case 'g':
		size *= 1024;
		/* fall through */
	case 'M': case 'm':
		str++;
		break;
	case 'K': case 'k':
		size /= 1024;
		str++;
		break;
	default:
		size /= 1024 * 1024;
		break;
	}

	*megs = size;
	return(str);
}

/*********************************************************************//**
Check if a file can be opened in read-write mode.
@return	true if it doesn't exist or can be opened in rw mode. */
static
bool
srv_file_check_mode(
/*================*/
	const char*	name)		/*!< in: filename to check */
{
	os_file_stat_t	stat;

	memset(&stat, 0x0, sizeof(stat));

	dberr_t		err = os_file_get_status(name, &stat, true);

	if (err == DB_FAIL) {

		ib_logf(IB_LOG_LEVEL_ERROR,
			"os_file_get_status() failed on '%s'. Can't determine "
			"file permissions", name);

		return(false);

	} else if (err == DB_SUCCESS) {

		/* Note: stat.rw_perm is only valid of files */

		if (stat.type == OS_FILE_TYPE_FILE) {

			if (!stat.rw_perm) {

				ib_logf(IB_LOG_LEVEL_ERROR,
					"%s can't be opened in %s mode",
					name,
					srv_read_only_mode
					? "read" : "read-write");

				return(false);
			}
		} else {
			/* Not a regular file, bail out. */

			ib_logf(IB_LOG_LEVEL_ERROR,
				"'%s' not a regular file.", name);

			return(false);
		}
	} else {

		/* This is OK. If the file create fails on RO media, there
		is nothing we can do. */

		ut_a(err == DB_NOT_FOUND);
	}

	return(true);
}

/*********************************************************************//**
Reads the data files and their sizes from a character string given in
the .cnf file.
@return	TRUE if ok, FALSE on parse error */
UNIV_INTERN
ibool
srv_parse_data_file_paths_and_sizes(
/*================================*/
	char*	str)	/*!< in/out: the data file path string */
{
	char*	input_str;
	char*	path;
	ulint	size;
	ulint	i	= 0;

	srv_auto_extend_last_data_file = FALSE;
	srv_last_file_size_max = 0;
	srv_data_file_names = NULL;
	srv_data_file_sizes = NULL;
	srv_data_file_is_raw_partition = NULL;

	input_str = str;

	/* First calculate the number of data files and check syntax:
	path:size[M | G];path:size[M | G]... . Note that a Windows path may
	contain a drive name and a ':'. */

	while (*str != '\0') {
		path = str;

		while ((*str != ':' && *str != '\0')
		       || (*str == ':'
			   && (*(str + 1) == '\\' || *(str + 1) == '/'
			       || *(str + 1) == ':'))) {
			str++;
		}

		if (*str == '\0') {
			return(FALSE);
		}

		str++;

		str = srv_parse_megabytes(str, &size);

		if (0 == strncmp(str, ":autoextend",
				 (sizeof ":autoextend") - 1)) {

			str += (sizeof ":autoextend") - 1;

			if (0 == strncmp(str, ":max:",
					 (sizeof ":max:") - 1)) {

				str += (sizeof ":max:") - 1;

				str = srv_parse_megabytes(str, &size);
			}

			if (*str != '\0') {

				return(FALSE);
			}
		}

		if (strlen(str) >= 6
		    && *str == 'n'
		    && *(str + 1) == 'e'
		    && *(str + 2) == 'w') {
			str += 3;
		}

		if (*str == 'r' && *(str + 1) == 'a' && *(str + 2) == 'w') {
			str += 3;
		}

		if (size == 0) {
			return(FALSE);
		}

		i++;

		if (*str == ';') {
			str++;
		} else if (*str != '\0') {

			return(FALSE);
		}
	}

	if (i == 0) {
		/* If innodb_data_file_path was defined it must contain
		at least one data file definition */

		return(FALSE);
	}

	srv_data_file_names = static_cast<char**>(
		malloc(i * sizeof *srv_data_file_names));

	srv_data_file_sizes = static_cast<ulint*>(
		malloc(i * sizeof *srv_data_file_sizes));

	srv_data_file_is_raw_partition = static_cast<ulint*>(
		malloc(i * sizeof *srv_data_file_is_raw_partition));

	srv_n_data_files = i;

	/* Then store the actual values to our arrays */

	str = input_str;
	i = 0;

	while (*str != '\0') {
		path = str;

		/* Note that we must step over the ':' in a Windows path;
		a Windows path normally looks like C:\ibdata\ibdata1:1G, but
		a Windows raw partition may have a specification like
		\\.\C::1Gnewraw or \\.\PHYSICALDRIVE2:1Gnewraw */

		while ((*str != ':' && *str != '\0')
		       || (*str == ':'
			   && (*(str + 1) == '\\' || *(str + 1) == '/'
			       || *(str + 1) == ':'))) {
			str++;
		}

		if (*str == ':') {
			/* Make path a null-terminated string */
			*str = '\0';
			str++;
		}

		str = srv_parse_megabytes(str, &size);

		srv_data_file_names[i] = path;
		srv_data_file_sizes[i] = size;

		if (0 == strncmp(str, ":autoextend",
				 (sizeof ":autoextend") - 1)) {

			srv_auto_extend_last_data_file = TRUE;

			str += (sizeof ":autoextend") - 1;

			if (0 == strncmp(str, ":max:",
					 (sizeof ":max:") - 1)) {

				str += (sizeof ":max:") - 1;

				str = srv_parse_megabytes(
					str, &srv_last_file_size_max);
			}

			if (*str != '\0') {

				return(FALSE);
			}
		}

		(srv_data_file_is_raw_partition)[i] = 0;

		if (strlen(str) >= 6
		    && *str == 'n'
		    && *(str + 1) == 'e'
		    && *(str + 2) == 'w') {
			str += 3;
			/* Initialize new raw device only during bootstrap */
			(srv_data_file_is_raw_partition)[i] =
			opt_bootstrap ? SRV_NEW_RAW : SRV_OLD_RAW;
		}

		if (*str == 'r' && *(str + 1) == 'a' && *(str + 2) == 'w') {
			str += 3;

			/* Initialize new raw device only during bootstrap */
			if ((srv_data_file_is_raw_partition)[i] == 0) {
				(srv_data_file_is_raw_partition)[i] =
				opt_bootstrap ? SRV_NEW_RAW : SRV_OLD_RAW;
			}
		}

		i++;

		if (*str == ';') {
			str++;
		}
	}

	return(TRUE);
}

/*********************************************************************//**
Frees the memory allocated by srv_parse_data_file_paths_and_sizes()
and srv_parse_log_group_home_dirs(). */
UNIV_INTERN
void
srv_free_paths_and_sizes(void)
/*==========================*/
{
	free(srv_data_file_names);
	srv_data_file_names = NULL;
	free(srv_data_file_sizes);
	srv_data_file_sizes = NULL;
	free(srv_data_file_is_raw_partition);
	srv_data_file_is_raw_partition = NULL;
}

#ifndef UNIV_HOTBACKUP

static ulint io_tid_i = 0;

/********************************************************************//**
I/o-handler thread function.
@return	OS_THREAD_DUMMY_RETURN */
extern "C" UNIV_INTERN
os_thread_ret_t
DECLARE_THREAD(io_handler_thread)(
/*==============================*/
	void*	arg)	/*!< in: pointer to the number of the segment in
			the aio array */
{
	ulint	segment;
	ulint	tid_i = os_atomic_increment_ulint(&io_tid_i, 1) - 1;

	ut_ad(tid_i < srv_n_file_io_threads);

	segment = *((ulint*) arg);

	srv_io_tids[tid_i] = os_thread_get_tid();
	os_thread_set_priority(srv_io_tids[tid_i], srv_sched_priority_io);

#ifdef UNIV_DEBUG_THREAD_CREATION
	ib_logf(IB_LOG_LEVEL_INFO,
		"Io handler thread %lu starts, id %lu\n", segment,
		os_thread_pf(os_thread_get_curr_id()));
#endif

#ifdef UNIV_PFS_THREAD
	pfs_register_thread(io_handler_thread_key);
#endif /* UNIV_PFS_THREAD */

	while (srv_shutdown_state != SRV_SHUTDOWN_EXIT_THREADS) {
		srv_current_thread_priority = srv_io_thread_priority;
		fil_aio_wait(segment);
	}

	/* We count the number of threads in os_thread_exit(). A created
	thread should always use that to exit and not use return() to exit.
	The thread actually never comes here because it is exited in an
	os_event_wait(). */

	os_thread_exit(NULL);

	OS_THREAD_DUMMY_RETURN;
}
#endif /* !UNIV_HOTBACKUP */

/*********************************************************************//**
Normalizes a directory path for Windows: converts slashes to backslashes. */
UNIV_INTERN
void
srv_normalize_path_for_win(
/*=======================*/
	char*	str __attribute__((unused)))	/*!< in/out: null-terminated
						character string */
{
#ifdef __WIN__
	for (; *str; str++) {

		if (*str == '/') {
			*str = '\\';
		}
	}
#endif
}

#ifndef UNIV_HOTBACKUP
/*********************************************************************//**
Creates a log file.
@return	DB_SUCCESS or error code */
static __attribute__((nonnull, warn_unused_result))
dberr_t
create_log_file(
/*============*/
	os_file_t*	file,	/*!< out: file handle */
	const char*	name)	/*!< in: log file name */
{
	ibool		ret;

	*file = os_file_create(
		innodb_file_log_key, name,
		OS_FILE_CREATE|OS_FILE_ON_ERROR_NO_EXIT, OS_FILE_NORMAL,
		OS_LOG_FILE, &ret, FALSE);

	if (!ret) {
		ib_logf(IB_LOG_LEVEL_ERROR, "Cannot create %s", name);
		return(DB_ERROR);
	}

	ib_logf(IB_LOG_LEVEL_INFO,
		"Setting log file %s size to %lu MB",
		name, (ulong) srv_log_file_size
		>> (20 - UNIV_PAGE_SIZE_SHIFT));

	ret = os_file_set_size(name, *file,
			       (os_offset_t) srv_log_file_size
			       << UNIV_PAGE_SIZE_SHIFT);
	if (!ret) {
		ib_logf(IB_LOG_LEVEL_ERROR, "Cannot set log file"
			" %s to size %lu MB", name, (ulong) srv_log_file_size
			>> (20 - UNIV_PAGE_SIZE_SHIFT));
		return(DB_ERROR);
	}

	ret = os_file_close(*file);
	ut_a(ret);

	return(DB_SUCCESS);
}

/** Initial number of the first redo log file */
#define INIT_LOG_FILE0	(SRV_N_LOG_FILES_MAX + 1)

#ifdef DBUG_OFF
# define RECOVERY_CRASH(x) do {} while(0)
#else
# define RECOVERY_CRASH(x) do {						\
	if (srv_force_recovery_crash == x) {				\
		fprintf(stderr, "innodb_force_recovery_crash=%lu\n",	\
			srv_force_recovery_crash);			\
		fflush(stderr);						\
		exit(3);						\
	}								\
} while (0)
#endif

/*********************************************************************//**
Creates all log files.
@return	DB_SUCCESS or error code */
static
dberr_t
create_log_files(
/*=============*/
	bool	create_new_db,	/*!< in: TRUE if new database is being
				created */
	char*	logfilename,	/*!< in/out: buffer for log file name */
	size_t	dirnamelen,	/*!< in: length of the directory path */
	lsn_t	lsn,		/*!< in: FIL_PAGE_FILE_FLUSH_LSN value */
	char*&	logfile0)	/*!< out: name of the first log file */
{
	if (srv_read_only_mode) {
		ib_logf(IB_LOG_LEVEL_ERROR,
			"Cannot create log files in read-only mode");
		return(DB_READ_ONLY);
	}

	/* We prevent system tablespace creation with existing files in
	data directory. So we do not delete log files when creating new system
	tablespace */
	if (!create_new_db) {
		/* Remove any old log files. */
		for (unsigned i = 0; i <= INIT_LOG_FILE0; i++) {
			sprintf(logfilename + dirnamelen, "ib_logfile%u", i);

			/* Ignore errors about non-existent files or files
			that cannot be removed. The create_log_file() will
			return an error when the file exists. */
#ifdef __WIN__
			DeleteFile((LPCTSTR) logfilename);
#else
			unlink(logfilename);
#endif
			/* Crashing after deleting the first
			file should be recoverable. The buffer
			pool was clean, and we can simply create
			all log files from the scratch. */
			RECOVERY_CRASH(6);
		}
	}

	ut_ad(!buf_pool_check_no_pending_io());

	RECOVERY_CRASH(7);

	for (unsigned i = 0; i < srv_n_log_files; i++) {
		sprintf(logfilename + dirnamelen,
			"ib_logfile%u", i ? i : INIT_LOG_FILE0);

		dberr_t err = create_log_file(&files[i], logfilename);

		if (err != DB_SUCCESS) {
			return(err);
		}
	}

	RECOVERY_CRASH(8);

	/* We did not create the first log file initially as
	ib_logfile0, so that crash recovery cannot find it until it
	has been completed and renamed. */
	sprintf(logfilename + dirnamelen, "ib_logfile%u", INIT_LOG_FILE0);

	fil_space_create(
		logfilename, SRV_LOG_SPACE_FIRST_ID,
		fsp_flags_set_page_size(0, UNIV_PAGE_SIZE),
		FIL_LOG,
		NULL /* no encryption yet */);
	ut_a(fil_validate());

	logfile0 = fil_node_create(
		logfilename, (ulint) srv_log_file_size,
		SRV_LOG_SPACE_FIRST_ID, FALSE);
	ut_a(logfile0);

	for (unsigned i = 1; i < srv_n_log_files; i++) {
		sprintf(logfilename + dirnamelen, "ib_logfile%u", i);

		if (!fil_node_create(
			    logfilename,
			    (ulint) srv_log_file_size,
			    SRV_LOG_SPACE_FIRST_ID, FALSE)) {
			ut_error;
		}
	}

#ifdef UNIV_LOG_ARCHIVE
	/* Create the file space object for archived logs. */
	fil_space_create("arch_log_space", SRV_LOG_SPACE_FIRST_ID + 1,
		0, FIL_LOG, NULL /* no encryption yet */);
#endif
	log_group_init(0, srv_n_log_files,
		       srv_log_file_size * UNIV_PAGE_SIZE,
		       SRV_LOG_SPACE_FIRST_ID,
		       SRV_LOG_SPACE_FIRST_ID + 1);

	fil_open_log_and_system_tablespace_files();

	/* Create a log checkpoint. */
	mutex_enter(&log_sys->mutex);
	ut_d(recv_no_log_write = FALSE);
	recv_reset_logs(
#ifdef UNIV_LOG_ARCHIVE
		UT_LIST_GET_FIRST(log_sys->log_groups)->archived_file_no,
		TRUE,
#endif
		lsn);
	mutex_exit(&log_sys->mutex);

	return(DB_SUCCESS);
}

/*********************************************************************//**
Renames the first log file. */
static
void
create_log_files_rename(
/*====================*/
	char*	logfilename,	/*!< in/out: buffer for log file name */
	size_t	dirnamelen,	/*!< in: length of the directory path */
	lsn_t	lsn,		/*!< in: FIL_PAGE_FILE_FLUSH_LSN value */
	char*	logfile0)	/*!< in/out: name of the first log file */
{
	/* If innodb_flush_method=O_DSYNC,
	we need to explicitly flush the log buffers. */
	fil_flush(SRV_LOG_SPACE_FIRST_ID);
	/* Close the log files, so that we can rename
	the first one. */
	fil_close_log_files(false);

	/* Rename the first log file, now that a log
	checkpoint has been created. */
	sprintf(logfilename + dirnamelen, "ib_logfile%u", 0);

	RECOVERY_CRASH(9);

	ib_logf(IB_LOG_LEVEL_INFO,
		"Renaming log file %s to %s", logfile0, logfilename);

	mutex_enter(&log_sys->mutex);
	ut_ad(strlen(logfile0) == 2 + strlen(logfilename));
	ibool success = os_file_rename(
		innodb_file_log_key, logfile0, logfilename);
	ut_a(success);

	RECOVERY_CRASH(10);

	/* Replace the first file with ib_logfile0. */
	strcpy(logfile0, logfilename);
	mutex_exit(&log_sys->mutex);

	fil_open_log_and_system_tablespace_files();

	ib_logf(IB_LOG_LEVEL_WARN, "New log files created, LSN=" LSN_PF, lsn);
}

/*********************************************************************//**
Opens a log file.
@return	DB_SUCCESS or error code */
static __attribute__((nonnull, warn_unused_result))
dberr_t
open_log_file(
/*==========*/
	os_file_t*	file,	/*!< out: file handle */
	const char*	name,	/*!< in: log file name */
	os_offset_t*	size)	/*!< out: file size */
{
	ibool	ret;

	*file = os_file_create(innodb_file_log_key, name,
			       OS_FILE_OPEN, OS_FILE_AIO,
			       OS_LOG_FILE, &ret, FALSE);
	if (!ret) {
		ib_logf(IB_LOG_LEVEL_ERROR, "Unable to open '%s'", name);
		return(DB_ERROR);
	}

	*size = os_file_get_size(*file);

	ret = os_file_close(*file);
	ut_a(ret);
	return(DB_SUCCESS);
}

/*********************************************************************//**
Creates or opens database data files and closes them.
@return	DB_SUCCESS or error code */
static __attribute__((nonnull, warn_unused_result))
dberr_t
open_or_create_data_files(
/*======================*/
	ibool*		create_new_db,	/*!< out: TRUE if new database should be
					created */
#ifdef UNIV_LOG_ARCHIVE
	lsn_t*		min_arch_log_no,/*!< out: min of archived log
					numbers in data files */
	lsn_t*		max_arch_log_no,/*!< out: max of archived log
					numbers in data files */
#endif /* UNIV_LOG_ARCHIVE */
	lsn_t*		min_flushed_lsn,/*!< out: min of flushed lsn
					values in data files */
	lsn_t*		max_flushed_lsn,/*!< out: max of flushed lsn
					values in data files */
	ulint*		sum_of_new_sizes)/*!< out: sum of sizes of the
					new files added */
{
	ibool		ret;
	ulint		i;
	ibool		one_opened	= FALSE;
	ibool		one_created	= FALSE;
	os_offset_t	size;
	ulint		flags;
	ulint		space;
	ulint		rounded_size_pages;
	char		name[10000];
	fil_space_crypt_t*    crypt_data;

	if (srv_n_data_files >= 1000) {

		ib_logf(IB_LOG_LEVEL_ERROR,
			"Can only have < 1000 data files, you have "
			"defined %lu", (ulong) srv_n_data_files);

		return(DB_ERROR);
	}

	*sum_of_new_sizes = 0;

	*create_new_db = FALSE;

	srv_normalize_path_for_win(srv_data_home);

	for (i = 0; i < srv_n_data_files; i++) {
		ulint	dirnamelen;

		srv_normalize_path_for_win(srv_data_file_names[i]);
		dirnamelen = strlen(srv_data_home);

		ut_a(dirnamelen + strlen(srv_data_file_names[i])
		     < (sizeof name) - 1);

		memcpy(name, srv_data_home, dirnamelen);

		/* Add a path separator if needed. */
		if (dirnamelen && name[dirnamelen - 1] != SRV_PATH_SEPARATOR) {
			name[dirnamelen++] = SRV_PATH_SEPARATOR;
		}

		strcpy(name + dirnamelen, srv_data_file_names[i]);

		/* Note: It will return true if the file doesn' exist. */

		if (!srv_file_check_mode(name)) {

			return(DB_FAIL);

		} else if (srv_data_file_is_raw_partition[i] == 0) {

			/* First we try to create the file: if it already
			exists, ret will get value FALSE */

			files[i] = os_file_create(
				innodb_file_data_key, name, OS_FILE_CREATE,
				OS_FILE_NORMAL, OS_DATA_FILE, &ret, FALSE);

			if (srv_read_only_mode) {

				if (ret) {
					goto size_check;
				}

				ib_logf(IB_LOG_LEVEL_ERROR,
					"Opening %s failed!", name);

				return(DB_ERROR);

			} else if (!ret
				   && os_file_get_last_error(false)
				   != OS_FILE_ALREADY_EXISTS
#ifdef UNIV_AIX
			    	   /* AIX 5.1 after security patch ML7 may have
			           errno set to 0 here, which causes our
				   function to return 100; work around that
				   AIX problem */
				   && os_file_get_last_error(false) != 100
#endif /* UNIV_AIX */
			    ) {
				ib_logf(IB_LOG_LEVEL_ERROR,
					"Creating or opening %s failed!",
					name);

				return(DB_ERROR);
			}

		} else if (srv_data_file_is_raw_partition[i] == SRV_NEW_RAW) {

			ut_a(!srv_read_only_mode);

			/* The partition is opened, not created; then it is
			written over */

			srv_start_raw_disk_in_use = TRUE;
			srv_created_new_raw = TRUE;

			files[i] = os_file_create(
				innodb_file_data_key, name, OS_FILE_OPEN_RAW,
				OS_FILE_NORMAL, OS_DATA_FILE, &ret, FALSE);

			if (!ret) {
				ib_logf(IB_LOG_LEVEL_ERROR,
					"Error in opening %s", name);

				return(DB_ERROR);
			}

			const char*	check_msg;
			check_msg = fil_read_first_page(
				files[i], FALSE, &flags, &space,
				min_flushed_lsn, max_flushed_lsn, NULL);

			/* If first page is valid, don't overwrite DB.
			It prevents overwriting DB when mysql_install_db
			starts mysqld multiple times during bootstrap. */
			if (check_msg == NULL) {

				srv_created_new_raw = FALSE;
				ret = FALSE;
			}

		} else if (srv_data_file_is_raw_partition[i] == SRV_OLD_RAW) {
			srv_start_raw_disk_in_use = TRUE;

			ret = FALSE;
		} else {
			ut_a(0);
		}

		if (ret == FALSE) {
			const char* check_msg;
			/* We open the data file */

			if (one_created) {
				ib_logf(IB_LOG_LEVEL_ERROR,
					"Data files can only be added at "
					"the end of a tablespace, but "
					"data file %s existed beforehand.",
					name);
				return(DB_ERROR);
			}
			if (srv_data_file_is_raw_partition[i] == SRV_OLD_RAW) {
				ut_a(!srv_read_only_mode);
				files[i] = os_file_create(
					innodb_file_data_key,
					name, OS_FILE_OPEN_RAW,
					OS_FILE_NORMAL, OS_DATA_FILE, &ret, FALSE);
			} else if (i == 0) {
				files[i] = os_file_create(
					innodb_file_data_key,
					name, OS_FILE_OPEN_RETRY,
					OS_FILE_NORMAL, OS_DATA_FILE, &ret, FALSE);
			} else {
				files[i] = os_file_create(
					innodb_file_data_key,
					name, OS_FILE_OPEN, OS_FILE_NORMAL,
					OS_DATA_FILE, &ret, FALSE);
			}

			if (!ret) {

				os_file_get_last_error(true);

				ib_logf(IB_LOG_LEVEL_ERROR,
					"Can't open '%s'", name);

				return(DB_ERROR);
			}

			if (srv_data_file_is_raw_partition[i] == SRV_OLD_RAW) {

				goto skip_size_check;
			}

size_check:
			size = os_file_get_size(files[i]);
			ut_a(size != (os_offset_t) -1);
			/* Round size downward to megabytes */

			rounded_size_pages = (ulint)
				(size >> UNIV_PAGE_SIZE_SHIFT);

			if (i == srv_n_data_files - 1
			    && srv_auto_extend_last_data_file) {

				if (srv_data_file_sizes[i] > rounded_size_pages
				    || (srv_last_file_size_max > 0
					&& srv_last_file_size_max
					< rounded_size_pages)) {

					ib_logf(IB_LOG_LEVEL_ERROR,
						"auto-extending "
						"data file %s is "
						"of a different size "
						"%lu pages (rounded "
						"down to MB) than specified "
						"in the .cnf file: "
						"initial %lu pages, "
						"max %lu (relevant if "
						"non-zero) pages!",
						name,
						(ulong) rounded_size_pages,
						(ulong) srv_data_file_sizes[i],
						(ulong)
						srv_last_file_size_max);

					return(DB_ERROR);
				}

				srv_data_file_sizes[i] = rounded_size_pages;
			}

			if (rounded_size_pages != srv_data_file_sizes[i]) {

				ib_logf(IB_LOG_LEVEL_ERROR,
					"Data file %s is of a different "
					"size %lu pages (rounded down to MB) "
					"than specified in the .cnf file "
					"%lu pages!",
					name,
					(ulong) rounded_size_pages,
					(ulong) srv_data_file_sizes[i]);

				return(DB_ERROR);
			}
skip_size_check:

			/* This is the earliest location where we can load
			the double write buffer. */
			if (i == 0) {
				buf_dblwr_init_or_load_pages(
					files[i], srv_data_file_names[i], true);
			}

			bool retry = true;
check_first_page:
			check_msg = fil_read_first_page(
				files[i], one_opened, &flags, &space,
				min_flushed_lsn, max_flushed_lsn, &crypt_data);

			if (check_msg) {

				if (retry) {
					fsp_open_info	fsp;
					const ulint	page_no = 0;

					retry = false;
					fsp.id = 0;
					fsp.filepath = srv_data_file_names[i];
					fsp.file = files[i];

					if (fil_user_tablespace_restore_page(
						&fsp, page_no)) {
						goto check_first_page;
					}
				}

				ib_logf(IB_LOG_LEVEL_ERROR,
						"%s in data file %s",
						check_msg, name);
				return(DB_ERROR);
			}

			/* The first file of the system tablespace must
			have space ID = TRX_SYS_SPACE.  The FSP_SPACE_ID
			field in files greater than ibdata1 are unreliable. */
			ut_a(one_opened || space == TRX_SYS_SPACE);

			/* Check the flags for the first system tablespace
			file only. */
			if (!one_opened
			    && UNIV_PAGE_SIZE
			       != fsp_flags_get_page_size(flags)) {

				ib_logf(IB_LOG_LEVEL_ERROR,
					"Data file \"%s\" uses page size %lu,"
					"but the start-up parameter "
					"is --innodb-page-size=%lu",
					name,
					fsp_flags_get_page_size(flags),
					UNIV_PAGE_SIZE);

				return(DB_ERROR);
			}

			one_opened = TRUE;
		} else if (!srv_read_only_mode) {
			/* We created the data file and now write it full of
			zeros */

			one_created = TRUE;

			if (i > 0) {
				ib_logf(IB_LOG_LEVEL_INFO,
					"Data file %s did not"
					" exist: new to be created",
					name);
			} else {
				ib_logf(IB_LOG_LEVEL_INFO,
					"The first specified "
					"data file %s did not exist: "
					"a new database to be created!",
					name);

				*create_new_db = TRUE;
			}

			ib_logf(IB_LOG_LEVEL_INFO,
				"Setting file %s size to %lu MB",
				name,
				(ulong) (srv_data_file_sizes[i]
					 >> (20 - UNIV_PAGE_SIZE_SHIFT)));

			ib_logf(IB_LOG_LEVEL_INFO,
				"Database physically writes the"
				" file full: wait...");

			ret = os_file_set_size(
				name, files[i],
				(os_offset_t) srv_data_file_sizes[i]
				<< UNIV_PAGE_SIZE_SHIFT);

			if (!ret) {
				ib_logf(IB_LOG_LEVEL_ERROR,
					"Error in creating %s: "
					"probably out of disk space",
					name);

				return(DB_ERROR);
			}

			*sum_of_new_sizes += srv_data_file_sizes[i];

			crypt_data = fil_space_create_crypt_data(FIL_SPACE_ENCRYPTION_DEFAULT, FIL_DEFAULT_ENCRYPTION_KEY);
		}

		ret = os_file_close(files[i]);
		ut_a(ret);

		if (i == 0) {
			flags = fsp_flags_set_page_size(0, UNIV_PAGE_SIZE);
			fil_space_create(name, 0, flags, FIL_TABLESPACE,
					 crypt_data);
			crypt_data = NULL;
		}

		ut_a(fil_validate());

		if (!fil_node_create(name, srv_data_file_sizes[i], 0,
				     srv_data_file_is_raw_partition[i] != 0)) {
			return(DB_ERROR);
		}
	}

	return(DB_SUCCESS);
}

/*********************************************************************//**
Create undo tablespace.
@return	DB_SUCCESS or error code */
static
dberr_t
srv_undo_tablespace_create(
/*=======================*/
	const char*	name,		/*!< in: tablespace name */
	ulint		size)		/*!< in: tablespace size in pages */
{
	os_file_t	fh;
	ibool		ret;
	dberr_t		err = DB_SUCCESS;

	os_file_create_subdirs_if_needed(name);

	fh = os_file_create(
		innodb_file_data_key,
		name,
		srv_read_only_mode ? OS_FILE_OPEN : OS_FILE_CREATE,
		OS_FILE_NORMAL, OS_DATA_FILE, &ret, FALSE);

	if (srv_read_only_mode && ret) {
		ib_logf(IB_LOG_LEVEL_INFO,
			"%s opened in read-only mode", name);
	} else if (ret == FALSE) {
		if (os_file_get_last_error(false) != OS_FILE_ALREADY_EXISTS
#ifdef UNIV_AIX
			/* AIX 5.1 after security patch ML7 may have
			errno set to 0 here, which causes our function
			to return 100; work around that AIX problem */
		    && os_file_get_last_error(false) != 100
#endif /* UNIV_AIX */
		) {
			ib_logf(IB_LOG_LEVEL_ERROR,
				"Can't create UNDO tablespace %s", name);
		} else {
			ib_logf(IB_LOG_LEVEL_ERROR,
				"Creating system tablespace with"
				" existing undo tablespaces is not"
				" supported. Please delete all undo"
				" tablespaces before creating new"
				" system tablespace.");
		}
		err = DB_ERROR;
	} else {
		ut_a(!srv_read_only_mode);

		/* We created the data file and now write it full of zeros */

		ib_logf(IB_LOG_LEVEL_INFO,
			"Data file %s did not exist: new to be created",
			name);

		ib_logf(IB_LOG_LEVEL_INFO,
			"Setting file %s size to %lu MB",
			name, size >> (20 - UNIV_PAGE_SIZE_SHIFT));

		ib_logf(IB_LOG_LEVEL_INFO,
			"Database physically writes the file full: wait...");

		ret = os_file_set_size(name, fh, size << UNIV_PAGE_SIZE_SHIFT);

		if (!ret) {
			ib_logf(IB_LOG_LEVEL_INFO,
				"Error in creating %s: probably out of "
				"disk space", name);

			err = DB_ERROR;
		}

		os_file_close(fh);
	}

	return(err);
}

/*********************************************************************//**
Open an undo tablespace.
@return	DB_SUCCESS or error code */
static
dberr_t
srv_undo_tablespace_open(
/*=====================*/
	const char*	name,		/*!< in: tablespace name */
	ulint		space)		/*!< in: tablespace id */
{
	os_file_t	fh;
	dberr_t		err	= DB_ERROR;
	ibool		ret;
	ulint		flags;

	if (!srv_file_check_mode(name)) {
		ib_logf(IB_LOG_LEVEL_ERROR,
			"UNDO tablespaces must be %s!",
			srv_read_only_mode ? "writable" : "readable");

		return(DB_ERROR);
	}

	fh = os_file_create(
		innodb_file_data_key, name,
		OS_FILE_OPEN_RETRY
		| OS_FILE_ON_ERROR_NO_EXIT
		| OS_FILE_ON_ERROR_SILENT,
		OS_FILE_NORMAL,
		OS_DATA_FILE,
		&ret,
		FALSE);

	/* If the file open was successful then load the tablespace. */

	if (ret) {
		os_offset_t	size;

		size = os_file_get_size(fh);
		ut_a(size != (os_offset_t) -1);

		ret = os_file_close(fh);
		ut_a(ret);

		/* Load the tablespace into InnoDB's internal
		data structures. */

		/* We set the biggest space id to the undo tablespace
		because InnoDB hasn't opened any other tablespace apart
		from the system tablespace. */

		fil_set_max_space_id_if_bigger(space);

		/* Set the compressed page size to 0 (non-compressed) */
		flags = fsp_flags_set_page_size(0, UNIV_PAGE_SIZE);
		fil_space_create(name, space, flags, FIL_TABLESPACE,
				 NULL /* no encryption */);

		ut_a(fil_validate());

		os_offset_t	n_pages = size / UNIV_PAGE_SIZE;

		/* On 64 bit Windows ulint can be 32 bit and os_offset_t
		is 64 bit. It is OK to cast the n_pages to ulint because
		the unit has been scaled to pages and they are always
		32 bit. */
		if (fil_node_create(name, (ulint) n_pages, space, FALSE)) {
			err = DB_SUCCESS;
		}
	}

	return(err);
}

/********************************************************************
Opens the configured number of undo tablespaces.
@return	DB_SUCCESS or error code */
static
dberr_t
srv_undo_tablespaces_init(
/*======================*/
	ibool		create_new_db,		/*!< in: TRUE if new db being
						created */
	const ulint	n_conf_tablespaces,	/*!< in: configured undo
						tablespaces */
	ulint*		n_opened)		/*!< out: number of UNDO
						tablespaces successfully
						discovered and opened */
{
	ulint		i;
	dberr_t		err = DB_SUCCESS;
	ulint		prev_space_id = 0;
	ulint		n_undo_tablespaces;
	ulint		undo_tablespace_ids[TRX_SYS_N_RSEGS + 1];

	*n_opened = 0;

	ut_a(n_conf_tablespaces <= TRX_SYS_N_RSEGS);

	memset(undo_tablespace_ids, 0x0, sizeof(undo_tablespace_ids));

	/* Create the undo spaces only if we are creating a new
	instance. We don't allow creating of new undo tablespaces
	in an existing instance (yet).  This restriction exists because
	we check in several places for SYSTEM tablespaces to be less than
	the min of user defined tablespace ids. Once we implement saving
	the location of the undo tablespaces and their space ids this
	restriction will/should be lifted. */

	for (i = 0; create_new_db && i < n_conf_tablespaces; ++i) {
		char	name[OS_FILE_MAX_PATH];

		ut_snprintf(
			name, sizeof(name),
			"%s%cundo%03lu",
			srv_undo_dir, SRV_PATH_SEPARATOR, i + 1);

		/* Undo space ids start from 1. */
		err = srv_undo_tablespace_create(
			name, SRV_UNDO_TABLESPACE_SIZE_IN_PAGES);

		if (err != DB_SUCCESS) {

			ib_logf(IB_LOG_LEVEL_ERROR,
				"Could not create undo tablespace '%s'.",
				name);

			return(err);
		}
	}

	/* Get the tablespace ids of all the undo segments excluding
	the system tablespace (0). If we are creating a new instance then
	we build the undo_tablespace_ids ourselves since they don't
	already exist. */

	if (!create_new_db) {
		n_undo_tablespaces = trx_rseg_get_n_undo_tablespaces(
			undo_tablespace_ids);
	} else {
		n_undo_tablespaces = n_conf_tablespaces;

		for (i = 1; i <= n_undo_tablespaces; ++i) {
			undo_tablespace_ids[i - 1] = i;
		}

		undo_tablespace_ids[i] = ULINT_UNDEFINED;
	}

	/* Open all the undo tablespaces that are currently in use. If we
	fail to open any of these it is a fatal error. The tablespace ids
	should be contiguous. It is a fatal error because they are required
	for recovery and are referenced by the UNDO logs (a.k.a RBS). */

	for (i = 0; i < n_undo_tablespaces; ++i) {
		char	name[OS_FILE_MAX_PATH];

		ut_snprintf(
			name, sizeof(name),
			"%s%cundo%03lu",
			srv_undo_dir, SRV_PATH_SEPARATOR,
			undo_tablespace_ids[i]);

		/* Should be no gaps in undo tablespace ids. */
		ut_a(prev_space_id + 1 == undo_tablespace_ids[i]);

		/* The system space id should not be in this array. */
		ut_a(undo_tablespace_ids[i] != 0);
		ut_a(undo_tablespace_ids[i] != ULINT_UNDEFINED);

		/* Undo space ids start from 1. */

		err = srv_undo_tablespace_open(name, undo_tablespace_ids[i]);

		if (err != DB_SUCCESS) {

			ib_logf(IB_LOG_LEVEL_ERROR,
				"Unable to open undo tablespace '%s'.", name);

			return(err);
		}

		prev_space_id = undo_tablespace_ids[i];

		++*n_opened;
	}

	/* Open any extra unused undo tablespaces. These must be contiguous.
	We stop at the first failure. These are undo tablespaces that are
	not in use and therefore not required by recovery. We only check
	that there are no gaps. */

	for (i = prev_space_id + 1; i < TRX_SYS_N_RSEGS; ++i) {
		char	name[OS_FILE_MAX_PATH];

		ut_snprintf(
			name, sizeof(name),
			"%s%cundo%03lu", srv_undo_dir, SRV_PATH_SEPARATOR, i);

		/* Undo space ids start from 1. */
		err = srv_undo_tablespace_open(name, i);

		if (err != DB_SUCCESS) {
			break;
		}

		++n_undo_tablespaces;

		++*n_opened;
	}

	/* If the user says that there are fewer than what we find we
	tolerate that discrepancy but not the inverse. Because there could
	be unused undo tablespaces for future use. */

	if (n_conf_tablespaces > n_undo_tablespaces) {
		ut_print_timestamp(stderr);
		fprintf(stderr,
			" InnoDB: Expected to open %lu undo "
			"tablespaces but was able\n",
			n_conf_tablespaces);
		ut_print_timestamp(stderr);
		fprintf(stderr,
			" InnoDB: to find only %lu undo "
			"tablespaces.\n", n_undo_tablespaces);
		ut_print_timestamp(stderr);
		fprintf(stderr,
			" InnoDB: Set the "
			"innodb_undo_tablespaces parameter to "
			"the\n");
		ut_print_timestamp(stderr);
		fprintf(stderr,
			" InnoDB: correct value and retry. Suggested "
			"value is %lu\n", n_undo_tablespaces);

		return(err != DB_SUCCESS ? err : DB_ERROR);

	} else  if (n_undo_tablespaces > 0) {

		ib_logf(IB_LOG_LEVEL_INFO, "Opened %lu undo tablespaces",
			n_undo_tablespaces);

		if (n_conf_tablespaces == 0) {
			ib_logf(IB_LOG_LEVEL_WARN,
				"Using the system tablespace for all UNDO "
				"logging because innodb_undo_tablespaces=0");
		}
	}

	if (create_new_db) {
		mtr_t	mtr;

		mtr_start(&mtr);

		/* The undo log tablespace */
		for (i = 1; i <= n_undo_tablespaces; ++i) {

			fsp_header_init(
				i, SRV_UNDO_TABLESPACE_SIZE_IN_PAGES, &mtr);
		}

		mtr_commit(&mtr);
	}

	return(DB_SUCCESS);
}

/********************************************************************
Wait for the purge thread(s) to start up. */
static
void
srv_start_wait_for_purge_to_start()
/*===============================*/
{
	/* Wait for the purge coordinator and master thread to startup. */

	purge_state_t	state = trx_purge_state();

	ut_a(state != PURGE_STATE_DISABLED);

	while (srv_shutdown_state == SRV_SHUTDOWN_NONE
	       && srv_force_recovery < SRV_FORCE_NO_BACKGROUND
	       && state == PURGE_STATE_INIT) {

		switch (state = trx_purge_state()) {
		case PURGE_STATE_RUN:
		case PURGE_STATE_STOP:
			break;

		case PURGE_STATE_INIT:
			ib_logf(IB_LOG_LEVEL_INFO,
				"Waiting for purge to start");

			os_thread_sleep(50000);
			break;

		case PURGE_STATE_EXIT:
		case PURGE_STATE_DISABLED:
			ut_error;
		}
	}
}

/*********************************************************************//**
Initializes the log tracking subsystem and starts its thread.  */
static
void
init_log_online(void)
/*=================*/
{
	if (UNIV_UNLIKELY(srv_force_recovery > 0 || srv_read_only_mode)) {
		srv_track_changed_pages = FALSE;
		return;
	}

	if (srv_track_changed_pages) {

		log_online_read_init();

		/* Create the thread that follows the redo log to output the
		   changed page bitmap */
		srv_redo_log_follow_thread_handle = os_thread_create(&srv_redo_log_follow_thread, NULL,
				 thread_ids + 5 + SRV_MAX_N_IO_THREADS);
		srv_redo_log_follow_thread_started = true;
	}
}

/********************************************************************
Starts InnoDB and creates a new database if database files
are not found and the user wants.
@return	DB_SUCCESS or error code */
UNIV_INTERN
dberr_t
innobase_start_or_create_for_mysql(void)
/*====================================*/
{
	ibool		create_new_db;
	lsn_t		min_flushed_lsn;
	lsn_t		max_flushed_lsn;
#ifdef UNIV_LOG_ARCHIVE
	lsn_t		min_arch_log_no	= LSN_MAX;
	lsn_t		max_arch_log_no	= LSN_MAX;
#endif /* UNIV_LOG_ARCHIVE */
	ulint		sum_of_new_sizes;
	ulint		sum_of_data_file_sizes;
	ulint		tablespace_size_in_header;
	dberr_t		err;
	unsigned	i;
	ulint		srv_n_log_files_found = srv_n_log_files;
	ulint		io_limit;
	mtr_t		mtr;
	ib_bh_t*	ib_bh;
	ulint		n_recovered_trx;
	char		logfilename[10000];
	char*		logfile0	= NULL;
	size_t		dirnamelen;
	bool		sys_datafiles_created = false;

<<<<<<< HEAD
	/* This should be initialized early */
	ut_init_timer();

	if (srv_force_recovery > SRV_FORCE_NO_TRX_UNDO) {
		srv_read_only_mode = true;
	}
=======
	high_level_read_only = srv_read_only_mode
		|| srv_force_recovery > SRV_FORCE_NO_TRX_UNDO;
>>>>>>> 4fdf25af

	if (srv_read_only_mode) {
		ib_logf(IB_LOG_LEVEL_INFO, "Started in read only mode");
	}

#ifdef HAVE_DARWIN_THREADS
# ifdef F_FULLFSYNC
	/* This executable has been compiled on Mac OS X 10.3 or later.
	Assume that F_FULLFSYNC is available at run-time. */
	srv_have_fullfsync = TRUE;
# else /* F_FULLFSYNC */
	/* This executable has been compiled on Mac OS X 10.2
	or earlier.  Determine if the executable is running
	on Mac OS X 10.3 or later. */
	struct utsname utsname;
	if (uname(&utsname)) {
		ut_print_timestamp(stderr);
		fputs(" InnoDB: cannot determine Mac OS X version!\n", stderr);
	} else {
		srv_have_fullfsync = strcmp(utsname.release, "7.") >= 0;
	}
	if (!srv_have_fullfsync) {
		ut_print_timestamp(stderr);
		fputs(" InnoDB: On Mac OS X, fsync() may be "
		      "broken on internal drives,\n", stderr);
		ut_print_timestamp(stderr);
		fputs(" InnoDB: making transactions unsafe!\n", stderr);
	}
# endif /* F_FULLFSYNC */
#endif /* HAVE_DARWIN_THREADS */

	ib_logf(IB_LOG_LEVEL_INFO,
		"Using %s to ref count buffer pool pages",
#ifdef PAGE_ATOMIC_REF_COUNT
		"atomics"
#else
		"mutexes"
#endif /* PAGE_ATOMIC_REF_COUNT */
	);


	if (sizeof(ulint) != sizeof(void*)) {
		ut_print_timestamp(stderr);
		fprintf(stderr,
			" InnoDB: Error: size of InnoDB's ulint is %lu, "
			"but size of void*\n", (ulong) sizeof(ulint));
		ut_print_timestamp(stderr);
		fprintf(stderr,
			" InnoDB: is %lu. The sizes should be the same "
			"so that on a 64-bit\n",
			(ulong) sizeof(void*));
		ut_print_timestamp(stderr);
		fprintf(stderr,
			" InnoDB: platforms you can allocate more than 4 GB "
			"of memory.\n");
	}

	/* If stacktrace is used we set up signal handler for SIGUSR2 signal
	here. If signal handler set fails we report that and disable
	stacktrace feature. */

	if (srv_use_stacktrace) {
#if defined (__linux__) && HAVE_BACKTRACE && HAVE_BACKTRACE_SYMBOLS
		 struct sigaction sigact;

		 sigact.sa_sigaction = os_stacktrace_print;
		 sigact.sa_flags = SA_RESTART | SA_SIGINFO;

		 if (sigaction(SIGUSR2, &sigact, (struct sigaction *)NULL) != 0)
		 {
			 fprintf(stderr, " InnoDB:error setting signal handler for %d (%s)\n",
				 SIGUSR2, strsignal(SIGUSR2));
			 srv_use_stacktrace = FALSE;

		 }
#endif /* defined (__linux__) && HAVE_BACKTRACE && HAVE_BACKTRACE_SYMBOLS */
	}

#ifdef UNIV_DEBUG
	ib_logf(IB_LOG_LEVEL_INFO,
		" InnoDB: !!!!!!!! UNIV_DEBUG switched on !!!!!!!!!");
#endif

#ifdef UNIV_IBUF_DEBUG
	ib_logf(IB_LOG_LEVEL_INFO,
		" InnoDB: !!!!!!!! UNIV_IBUF_DEBUG switched on !!!!!!!!!");
# ifdef UNIV_IBUF_COUNT_DEBUG
	ib_logf(IB_LOG_LEVEL_INFO,
		" InnoDB: !!!!!!!! UNIV_IBUF_COUNT_DEBUG switched on "
		"!!!!!!!!!");
	ib_logf(IB_LOG_LEVEL_INFO,
		" InnoDB: Crash recovery will fail with UNIV_IBUF_COUNT_DEBUG");
# endif
#endif

#ifdef UNIV_BLOB_DEBUG
	ib_logf(IB_LOG_LEVEL_INFO,
		"InnoDB: !!!!!!!! UNIV_BLOB_DEBUG switched on !!!!!!!!!\n"
		"InnoDB: Server restart may fail with UNIV_BLOB_DEBUG");
#endif /* UNIV_BLOB_DEBUG */

#ifdef UNIV_SYNC_DEBUG
	ib_logf(IB_LOG_LEVEL_INFO,
		" InnoDB: !!!!!!!! UNIV_SYNC_DEBUG switched on !!!!!!!!!");
#endif

#ifdef UNIV_SEARCH_DEBUG
	ib_logf(IB_LOG_LEVEL_INFO,
		" InnoDB: !!!!!!!! UNIV_SEARCH_DEBUG switched on !!!!!!!!!");
#endif

#ifdef UNIV_LOG_LSN_DEBUG
	ib_logf(IB_LOG_LEVEL_INFO,
		" InnoDB: !!!!!!!! UNIV_LOG_LSN_DEBUG switched on !!!!!!!!!");
#endif /* UNIV_LOG_LSN_DEBUG */
#ifdef UNIV_MEM_DEBUG
	ib_logf(IB_LOG_LEVEL_INFO,
		" InnoDB: !!!!!!!! UNIV_MEM_DEBUG switched on !!!!!!!!!");
#endif

	if (srv_use_sys_malloc) {
		ib_logf(IB_LOG_LEVEL_INFO,
			"The InnoDB memory heap is disabled");
	}

#if defined(COMPILER_HINTS_ENABLED)
	ib_logf(IB_LOG_LEVEL_INFO,
		" InnoDB: Compiler hints enabled.");
#endif /* defined(COMPILER_HINTS_ENABLED) */

	ib_logf(IB_LOG_LEVEL_INFO,
		"" IB_ATOMICS_STARTUP_MSG "");

	ib_logf(IB_LOG_LEVEL_INFO,
		"" IB_MEMORY_BARRIER_STARTUP_MSG "");

#ifndef HAVE_MEMORY_BARRIER
#if defined __i386__ || defined __x86_64__ || defined _M_IX86 || defined _M_X64 || defined __WIN__
#else
	ib_logf(IB_LOG_LEVEL_WARN,
		"MySQL was built without a memory barrier capability on this"
		" architecture, which might allow a mutex/rw_lock violation"
		" under high thread concurrency. This may cause a hang.");
#endif /* IA32 or AMD64 */
#endif /* HAVE_MEMORY_BARRIER */

	ib_logf(IB_LOG_LEVEL_INFO,
		"Compressed tables use zlib " ZLIB_VERSION
#ifdef UNIV_ZIP_DEBUG
	      " with validation"
#endif /* UNIV_ZIP_DEBUG */
	      );
#ifdef UNIV_ZIP_COPY
	ib_logf(IB_LOG_LEVEL_INFO, "and extra copying");
#endif /* UNIV_ZIP_COPY */


	/* Since InnoDB does not currently clean up all its internal data
	structures in MySQL Embedded Server Library server_end(), we
	print an error message if someone tries to start up InnoDB a
	second time during the process lifetime. */

	if (srv_start_has_been_called) {
		ut_print_timestamp(stderr);
		fprintf(stderr, " InnoDB: Error: startup called second time "
			"during the process\n");
		ut_print_timestamp(stderr);
		fprintf(stderr, " InnoDB: lifetime. In the MySQL Embedded "
			"Server Library you\n");
		ut_print_timestamp(stderr);
		fprintf(stderr, " InnoDB: cannot call server_init() more "
			"than once during the\n");
		ut_print_timestamp(stderr);
		fprintf(stderr, " InnoDB: process lifetime.\n");
	}

	srv_start_has_been_called = TRUE;

#ifdef UNIV_DEBUG
	log_do_write = TRUE;
#endif /* UNIV_DEBUG */
	/*	yydebug = TRUE; */

	srv_is_being_started = TRUE;
	srv_startup_is_before_trx_rollback_phase = TRUE;

#ifdef __WIN__
	switch (os_get_os_version()) {
	case OS_WIN95:
	case OS_WIN31:
	case OS_WINNT:
		srv_use_native_conditions = FALSE;
		/* On Win 95, 98, ME, Win32 subsystem for Windows 3.1,
		and NT use simulated aio. In NT Windows provides async i/o,
		but when run in conjunction with InnoDB Hot Backup, it seemed
		to corrupt the data files. */

		srv_use_native_aio = FALSE;
		break;

	case OS_WIN2000:
	case OS_WINXP:
		/* On 2000 and XP, async IO is available, but no condition variables. */
		srv_use_native_aio = TRUE;
		srv_use_native_conditions = FALSE;
 		break;

	default:
		/* Vista and later have both async IO and condition variables */
		srv_use_native_aio = TRUE;
		srv_use_native_conditions = TRUE;
		break;
	}

#elif defined(LINUX_NATIVE_AIO)

	if (srv_use_native_aio) {
		ib_logf(IB_LOG_LEVEL_INFO, "Using Linux native AIO");
	}
#else
	/* Currently native AIO is supported only on windows and linux
	and that also when the support is compiled in. In all other
	cases, we ignore the setting of innodb_use_native_aio. */
	srv_use_native_aio = FALSE;
#endif /* __WIN__ */

	if (srv_file_flush_method_str == NULL) {
		/* These are the default options */

		srv_unix_file_flush_method = SRV_UNIX_FSYNC;

		srv_win_file_flush_method = SRV_WIN_IO_UNBUFFERED;
	} else if (0 == ut_strcmp(srv_file_flush_method_str, "fsync")) {
		srv_unix_file_flush_method = SRV_UNIX_FSYNC;

	} else if (0 == ut_strcmp(srv_file_flush_method_str, "O_DSYNC")) {
		srv_unix_file_flush_method = SRV_UNIX_O_DSYNC;

	} else if (0 == ut_strcmp(srv_file_flush_method_str, "O_DIRECT")) {
		srv_unix_file_flush_method = SRV_UNIX_O_DIRECT;

	} else if (0 == ut_strcmp(srv_file_flush_method_str, "ALL_O_DIRECT")) {
		srv_unix_file_flush_method = SRV_UNIX_ALL_O_DIRECT;

	} else if (0 == ut_strcmp(srv_file_flush_method_str, "O_DIRECT_NO_FSYNC")) {
		srv_unix_file_flush_method = SRV_UNIX_O_DIRECT_NO_FSYNC;

	} else if (0 == ut_strcmp(srv_file_flush_method_str, "littlesync")) {
		srv_unix_file_flush_method = SRV_UNIX_LITTLESYNC;

	} else if (0 == ut_strcmp(srv_file_flush_method_str, "nosync")) {
		srv_unix_file_flush_method = SRV_UNIX_NOSYNC;
#ifdef _WIN32
	} else if (0 == ut_strcmp(srv_file_flush_method_str, "normal")) {
		srv_win_file_flush_method = SRV_WIN_IO_NORMAL;
		srv_use_native_aio = FALSE;

	} else if (0 == ut_strcmp(srv_file_flush_method_str, "unbuffered")) {
		srv_win_file_flush_method = SRV_WIN_IO_UNBUFFERED;
		srv_use_native_aio = FALSE;

	} else if (0 == ut_strcmp(srv_file_flush_method_str,
				  "async_unbuffered")) {
		srv_win_file_flush_method = SRV_WIN_IO_UNBUFFERED;
		srv_use_native_aio = TRUE;
#endif /* __WIN__ */
	} else {
		ib_logf(IB_LOG_LEVEL_ERROR,
			"Unrecognized value %s for innodb_flush_method",
			srv_file_flush_method_str);
		return(DB_ERROR);
	}

	/* Note that the call srv_boot() also changes the values of
	some variables to the units used by InnoDB internally */

	/* Set the maximum number of threads which can wait for a semaphore
	inside InnoDB: this is the 'sync wait array' size, as well as the
	maximum number of threads that can wait in the 'srv_conc array' for
	their time to enter InnoDB. */

#define BUF_POOL_SIZE_THRESHOLD (1024 * 1024 * 1024)
	srv_max_n_threads = 1   /* io_ibuf_thread */
			    + 1 /* io_log_thread */
			    + 1 /* lock_wait_timeout_thread */
			    + 1 /* srv_error_monitor_thread */
			    + 1 /* srv_monitor_thread */
			    + 1 /* srv_master_thread */
			    + 1 /* srv_redo_log_follow_thread */
			    + 1 /* srv_purge_coordinator_thread */
			    + 1 /* buf_dump_thread */
			    + 1 /* dict_stats_thread */
			    + 1 /* fts_optimize_thread */
			    + 1 /* recv_writer_thread */
			    + 1 /* buf_flush_page_cleaner_thread */
			    + 1 /* trx_rollback_or_clean_all_recovered */
			    + 128 /* added as margin, for use of
				  InnoDB Memcached etc. */
			    + max_connections
			    + srv_n_read_io_threads
			    + srv_n_write_io_threads
			    + srv_n_purge_threads
			    /* FTS Parallel Sort */
			    + fts_sort_pll_degree * FTS_NUM_AUX_INDEX
			      * max_connections;

	if (srv_buf_pool_size < BUF_POOL_SIZE_THRESHOLD) {
		/* If buffer pool is less than 1 GB,
		use only one buffer pool instance */
		srv_buf_pool_instances = 1;
	}

	srv_boot();

	if (ut_crc32_sse2_enabled) {
		ib_logf(IB_LOG_LEVEL_INFO, "Using SSE crc32 instructions");
	} else if (ut_crc32_power8_enabled) {
		ib_logf(IB_LOG_LEVEL_INFO, "Using POWER8 crc32 instructions");
	} else {
		ib_logf(IB_LOG_LEVEL_INFO, "Using generic crc32 instructions");
	}

	if (!srv_read_only_mode) {

		mutex_create(srv_monitor_file_mutex_key,
			     &srv_monitor_file_mutex, SYNC_NO_ORDER_CHECK);

		if (srv_innodb_status) {

			srv_monitor_file_name = static_cast<char*>(
				mem_alloc(
					strlen(fil_path_to_mysql_datadir)
					+ 20 + sizeof "/innodb_status."));

			sprintf(srv_monitor_file_name, "%s/innodb_status.%lu",
				fil_path_to_mysql_datadir,
				os_proc_get_number());

			srv_monitor_file = fopen(srv_monitor_file_name, "w+");

			if (!srv_monitor_file) {

				ib_logf(IB_LOG_LEVEL_ERROR,
					"Unable to create %s: %s",
					srv_monitor_file_name,
					strerror(errno));

				return(DB_ERROR);
			}
		} else {
			srv_monitor_file_name = NULL;
			srv_monitor_file = os_file_create_tmpfile();

			if (!srv_monitor_file) {
				return(DB_ERROR);
			}
		}

		mutex_create(srv_dict_tmpfile_mutex_key,
			     &srv_dict_tmpfile_mutex, SYNC_DICT_OPERATION);

		srv_dict_tmpfile = os_file_create_tmpfile();

		if (!srv_dict_tmpfile) {
			return(DB_ERROR);
		}

		mutex_create(srv_misc_tmpfile_mutex_key,
			     &srv_misc_tmpfile_mutex, SYNC_ANY_LATCH);

		srv_misc_tmpfile = os_file_create_tmpfile();

		if (!srv_misc_tmpfile) {
			return(DB_ERROR);
		}
	}

	/* If user has set the value of innodb_file_io_threads then
	we'll emit a message telling the user that this parameter
	is now deprecated. */
	if (srv_n_file_io_threads != 4) {
		ib_logf(IB_LOG_LEVEL_WARN,
			"innodb_file_io_threads is deprecated. Please use "
			"innodb_read_io_threads and innodb_write_io_threads "
			"instead");
	}

	/* Now overwrite the value on srv_n_file_io_threads */
	srv_n_file_io_threads = srv_n_read_io_threads;

	if (!srv_read_only_mode) {
		/* Add the log and ibuf IO threads. */
		srv_n_file_io_threads += 2;
		srv_n_file_io_threads += srv_n_write_io_threads;
	} else {
		ib_logf(IB_LOG_LEVEL_INFO,
			"Disabling background IO write threads.");

		srv_n_write_io_threads = 0;
	}

	ut_a(srv_n_file_io_threads <= SRV_MAX_N_IO_THREADS);

	io_limit = 8 * SRV_N_PENDING_IOS_PER_THREAD;

	/* On Windows when using native aio the number of aio requests
	that a thread can handle at a given time is limited to 32
	i.e.: SRV_N_PENDING_IOS_PER_THREAD */
# ifdef __WIN__
	if (srv_use_native_aio) {
		io_limit = SRV_N_PENDING_IOS_PER_THREAD;
	}
# endif /* __WIN__ */

	if (!os_aio_init(io_limit,
			 srv_n_read_io_threads,
			 srv_n_write_io_threads,
			 SRV_MAX_N_PENDING_SYNC_IOS)) {

		ib_logf(IB_LOG_LEVEL_ERROR,
			"Fatal : Cannot initialize AIO sub-system");
#if defined(LINUX_NATIVE_AIO)
		ib_logf(IB_LOG_LEVEL_INFO,
                        "You can try increasing system fs.aio-max-nr to 1048576 "
                        "or larger or setting innodb_use_native_aio = 0 in my.cnf");
#endif

		return(DB_ERROR);
	}

	fil_init(srv_file_per_table ? 50000 : 5000, srv_max_n_open_files);

	double	size;
	char	unit;

	if (srv_buf_pool_size >= 1024 * 1024 * 1024) {
		size = ((double) srv_buf_pool_size) / (1024 * 1024 * 1024);
		unit = 'G';
	} else {
		size = ((double) srv_buf_pool_size) / (1024 * 1024);
		unit = 'M';
	}

	/* Print time to initialize the buffer pool */
	ib_logf(IB_LOG_LEVEL_INFO,
		"Initializing buffer pool, size = %.1f%c", size, unit);

	err = buf_pool_init(srv_buf_pool_size, srv_buf_pool_instances);

	if (err != DB_SUCCESS) {
		ib_logf(IB_LOG_LEVEL_ERROR,
			"Cannot allocate memory for the buffer pool");

		return(DB_ERROR);
	}

	ib_logf(IB_LOG_LEVEL_INFO,
		"Completed initialization of buffer pool");

#ifdef UNIV_DEBUG
	/* We have observed deadlocks with a 5MB buffer pool but
	the actual lower limit could very well be a little higher. */

	if (srv_buf_pool_size <= 5 * 1024 * 1024) {

		ib_logf(IB_LOG_LEVEL_INFO,
			"Small buffer pool size (%luM), the flst_validate() "
			"debug function can cause a deadlock if the "
			"buffer pool fills up.",
			srv_buf_pool_size / 1024 / 1024);
	}
#endif /* UNIV_DEBUG */

	fsp_init();
	log_init();

	lock_sys_create(srv_lock_table_size);

	/* Create i/o-handler threads: */

	for (i = 0; i < srv_n_file_io_threads; ++i) {

		n[i] = i;

		thread_handles[i] = os_thread_create(io_handler_thread, n + i, thread_ids + i);
		thread_started[i] = true;
	}

	if (srv_n_log_files * srv_log_file_size * UNIV_PAGE_SIZE
	    >= 512ULL * 1024ULL * 1024ULL * 1024ULL) {
		/* log_block_convert_lsn_to_no() limits the returned block
		number to 1G and given that OS_FILE_LOG_BLOCK_SIZE is 512
		bytes, then we have a limit of 512 GB. If that limit is to
		be raised, then log_block_convert_lsn_to_no() must be
		modified. */
		ib_logf(IB_LOG_LEVEL_ERROR,
			"Combined size of log files must be < 512 GB");

		return(DB_ERROR);
	}

	if (srv_n_log_files * srv_log_file_size >= ULINT_MAX) {
		/* fil_io() takes ulint as an argument and we are passing
		(next_offset / UNIV_PAGE_SIZE) to it in log_group_write_buf().
		So (next_offset / UNIV_PAGE_SIZE) must be less than ULINT_MAX.
		So next_offset must be < ULINT_MAX * UNIV_PAGE_SIZE. This
		means that we are limited to ULINT_MAX * UNIV_PAGE_SIZE which
		is 64 TB on 32 bit systems. */
		fprintf(stderr,
			" InnoDB: Error: combined size of log files"
			" must be < %lu GB\n",
			ULINT_MAX / 1073741824 * UNIV_PAGE_SIZE);

		return(DB_ERROR);
	}

	sum_of_new_sizes = 0;

	for (i = 0; i < srv_n_data_files; i++) {
#ifndef __WIN__
		if (sizeof(off_t) < 5
		    && srv_data_file_sizes[i]
		    >= (ulint) (1 << (32 - UNIV_PAGE_SIZE_SHIFT))) {
			ut_print_timestamp(stderr);
			fprintf(stderr,
				" InnoDB: Error: file size must be < 4 GB"
				" with this MySQL binary\n");
			ut_print_timestamp(stderr);
			fprintf(stderr,
				" InnoDB: and operating system combination,"
				" in some OS's < 2 GB\n");

			return(DB_ERROR);
		}
#endif
		sum_of_new_sizes += srv_data_file_sizes[i];
	}

	if (sum_of_new_sizes < 10485760 / UNIV_PAGE_SIZE) {
		ib_logf(IB_LOG_LEVEL_ERROR,
			"Tablespace size must be at least 10 MB");

		return(DB_ERROR);
	}

	recv_sys_create();
	recv_sys_init(buf_pool_get_curr_size());

	err = open_or_create_data_files(&create_new_db,
#ifdef UNIV_LOG_ARCHIVE
					&min_arch_log_no, &max_arch_log_no,
#endif /* UNIV_LOG_ARCHIVE */
					&min_flushed_lsn, &max_flushed_lsn,
					&sum_of_new_sizes);
	if (err == DB_FAIL) {

		ib_logf(IB_LOG_LEVEL_ERROR,
			"The system tablespace must be writable!");

		return(DB_ERROR);

	} else if (err != DB_SUCCESS) {

		ib_logf(IB_LOG_LEVEL_ERROR,
			"Could not open or create the system tablespace. If "
			"you tried to add new data files to the system "
			"tablespace, and it failed here, you should now "
			"edit innodb_data_file_path in my.cnf back to what "
			"it was, and remove the new ibdata files InnoDB "
			"created in this failed attempt. InnoDB only wrote "
			"those files full of zeros, but did not yet use "
			"them in any way. But be careful: do not remove "
			"old data files which contain your precious data!");

		return(err);
	}

#ifdef UNIV_LOG_ARCHIVE
	srv_normalize_path_for_win(srv_arch_dir);
#endif /* UNIV_LOG_ARCHIVE */

	dirnamelen = strlen(srv_log_group_home_dir);
	ut_a(dirnamelen < (sizeof logfilename) - 10 - sizeof "ib_logfile");
	memcpy(logfilename, srv_log_group_home_dir, dirnamelen);

	/* Add a path separator if needed. */
	if (dirnamelen && logfilename[dirnamelen - 1] != SRV_PATH_SEPARATOR) {
		logfilename[dirnamelen++] = SRV_PATH_SEPARATOR;
	}

	srv_log_file_size_requested = srv_log_file_size;

	if (create_new_db) {
		bool success = buf_flush_list(ULINT_MAX, LSN_MAX, NULL);
		ut_a(success);

		min_flushed_lsn = max_flushed_lsn = log_get_lsn();

		buf_flush_wait_batch_end(NULL, BUF_FLUSH_LIST);

		err = create_log_files(create_new_db, logfilename, dirnamelen,
				       max_flushed_lsn, logfile0);

		if (err != DB_SUCCESS) {
			return(err);
		}
	} else {
		for (i = 0; i < SRV_N_LOG_FILES_MAX; i++) {
			os_offset_t	size;
			os_file_stat_t	stat_info;

			sprintf(logfilename + dirnamelen,
				"ib_logfile%u", i);

			err = os_file_get_status(
				logfilename, &stat_info, false);

			if (err == DB_NOT_FOUND) {
				if (i == 0) {
					if (max_flushed_lsn
					    != min_flushed_lsn) {
						ib_logf(IB_LOG_LEVEL_ERROR,
							"Cannot create"
							" log files because"
							" data files are"
							" corrupt or"
							" not in sync"
							" with each other");
						return(DB_ERROR);
					}

					if (max_flushed_lsn < (lsn_t) 1000) {
						ib_logf(IB_LOG_LEVEL_ERROR,
							"Cannot create"
							" log files because"
							" data files are"
							" corrupt or the"
							" database was not"
							" shut down cleanly"
							" after creating"
							" the data files.");
						return(DB_ERROR);
					}

					err = create_log_files(
						create_new_db, logfilename,
						dirnamelen, max_flushed_lsn,
						logfile0);

					if (err != DB_SUCCESS) {
						return(err);
					}

					create_log_files_rename(
						logfilename, dirnamelen,
						max_flushed_lsn, logfile0);

					/* Suppress the message about
					crash recovery. */
					max_flushed_lsn = min_flushed_lsn
						= log_get_lsn();
					goto files_checked;
				} else if (i < 2) {
					/* must have at least 2 log files */
					ib_logf(IB_LOG_LEVEL_ERROR,
						"Only one log file found.");
					return(err);
				}

				/* opened all files */
				break;
			}

			if (!srv_file_check_mode(logfilename)) {
				return(DB_ERROR);
			}

			err = open_log_file(&files[i], logfilename, &size);

			if (err != DB_SUCCESS) {
				return(err);
			}

			ut_a(size != (os_offset_t) -1);

			if (size & ((1 << UNIV_PAGE_SIZE_SHIFT) - 1)) {
				ib_logf(IB_LOG_LEVEL_ERROR,
					"Log file %s size "
					UINT64PF " is not a multiple of"
					" innodb_page_size",
					logfilename, size);
				return(DB_ERROR);
			}

			size >>= UNIV_PAGE_SIZE_SHIFT;

			if (i == 0) {
				srv_log_file_size = size;
			} else if (size != srv_log_file_size) {
				ib_logf(IB_LOG_LEVEL_ERROR,
					"Log file %s is"
					" of different size " UINT64PF " bytes"
					" than other log"
					" files " UINT64PF " bytes!",
					logfilename,
					size << UNIV_PAGE_SIZE_SHIFT,
					(os_offset_t) srv_log_file_size
					<< UNIV_PAGE_SIZE_SHIFT);
				return(DB_ERROR);
			}
		}

		srv_n_log_files_found = i;

		/* Create the in-memory file space objects. */

		sprintf(logfilename + dirnamelen, "ib_logfile%u", 0);

		fil_space_create(logfilename,
				 SRV_LOG_SPACE_FIRST_ID,
				 fsp_flags_set_page_size(0, UNIV_PAGE_SIZE),
				 FIL_LOG,
				 NULL /* no encryption yet */);

		ut_a(fil_validate());

		/* srv_log_file_size is measured in pages; if page size is 16KB,
		then we have a limit of 64TB on 32 bit systems */
		ut_a(srv_log_file_size <= ULINT_MAX);

		for (unsigned j = 0; j < i; j++) {
			sprintf(logfilename + dirnamelen, "ib_logfile%u", j);

			if (!fil_node_create(logfilename,
					     (ulint) srv_log_file_size,
					     SRV_LOG_SPACE_FIRST_ID, FALSE)) {
				return(DB_ERROR);
			}
		}

#ifdef UNIV_LOG_ARCHIVE
		/* Create the file space object for archived logs. Under
		MySQL, no archiving ever done. */
		fil_space_create("arch_log_space", SRV_LOG_SPACE_FIRST_ID + 1,
			0, FIL_LOG, NULL /* no encryption yet */);
#endif /* UNIV_LOG_ARCHIVE */
		log_group_init(0, i, srv_log_file_size * UNIV_PAGE_SIZE,
			       SRV_LOG_SPACE_FIRST_ID,
			       SRV_LOG_SPACE_FIRST_ID + 1);
	}

files_checked:
	/* Open all log files and data files in the system
	tablespace: we keep them open until database
	shutdown */

	fil_open_log_and_system_tablespace_files();

	err = srv_undo_tablespaces_init(
		create_new_db,
		srv_undo_tablespaces,
		&srv_undo_tablespaces_open);

	/* If the force recovery is set very high then we carry on regardless
	of all errors. Basically this is fingers crossed mode. */

	if (err != DB_SUCCESS
	    && srv_force_recovery < SRV_FORCE_NO_UNDO_LOG_SCAN) {

		return(err);
	}

	/* Initialize objects used by dict stats gathering thread, which
	can also be used by recovery if it tries to drop some table */
	if (!srv_read_only_mode) {
		dict_stats_thread_init();
	}

	if (!srv_read_only_mode && srv_scrub_log) {
		/* TODO(minliz): have/use log_scrub_thread_init() instead? */
		log_scrub_event = os_event_create();
	}

	trx_sys_file_format_init();

	trx_sys_create();

	if (create_new_db) {

		ut_a(!srv_read_only_mode);
		init_log_online();

		mtr_start(&mtr);

		fsp_header_init(0, sum_of_new_sizes, &mtr);

		mtr_commit(&mtr);

		/* To maintain backward compatibility we create only
		the first rollback segment before the double write buffer.
		All the remaining rollback segments will be created later,
		after the double write buffer has been created. */
		trx_sys_create_sys_pages();

		ib_bh = trx_sys_init_at_db_start();
		n_recovered_trx = UT_LIST_GET_LEN(trx_sys->rw_trx_list);

		/* The purge system needs to create the purge view and
		therefore requires that the trx_sys is inited. */

		trx_purge_sys_create(srv_n_purge_threads, ib_bh);

		err = dict_create();

		if (err != DB_SUCCESS) {
			return(err);
		}

		srv_startup_is_before_trx_rollback_phase = FALSE;

		bool success = buf_flush_list(ULINT_MAX, LSN_MAX, NULL);
		ut_a(success);

		min_flushed_lsn = max_flushed_lsn = log_get_lsn();

		buf_flush_wait_batch_end(NULL, BUF_FLUSH_LIST);

		/* Stamp the LSN to the data files. */
		fil_write_flushed_lsn_to_data_files(max_flushed_lsn, 0);

		fil_flush_file_spaces(FIL_TABLESPACE);

		create_log_files_rename(logfilename, dirnamelen,
					max_flushed_lsn, logfile0);
#ifdef UNIV_LOG_ARCHIVE
	} else if (srv_archive_recovery) {

		ib_logf(IB_LOG_LEVEL_INFO,
			" Starting archive recovery from a backup...");

		err = recv_recovery_from_archive_start(
			min_flushed_lsn, srv_archive_recovery_limit_lsn,
			min_arch_log_no);
		if (err != DB_SUCCESS) {

			return(DB_ERROR);
		}
		/* Since ibuf init is in dict_boot, and ibuf is needed
		in any disk i/o, first call dict_boot */

		err = dict_boot();

		if (err != DB_SUCCESS) {
			return(err);
		}

		ib_bh = trx_sys_init_at_db_start();
		n_recovered_trx = UT_LIST_GET_LEN(trx_sys->rw_trx_list);

		/* The purge system needs to create the purge view and
		therefore requires that the trx_sys is inited. */

		trx_purge_sys_create(srv_n_purge_threads, ib_bh);

		srv_startup_is_before_trx_rollback_phase = FALSE;

		recv_recovery_from_archive_finish();
#endif /* UNIV_LOG_ARCHIVE */
	} else {

		/* Check if we support the max format that is stamped
		on the system tablespace.
		Note:  We are NOT allowed to make any modifications to
		the TRX_SYS_PAGE_NO page before recovery  because this
		page also contains the max_trx_id etc. important system
		variables that are required for recovery.  We need to
		ensure that we return the system to a state where normal
		recovery is guaranteed to work. We do this by
		invalidating the buffer cache, this will force the
		reread of the page and restoration to its last known
		consistent state, this is REQUIRED for the recovery
		process to work. */
		err = trx_sys_file_format_max_check(
			srv_max_file_format_at_startup);

		if (err != DB_SUCCESS) {
			return(err);
		}

		/* Invalidate the buffer pool to ensure that we reread
		the page that we read above, during recovery.
		Note that this is not as heavy weight as it seems. At
		this point there will be only ONE page in the buf_LRU
		and there must be no page in the buf_flush list. */
		buf_pool_invalidate();

		/* We always try to do a recovery, even if the database had
		been shut down normally: this is the normal startup path */

		err = recv_recovery_from_checkpoint_start(
			LOG_CHECKPOINT, LSN_MAX,
			min_flushed_lsn, max_flushed_lsn);

		if (err != DB_SUCCESS) {

			return(DB_ERROR);
		}

		init_log_online();

		/* Since the insert buffer init is in dict_boot, and the
		insert buffer is needed in any disk i/o, first we call
		dict_boot(). Note that trx_sys_init_at_db_start() only needs
		to access space 0, and the insert buffer at this stage already
		works for space 0. */

		err = dict_boot();

		if (err != DB_SUCCESS) {
			return(err);
		}

		ib_bh = trx_sys_init_at_db_start();
		n_recovered_trx = UT_LIST_GET_LEN(trx_sys->rw_trx_list);

		/* The purge system needs to create the purge view and
		therefore requires that the trx_sys is inited. */

		trx_purge_sys_create(srv_n_purge_threads, ib_bh);

		/* recv_recovery_from_checkpoint_finish needs trx lists which
		are initialized in trx_sys_init_at_db_start(). */

		recv_recovery_from_checkpoint_finish();

		if (srv_force_recovery < SRV_FORCE_NO_IBUF_MERGE) {
			/* The following call is necessary for the insert
			buffer to work with multiple tablespaces. We must
			know the mapping between space id's and .ibd file
			names.

			In a crash recovery, we check that the info in data
			dictionary is consistent with what we already know
			about space id's from the call of
			fil_load_single_table_tablespaces().

			In a normal startup, we create the space objects for
			every table in the InnoDB data dictionary that has
			an .ibd file.

			We also determine the maximum tablespace id used. */
			dict_check_t	dict_check;

			if (recv_needed_recovery) {
				dict_check = DICT_CHECK_ALL_LOADED;
			} else if (n_recovered_trx) {
				dict_check = DICT_CHECK_SOME_LOADED;
			} else {
				dict_check = DICT_CHECK_NONE_LOADED;
			}

			/* Create the SYS_TABLESPACES and SYS_DATAFILES system table */
			err = dict_create_or_check_sys_tablespace();
			if (err != DB_SUCCESS) {
				return(err);
			}

			sys_datafiles_created = true;

			/* This function assumes that SYS_DATAFILES exists */
			dict_check_tablespaces_and_store_max_id(dict_check);
		}

		if (!srv_force_recovery
		    && !recv_sys->found_corrupt_log
		    && (srv_log_file_size_requested != srv_log_file_size
			|| srv_n_log_files_found != srv_n_log_files)) {
			/* Prepare to replace the redo log files. */

			if (srv_read_only_mode) {
				ib_logf(IB_LOG_LEVEL_ERROR,
					"Cannot resize log files "
					"in read-only mode.");
				return(DB_READ_ONLY);
			}

			/* Clean the buffer pool. */
			bool success = buf_flush_list(
				ULINT_MAX, LSN_MAX, NULL);
			ut_a(success);

			RECOVERY_CRASH(1);

			min_flushed_lsn = max_flushed_lsn = log_get_lsn();

			ib_logf(IB_LOG_LEVEL_WARN,
				"Resizing redo log from %u*%u to %u*%u pages"
				", LSN=" LSN_PF,
				(unsigned) i,
				(unsigned) srv_log_file_size,
				(unsigned) srv_n_log_files,
				(unsigned) srv_log_file_size_requested,
				max_flushed_lsn);

			buf_flush_wait_batch_end(NULL, BUF_FLUSH_LIST);

			RECOVERY_CRASH(2);

			/* Flush the old log files. */
			log_buffer_flush_to_disk();
			/* If innodb_flush_method=O_DSYNC,
			we need to explicitly flush the log buffers. */
			fil_flush(SRV_LOG_SPACE_FIRST_ID);

			ut_ad(max_flushed_lsn == log_get_lsn());

			/* Prohibit redo log writes from any other
			threads until creating a log checkpoint at the
			end of create_log_files(). */
			ut_d(recv_no_log_write = TRUE);
			ut_ad(!buf_pool_check_no_pending_io());

			RECOVERY_CRASH(3);

			/* Stamp the LSN to the data files. */
			fil_write_flushed_lsn_to_data_files(
				max_flushed_lsn, 0);

			fil_flush_file_spaces(FIL_TABLESPACE);

			RECOVERY_CRASH(4);

			/* Close and free the redo log files, so that
			we can replace them. */
			fil_close_log_files(true);

			RECOVERY_CRASH(5);

			/* Free the old log file space. */
			log_group_close_all();

			ib_logf(IB_LOG_LEVEL_WARN,
				"Starting to delete and rewrite log files.");

			srv_log_file_size = srv_log_file_size_requested;

			err = create_log_files(create_new_db, logfilename,
					       dirnamelen, max_flushed_lsn,
					       logfile0);

			if (err != DB_SUCCESS) {
				return(err);
			}

			/* create_log_files() can increase system lsn that is
			why FIL_PAGE_FILE_FLUSH_LSN have to be updated */
			min_flushed_lsn = max_flushed_lsn = log_get_lsn();
			fil_write_flushed_lsn_to_data_files(min_flushed_lsn, 0);
			fil_flush_file_spaces(FIL_TABLESPACE);

			create_log_files_rename(logfilename, dirnamelen,
						log_get_lsn(), logfile0);
		}

		srv_startup_is_before_trx_rollback_phase = FALSE;
		recv_recovery_rollback_active();

		/* It is possible that file_format tag has never
		been set. In this case we initialize it to minimum
		value.  Important to note that we can do it ONLY after
		we have finished the recovery process so that the
		image of TRX_SYS_PAGE_NO is not stale. */
		trx_sys_file_format_tag_init();
	}

	if (!create_new_db && sum_of_new_sizes > 0) {
		/* New data file(s) were added */
		mtr_start(&mtr);

		fsp_header_inc_size(0, sum_of_new_sizes, &mtr);

		mtr_commit(&mtr);

		/* Immediately write the log record about increased tablespace
		size to disk, so that it is durable even if mysqld would crash
		quickly */

		log_buffer_flush_to_disk();
	}

#ifdef UNIV_LOG_ARCHIVE
	if (!srv_read_only_mode) {
		if (!srv_log_archive_on) {
			ut_a(DB_SUCCESS == log_archive_noarchivelog());
		} else {
			bool	start_archive;

			mutex_enter(&(log_sys->mutex));

			start_archive = false;

			if (log_sys->archiving_state == LOG_ARCH_OFF) {
				start_archive = true;
			}

			mutex_exit(&(log_sys->mutex));

			if (start_archive) {
				ut_a(DB_SUCCESS == log_archive_archivelog());
			}
		}
	}
#endif /* UNIV_LOG_ARCHIVE */

	/* fprintf(stderr, "Max allowed record size %lu\n",
	page_get_free_space_of_empty() / 2); */

	if (buf_dblwr == NULL) {
		/* Create the doublewrite buffer to a new tablespace */

		buf_dblwr_create();
	}

	/* Here the double write buffer has already been created and so
	any new rollback segments will be allocated after the double
	write buffer. The default segment should already exist.
	We create the new segments only if it's a new database or
	the database was shutdown cleanly. */

	/* Note: When creating the extra rollback segments during an upgrade
	we violate the latching order, even if the change buffer is empty.
	We make an exception in sync0sync.cc and check srv_is_being_started
	for that violation. It cannot create a deadlock because we are still
	running in single threaded mode essentially. Only the IO threads
	should be running at this stage. */

	ut_a(srv_undo_logs > 0);
	ut_a(srv_undo_logs <= TRX_SYS_N_RSEGS);

	/* The number of rsegs that exist in InnoDB is given by status
	variable srv_available_undo_logs. The number of rsegs to use can
	be set using the dynamic global variable srv_undo_logs. */

	srv_available_undo_logs = trx_sys_create_rsegs(
		srv_undo_tablespaces, srv_undo_logs);

	if (srv_available_undo_logs == ULINT_UNDEFINED) {
		/* Can only happen if server is read only. */
		ut_a(srv_read_only_mode);
		srv_undo_logs = ULONG_UNDEFINED;
	}

	if (!srv_read_only_mode) {
		/* Create the thread which watches the timeouts
		for lock waits */
		thread_handles[2 + SRV_MAX_N_IO_THREADS] = os_thread_create(
			lock_wait_timeout_thread,
			NULL, thread_ids + 2 + SRV_MAX_N_IO_THREADS);
		thread_started[2 + SRV_MAX_N_IO_THREADS] = true;

		/* Create the thread which warns of long semaphore waits */
		thread_handles[3 + SRV_MAX_N_IO_THREADS] = os_thread_create(
			srv_error_monitor_thread,
			NULL, thread_ids + 3 + SRV_MAX_N_IO_THREADS);
		thread_started[3 + SRV_MAX_N_IO_THREADS] = true;

		/* Create the thread which prints InnoDB monitor info */
		thread_handles[4 + SRV_MAX_N_IO_THREADS] = os_thread_create(
			srv_monitor_thread,
			NULL, thread_ids + 4 + SRV_MAX_N_IO_THREADS);
		thread_started[4 + SRV_MAX_N_IO_THREADS] = true;
	}

	/* Create the SYS_FOREIGN and SYS_FOREIGN_COLS system tables */
	err = dict_create_or_check_foreign_constraint_tables();
	if (err != DB_SUCCESS) {
		return(err);
	}

	/* Create the SYS_TABLESPACES and SYS_DATAFILES system tables if we
	have not done that already on crash recovery. */
	if (sys_datafiles_created == false) {
		err = dict_create_or_check_sys_tablespace();
		if (err != DB_SUCCESS) {
			return(err);
		}
	}

	srv_is_being_started = FALSE;

	ut_a(trx_purge_state() == PURGE_STATE_INIT);

	/* Create the master thread which does purge and other utility
	operations */

	if (!srv_read_only_mode) {

		thread_handles[1 + SRV_MAX_N_IO_THREADS] = os_thread_create(
			srv_master_thread,
			NULL, thread_ids + (1 + SRV_MAX_N_IO_THREADS));
		thread_started[1 + SRV_MAX_N_IO_THREADS] = true;
	}

	if (!srv_read_only_mode
	    && srv_force_recovery < SRV_FORCE_NO_BACKGROUND) {

		thread_handles[6 + SRV_MAX_N_IO_THREADS] = os_thread_create(
			srv_purge_coordinator_thread,
			NULL, thread_ids + 6 + SRV_MAX_N_IO_THREADS);

		thread_started[6 + SRV_MAX_N_IO_THREADS] = true;

		ut_a(UT_ARR_SIZE(thread_ids)
		     > 6 + srv_n_purge_threads + SRV_MAX_N_IO_THREADS);

		/* We've already created the purge coordinator thread above. */
		for (i = 1; i < srv_n_purge_threads; ++i) {
			thread_handles[6 + i + SRV_MAX_N_IO_THREADS] = os_thread_create(
				srv_worker_thread, NULL,
				thread_ids + 6 + i + SRV_MAX_N_IO_THREADS);
			thread_started[6 + i + SRV_MAX_N_IO_THREADS] = true;
		}

		srv_start_wait_for_purge_to_start();

	} else {
		purge_sys->state = PURGE_STATE_DISABLED;
	}

	if (!srv_read_only_mode) {

		if (srv_use_mtflush) {
			/* Start multi-threaded flush threads */
			mtflush_ctx = buf_mtflu_handler_init(
				srv_mtflush_threads,
				srv_buf_pool_instances);

			/* Set up the thread ids */
			buf_mtflu_set_thread_ids(
				srv_mtflush_threads,
				mtflush_ctx,
				(thread_ids + 6 + SRV_MAX_N_PURGE_THREADS));
		}


		buf_flush_page_cleaner_thread_handle = os_thread_create(buf_flush_page_cleaner_thread, NULL, NULL);
		buf_flush_page_cleaner_thread_started = true;
	}

	buf_flush_lru_manager_thread_handle = os_thread_create(buf_flush_lru_manager_thread, NULL, NULL);
	buf_flush_lru_manager_thread_started = true;

#ifdef UNIV_DEBUG
	/* buf_debug_prints = TRUE; */
#endif /* UNIV_DEBUG */
	sum_of_data_file_sizes = 0;

	for (i = 0; i < srv_n_data_files; i++) {
		sum_of_data_file_sizes += srv_data_file_sizes[i];
	}

	tablespace_size_in_header = fsp_header_get_tablespace_size();

	if (!srv_read_only_mode
	    && !srv_auto_extend_last_data_file
	    && sum_of_data_file_sizes != tablespace_size_in_header) {

		ut_print_timestamp(stderr);
		fprintf(stderr,
			" InnoDB: Error: tablespace size"
			" stored in header is %lu pages, but\n",
			(ulong) tablespace_size_in_header);
		ut_print_timestamp(stderr);
		fprintf(stderr,
			"InnoDB: the sum of data file sizes is %lu pages\n",
			(ulong) sum_of_data_file_sizes);

		if (srv_force_recovery == 0
		    && sum_of_data_file_sizes < tablespace_size_in_header) {
			/* This is a fatal error, the tail of a tablespace is
			missing */

			ut_print_timestamp(stderr);
			fprintf(stderr,
				" InnoDB: Cannot start InnoDB."
				" The tail of the system tablespace is\n");
			ut_print_timestamp(stderr);
			fprintf(stderr,
				" InnoDB: missing. Have you edited"
				" innodb_data_file_path in my.cnf in an\n");
			ut_print_timestamp(stderr);
			fprintf(stderr,
				" InnoDB: inappropriate way, removing"
				" ibdata files from there?\n");
			ut_print_timestamp(stderr);
			fprintf(stderr,
				" InnoDB: You can set innodb_force_recovery=1"
				" in my.cnf to force\n");
			ut_print_timestamp(stderr);
			fprintf(stderr,
				" InnoDB: a startup if you are trying"
				" to recover a badly corrupt database.\n");

			return(DB_ERROR);
		}
	}

	if (!srv_read_only_mode
	    && srv_auto_extend_last_data_file
	    && sum_of_data_file_sizes < tablespace_size_in_header) {

		ut_print_timestamp(stderr);
		fprintf(stderr,
			" InnoDB: Error: tablespace size stored in header"
			" is %lu pages, but\n",
			(ulong) tablespace_size_in_header);
		ut_print_timestamp(stderr);
		fprintf(stderr,
			" InnoDB: the sum of data file sizes"
			" is only %lu pages\n",
			(ulong) sum_of_data_file_sizes);

		if (srv_force_recovery == 0) {

			ut_print_timestamp(stderr);
			fprintf(stderr,
				" InnoDB: Cannot start InnoDB. The tail of"
				" the system tablespace is\n");
			ut_print_timestamp(stderr);
			fprintf(stderr,
				" InnoDB: missing. Have you edited"
				" innodb_data_file_path in my.cnf in an\n");
			ut_print_timestamp(stderr);
			fprintf(stderr,
				" InnoDB: inappropriate way, removing"
				" ibdata files from there?\n");
			ut_print_timestamp(stderr);
			fprintf(stderr,
				" InnoDB: You can set innodb_force_recovery=1"
				" in my.cnf to force\n");
			ut_print_timestamp(stderr);
			fprintf(stderr,
				" InnoDB: a startup if you are trying to"
				" recover a badly corrupt database.\n");

			return(DB_ERROR);
		}
	}

	/* Check that os_fast_mutexes work as expected */
	os_fast_mutex_init(PFS_NOT_INSTRUMENTED, &srv_os_test_mutex);

	if (0 != os_fast_mutex_trylock(&srv_os_test_mutex)) {
		ut_print_timestamp(stderr);
		fprintf(stderr,
			" InnoDB: Error: pthread_mutex_trylock returns"
			" an unexpected value on\n");
		ut_print_timestamp(stderr);
		fprintf(stderr,
			" InnoDB: success! Cannot continue.\n");
		exit(1);
	}

	os_fast_mutex_unlock(&srv_os_test_mutex);

	os_fast_mutex_lock(&srv_os_test_mutex);

	os_fast_mutex_unlock(&srv_os_test_mutex);

	os_fast_mutex_free(&srv_os_test_mutex);

	if (!srv_file_per_table && srv_pass_corrupt_table) {
		fprintf(stderr, "InnoDB: Warning:"
			" The option innodb_file_per_table is disabled,"
			" so using the option innodb_pass_corrupt_table doesn't make sense.\n");
	}

	if (srv_print_verbose_log) {
		ib_logf(IB_LOG_LEVEL_INFO,
			" Percona XtraDB (http://www.percona.com) %s started; "
			"log sequence number " LSN_PF "",
			INNODB_VERSION_STR, srv_start_lsn);
	}

	if (srv_force_recovery > 0) {
		ib_logf(IB_LOG_LEVEL_INFO,
			"!!! innodb_force_recovery is set to %lu !!!",
			(ulong) srv_force_recovery);
	}

	if (!srv_read_only_mode) {
		/*
		  Create a checkpoint before logging anything new, so that
		  the current encryption key in use is definitely logged
		  before any log blocks encrypted with that key.
		*/
		log_make_checkpoint_at(LSN_MAX, TRUE);
	}

	if (srv_force_recovery == 0) {
		/* In the insert buffer we may have even bigger tablespace
		id's, because we may have dropped those tablespaces, but
		insert buffer merge has not had time to clean the records from
		the ibuf tree. */

		ibuf_update_max_tablespace_id();
	}

	if (!srv_read_only_mode) {
#ifdef WITH_WSREP
		/*
		  Create the dump/load thread only when not running with
		  --wsrep-recover.
		*/
		if (!wsrep_recovery) {
#endif /* WITH_WSREP */
		/* Create the buffer pool dump/load thread */
		buf_dump_thread_handle=
			os_thread_create(buf_dump_thread, NULL, NULL);
		buf_dump_thread_started = true;
#ifdef WITH_WSREP
		} else {
			ib_logf(IB_LOG_LEVEL_WARN,
				"Skipping buffer pool dump/restore during "
				"wsrep recovery.");
		}
#endif /* WITH_WSREP */

		/* Create the dict stats gathering thread */
		dict_stats_thread_handle = os_thread_create(dict_stats_thread, NULL, NULL);
		dict_stats_thread_started = true;

		/* Create the thread that will optimize the FTS sub-system. */
		fts_optimize_init();

		/* Init data for datafile scrub threads */
		btr_scrub_init();

		/* Create thread(s) that handles key rotation */
		fil_crypt_threads_init();

		/* Create the log scrub thread */
		if (srv_scrub_log)
			os_thread_create(log_scrub_thread, NULL, NULL);
	}

	/* Initialize online defragmentation. */
	btr_defragment_init();

	srv_was_started = TRUE;

	return(DB_SUCCESS);
}

#if 0
/********************************************************************
Sync all FTS cache before shutdown */
static
void
srv_fts_close(void)
/*===============*/
{
	dict_table_t*	table;

	for (table = UT_LIST_GET_FIRST(dict_sys->table_LRU);
	     table; table = UT_LIST_GET_NEXT(table_LRU, table)) {
		fts_t*          fts = table->fts;

		if (fts != NULL) {
			fts_sync_table(table);
		}
	}

	for (table = UT_LIST_GET_FIRST(dict_sys->table_non_LRU);
	     table; table = UT_LIST_GET_NEXT(table_LRU, table)) {
		fts_t*          fts = table->fts;

		if (fts != NULL) {
			fts_sync_table(table);
		}
	}
}
#endif

/****************************************************************//**
Shuts down the InnoDB database.
@return	DB_SUCCESS or error code */
UNIV_INTERN
dberr_t
innobase_shutdown_for_mysql(void)
/*=============================*/
{
	ulint	i;

	if (!srv_was_started) {
		if (srv_is_being_started) {
			ib_logf(IB_LOG_LEVEL_WARN,
				"Shutting down an improperly started, "
				"or created database!");
		}

		return(DB_SUCCESS);
	}

	if (!srv_read_only_mode) {
		/* Shutdown the FTS optimize sub system. */
		fts_optimize_start_shutdown();

		fts_optimize_end();

		/* Shutdown key rotation threads */
		fil_crypt_threads_end();
	}

	/* 1. Flush the buffer pool to disk, write the current lsn to
	the tablespace header(s), and copy all log data to archive.
	The step 1 is the real InnoDB shutdown. The remaining steps 2 - ...
	just free data structures after the shutdown. */

	logs_empty_and_mark_files_at_shutdown();

	if (srv_conc_get_active_threads() != 0) {
		ib_logf(IB_LOG_LEVEL_WARN,
			"Query counter shows %ld queries still "
			"inside InnoDB at shutdown",
			srv_conc_get_active_threads());
	}

	/* 2. Make all threads created by InnoDB to exit */

	srv_shutdown_state = SRV_SHUTDOWN_EXIT_THREADS;

	/* All threads end up waiting for certain events. Put those events
	to the signaled state. Then the threads will exit themselves after
	os_event_wait(). */

	for (i = 0; i < 1000; i++) {
		/* NOTE: IF YOU CREATE THREADS IN INNODB, YOU MUST EXIT THEM
		HERE OR EARLIER */

		if (!srv_read_only_mode) {
			/* a. Let the lock timeout thread exit */
			os_event_set(lock_sys->timeout_event);

			/* b. srv error monitor thread exits automatically,
			no need to do anything here */

			/* c. We wake the master thread so that it exits */
			srv_wake_master_thread();

			/* d. Wakeup purge threads. */
			srv_purge_wakeup();
		}

		/* e. Exit the i/o threads */

		os_aio_wake_all_threads_at_shutdown();

		/* f. dict_stats_thread is signaled from
		logs_empty_and_mark_files_at_shutdown() and should have
		already quit or is quitting right now. */


		if (srv_use_mtflush) {
			/* g. Exit the multi threaded flush threads */

			buf_mtflu_io_thread_exit();
		}

		os_mutex_enter(os_sync_mutex);

		if (os_thread_count == 0) {
			/* All the threads have exited or are just exiting;
			NOTE that the threads may not have completed their
			exit yet. Should we use pthread_join() to make sure
			they have exited? If we did, we would have to
			remove the pthread_detach() from
			os_thread_exit().  Now we just sleep 0.1
			seconds and hope that is enough! */

			os_mutex_exit(os_sync_mutex);

			os_thread_sleep(100000);

			break;
		}

		os_mutex_exit(os_sync_mutex);

		os_thread_sleep(100000);
	}

	if (i == 1000) {
		ib_logf(IB_LOG_LEVEL_WARN,
			"%lu threads created by InnoDB"
			" had not exited at shutdown!",
			(ulong) os_thread_count);
	}

	if (srv_monitor_file) {
		fclose(srv_monitor_file);
		srv_monitor_file = 0;
		if (srv_monitor_file_name) {
			unlink(srv_monitor_file_name);
			mem_free(srv_monitor_file_name);
		}
	}

	if (srv_dict_tmpfile) {
		fclose(srv_dict_tmpfile);
		srv_dict_tmpfile = 0;
	}

	if (srv_misc_tmpfile) {
		fclose(srv_misc_tmpfile);
		srv_misc_tmpfile = 0;
	}

	if (!srv_read_only_mode) {
		dict_stats_thread_deinit();
		if (srv_scrub_log) {
			/* TODO(minliz): have/use log_scrub_thread_deinit() instead? */
			os_event_free(log_scrub_event);
			log_scrub_event = NULL;
		}
	}

	if (!srv_read_only_mode) {
		fil_crypt_threads_cleanup();

		/* Cleanup data for datafile scrubbing */
		btr_scrub_cleanup();
	}

#ifdef __WIN__
	/* MDEV-361: ha_innodb.dll leaks handles on Windows
	MDEV-7403: should not pass recv_writer_thread_handle to
	CloseHandle().

	On Windows we should call CloseHandle() for all
	open thread handles. */
	if (os_thread_count == 0) {
		for (i = 0; i < SRV_MAX_N_IO_THREADS + 6 + 32; ++i) {
			if (thread_started[i]) {
				CloseHandle(thread_handles[i]);
			}
		}

		if (buf_flush_page_cleaner_thread_started) {
			CloseHandle(buf_flush_page_cleaner_thread_handle);
		}

		if (buf_dump_thread_started) {
			CloseHandle(buf_dump_thread_handle);
		}

		if (dict_stats_thread_started) {
			CloseHandle(dict_stats_thread_handle);
		}

		if (buf_flush_lru_manager_thread_started) {
			CloseHandle(buf_flush_lru_manager_thread_handle);
		}

		if (srv_redo_log_follow_thread_started) {
			CloseHandle(srv_redo_log_follow_thread_handle);
		}
	}
#endif /* __WIN __ */

	/* This must be disabled before closing the buffer pool
	and closing the data dictionary.  */
	btr_search_disable();

	ibuf_close();
	log_shutdown();
	trx_sys_file_format_close();
	trx_sys_close();
	lock_sys_close();

	/* We don't create these mutexes in RO mode because we don't create
	the temp files that the cover. */
	if (!srv_read_only_mode) {
		mutex_free(&srv_monitor_file_mutex);
		mutex_free(&srv_dict_tmpfile_mutex);
		mutex_free(&srv_misc_tmpfile_mutex);
	}

	dict_close();
	btr_search_sys_free();

	/* 3. Free all InnoDB's own mutexes and the os_fast_mutexes inside
	them */
	os_aio_free();
	que_close();
	row_mysql_close();
	srv_mon_free();
	sync_close();
	srv_free();
	fil_close();

	/* 4. Free the os_conc_mutex and all os_events and os_mutexes */

	os_sync_free();

	/* 5. Free all allocated memory */

	pars_lexer_close();
	log_mem_free();
	buf_pool_free(srv_buf_pool_instances);
	mem_close();

	/* ut_free_all_mem() frees all allocated memory not freed yet
	in shutdown, and it will also free the ut_list_mutex, so it
	should be the last one for all operation */
	ut_free_all_mem();

	if (os_thread_count != 0
	    || os_event_count != 0
	    || os_mutex_count != 0
	    || os_fast_mutex_count != 0) {
		ib_logf(IB_LOG_LEVEL_WARN,
			"Some resources were not cleaned up in shutdown: "
			"threads %lu, events %lu, os_mutexes %lu, "
			"os_fast_mutexes %lu",
			(ulong) os_thread_count, (ulong) os_event_count,
			(ulong) os_mutex_count, (ulong) os_fast_mutex_count);
	}

	if (dict_foreign_err_file) {
		fclose(dict_foreign_err_file);
	}

	if (srv_print_verbose_log) {
		ib_logf(IB_LOG_LEVEL_INFO,
			"Shutdown completed; log sequence number " LSN_PF "",
			srv_shutdown_lsn);
	}

	srv_was_started = FALSE;
	srv_start_has_been_called = FALSE;

	return(DB_SUCCESS);
}
#endif /* !UNIV_HOTBACKUP */


/********************************************************************
Signal all per-table background threads to shutdown, and wait for them to do
so. */
UNIV_INTERN
void
srv_shutdown_table_bg_threads(void)
/*===============================*/
{
	dict_table_t*	table;
	dict_table_t*	first;
	dict_table_t*	last = NULL;

	mutex_enter(&dict_sys->mutex);

	/* Signal all threads that they should stop. */
	table = UT_LIST_GET_FIRST(dict_sys->table_LRU);
	first = table;
	while (table) {
		dict_table_t*	next;
		fts_t*		fts = table->fts;

		if (fts != NULL) {
			fts_start_shutdown(table, fts);
		}

		next = UT_LIST_GET_NEXT(table_LRU, table);

		if (!next) {
			last = table;
		}

		table = next;
	}

	/* We must release dict_sys->mutex here; if we hold on to it in the
	loop below, we will deadlock if any of the background threads try to
	acquire it (for example, the FTS thread by calling que_eval_sql).

	Releasing it here and going through dict_sys->table_LRU without
	holding it is safe because:

	 a) MySQL only starts the shutdown procedure after all client
	 threads have been disconnected and no new ones are accepted, so no
	 new tables are added or old ones dropped.

	 b) Despite its name, the list is not LRU, and the order stays
	 fixed.

	To safeguard against the above assumptions ever changing, we store
	the first and last items in the list above, and then check that
	they've stayed the same below. */

	mutex_exit(&dict_sys->mutex);

	/* Wait for the threads of each table to stop. This is not inside
	the above loop, because by signaling all the threads first we can
	overlap their shutting down delays. */
	table = UT_LIST_GET_FIRST(dict_sys->table_LRU);
	ut_a(first == table);
	while (table) {
		dict_table_t*	next;
		fts_t*		fts = table->fts;

		if (fts != NULL) {
			fts_shutdown(table, fts);
		}

		next = UT_LIST_GET_NEXT(table_LRU, table);

		if (table == last) {
			ut_a(!next);
		}

		table = next;
	}
}

/*****************************************************************//**
Get the meta-data filename from the table name. */
UNIV_INTERN
void
srv_get_meta_data_filename(
/*=======================*/
	dict_table_t*	table,		/*!< in: table */
	char*			filename,	/*!< out: filename */
	ulint			max_len)	/*!< in: filename max length */
{
	ulint			len;
	char*			path;
	char*			suffix;
	static const ulint	suffix_len = strlen(".cfg");

	if (DICT_TF_HAS_DATA_DIR(table->flags)) {
		dict_get_and_save_data_dir_path(table, false);
		ut_a(table->data_dir_path);

		path = os_file_make_remote_pathname(
			table->data_dir_path, table->name, "cfg");
	} else {
		path = fil_make_ibd_name(table->name, false);
	}

	ut_a(path);
	len = ut_strlen(path);
	ut_a(max_len >= len);

	suffix = path + (len - suffix_len);
	if (strncmp(suffix, ".cfg", suffix_len) == 0) {
		strcpy(filename, path);
	} else {
		ut_ad(strncmp(suffix, ".ibd", suffix_len) == 0);

		strncpy(filename, path, len - suffix_len);
		suffix = filename + (len - suffix_len);
		strcpy(suffix, ".cfg");
	}

	mem_free(path);

	srv_normalize_path_for_win(filename);
}<|MERGE_RESOLUTION|>--- conflicted
+++ resolved
@@ -1635,17 +1635,11 @@
 	size_t		dirnamelen;
 	bool		sys_datafiles_created = false;
 
-<<<<<<< HEAD
 	/* This should be initialized early */
 	ut_init_timer();
 
-	if (srv_force_recovery > SRV_FORCE_NO_TRX_UNDO) {
-		srv_read_only_mode = true;
-	}
-=======
 	high_level_read_only = srv_read_only_mode
 		|| srv_force_recovery > SRV_FORCE_NO_TRX_UNDO;
->>>>>>> 4fdf25af
 
 	if (srv_read_only_mode) {
 		ib_logf(IB_LOG_LEVEL_INFO, "Started in read only mode");
