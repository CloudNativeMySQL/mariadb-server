--- conflicted
+++ resolved
@@ -46,13 +46,8 @@
 
 #define INNODB_VERSION_MAJOR	1
 #define INNODB_VERSION_MINOR	0
-<<<<<<< HEAD
-#define INNODB_VERSION_BUGFIX	11
-#define PERCONA_INNODB_VERSION 12.0
-=======
 #define INNODB_VERSION_BUGFIX	12
 #define PERCONA_INNODB_VERSION 12.1
->>>>>>> c6ccd3f3
 
 /* The following is the InnoDB version as shown in
 SELECT plugin_version FROM information_schema.plugins;
