/*****************************************************************************

Copyright (c) 1995, 2009, Oracle and/or its affiliates. All Rights Reserved.

This program is free software; you can redistribute it and/or modify it under
the terms of the GNU General Public License as published by the Free Software
Foundation; version 2 of the License.

This program is distributed in the hope that it will be useful, but WITHOUT
ANY WARRANTY; without even the implied warranty of MERCHANTABILITY or FITNESS
FOR A PARTICULAR PURPOSE. See the GNU General Public License for more details.

You should have received a copy of the GNU General Public License along with
this program; if not, write to the Free Software Foundation, Inc.,
51 Franklin Street, Suite 500, Boston, MA 02110-1335 USA

*****************************************************************************/

/**************************************************//**
@file include/os0proc.h
The interface to the operating system
process control primitives

Created 9/30/1995 Heikki Tuuri
*******************************************************/

#ifndef os0proc_h
#define os0proc_h

#include "univ.i"

#ifdef UNIV_LINUX
#include <sys/ipc.h>
#include <sys/shm.h>
#endif

typedef void*			os_process_t;
typedef unsigned long int	os_process_id_t;

extern ibool os_use_large_pages;
/* Large page size. This may be a boot-time option on some platforms */
extern ulint os_large_page_size;

/****************************************************************//**
Converts the current process id to a number. It is not guaranteed that the
number is unique. In Linux returns the 'process number' of the current
thread. That number is the same as one sees in 'top', for example. In Linux
the thread id is not the same as one sees in 'top'.
@return	process id as a number */
UNIV_INTERN
ulint
os_proc_get_number(void);
/*====================*/
/****************************************************************//**
Allocates large pages memory.
@return	allocated memory */
UNIV_INTERN
void*
os_mem_alloc_large(
/*===============*/
<<<<<<< HEAD
	ulint*	n);			/*!< in/out: number of bytes */
=======
	ulint*	n,			/*!< in/out: number of bytes */
	bool	populate);		/*!< in: virtual page preallocation */
>>>>>>> a737135a
/****************************************************************//**
Frees large pages memory. */
UNIV_INTERN
void
os_mem_free_large(
/*==============*/
	void	*ptr,			/*!< in: pointer returned by
					os_mem_alloc_large() */
	ulint	size);			/*!< in: size returned by
					os_mem_alloc_large() */

#ifndef UNIV_NONINL
#include "os0proc.ic"
#endif

#endif<|MERGE_RESOLUTION|>--- conflicted
+++ resolved
@@ -58,12 +58,8 @@
 void*
 os_mem_alloc_large(
 /*===============*/
-<<<<<<< HEAD
-	ulint*	n);			/*!< in/out: number of bytes */
-=======
 	ulint*	n,			/*!< in/out: number of bytes */
 	bool	populate);		/*!< in: virtual page preallocation */
->>>>>>> a737135a
 /****************************************************************//**
 Frees large pages memory. */
 UNIV_INTERN
