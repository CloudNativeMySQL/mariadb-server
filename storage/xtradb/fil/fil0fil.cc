/*****************************************************************************

Copyright (c) 1995, 2015, Oracle and/or its affiliates. All Rights Reserved.
Copyright (c) 2013, 2015, MariaDB Corporation. All Rights Reserved.

This program is free software; you can redistribute it and/or modify it under
the terms of the GNU General Public License as published by the Free Software
Foundation; version 2 of the License.

This program is distributed in the hope that it will be useful, but WITHOUT
ANY WARRANTY; without even the implied warranty of MERCHANTABILITY or FITNESS
FOR A PARTICULAR PURPOSE. See the GNU General Public License for more details.

You should have received a copy of the GNU General Public License along with
this program; if not, write to the Free Software Foundation, Inc.,
51 Franklin Street, Suite 500, Boston, MA 02110-1335 USA

*****************************************************************************/

/**************************************************//**
@file fil/fil0fil.cc
The tablespace memory cache

Created 10/25/1995 Heikki Tuuri
*******************************************************/

#include "fil0fil.h"
#include "fil0pagecompress.h"
#include "fsp0pagecompress.h"
#include "fil0crypt.h"

#include <debug_sync.h>
#include <my_dbug.h>

#include "mem0mem.h"
#include "hash0hash.h"
#include "os0file.h"
#include "mach0data.h"
#include "buf0buf.h"
#include "buf0flu.h"
#include "log0recv.h"
#include "fsp0fsp.h"
#include "srv0srv.h"
#include "srv0start.h"
#include "mtr0mtr.h"
#include "mtr0log.h"
#include "dict0dict.h"
#include "page0page.h"
#include "page0zip.h"
#include "trx0sys.h"
#include "row0mysql.h"
#include "os0file.h"
#ifndef UNIV_HOTBACKUP
# include "buf0lru.h"
# include "ibuf0ibuf.h"
# include "sync0sync.h"
# include "os0sync.h"
#else /* !UNIV_HOTBACKUP */
# include "srv0srv.h"
static ulint srv_data_read, srv_data_written;
#endif /* !UNIV_HOTBACKUP */

#include "zlib.h"
#ifdef __linux__
#include <linux/fs.h>
#include <sys/ioctl.h>
#include <fcntl.h>
#endif
#include "row0mysql.h"

MYSQL_PLUGIN_IMPORT extern my_bool lower_case_file_system;

/*
		IMPLEMENTATION OF THE TABLESPACE MEMORY CACHE
		=============================================

The tablespace cache is responsible for providing fast read/write access to
tablespaces and logs of the database. File creation and deletion is done
in other modules which know more of the logic of the operation, however.

A tablespace consists of a chain of files. The size of the files does not
have to be divisible by the database block size, because we may just leave
the last incomplete block unused. When a new file is appended to the
tablespace, the maximum size of the file is also specified. At the moment,
we think that it is best to extend the file to its maximum size already at
the creation of the file, because then we can avoid dynamically extending
the file when more space is needed for the tablespace.

A block's position in the tablespace is specified with a 32-bit unsigned
integer. The files in the chain are thought to be catenated, and the block
corresponding to an address n is the nth block in the catenated file (where
the first block is named the 0th block, and the incomplete block fragments
at the end of files are not taken into account). A tablespace can be extended
by appending a new file at the end of the chain.

Our tablespace concept is similar to the one of Oracle.

To acquire more speed in disk transfers, a technique called disk striping is
sometimes used. This means that logical block addresses are divided in a
round-robin fashion across several disks. Windows NT supports disk striping,
so there we do not need to support it in the database. Disk striping is
implemented in hardware in RAID disks. We conclude that it is not necessary
to implement it in the database. Oracle 7 does not support disk striping,
either.

Another trick used at some database sites is replacing tablespace files by
raw disks, that is, the whole physical disk drive, or a partition of it, is
opened as a single file, and it is accessed through byte offsets calculated
from the start of the disk or the partition. This is recommended in some
books on database tuning to achieve more speed in i/o. Using raw disk
certainly prevents the OS from fragmenting disk space, but it is not clear
if it really adds speed. We measured on the Pentium 100 MHz + NT + NTFS file
system + EIDE Conner disk only a negligible difference in speed when reading
from a file, versus reading from a raw disk.

To have fast access to a tablespace or a log file, we put the data structures
to a hash table. Each tablespace and log file is given an unique 32-bit
identifier.

Some operating systems do not support many open files at the same time,
though NT seems to tolerate at least 900 open files. Therefore, we put the
open files in an LRU-list. If we need to open another file, we may close the
file at the end of the LRU-list. When an i/o-operation is pending on a file,
the file cannot be closed. We take the file nodes with pending i/o-operations
out of the LRU-list and keep a count of pending operations. When an operation
completes, we decrement the count and return the file node to the LRU-list if
the count drops to zero. */

/** When mysqld is run, the default directory "." is the mysqld datadir,
but in the MySQL Embedded Server Library and mysqlbackup it is not the default
directory, and we must set the base file path explicitly */
UNIV_INTERN const char*	fil_path_to_mysql_datadir	= ".";

/** The number of fsyncs done to the log */
UNIV_INTERN ulint	fil_n_log_flushes			= 0;

/** Number of pending redo log flushes */
UNIV_INTERN ulint	fil_n_pending_log_flushes		= 0;
/** Number of pending tablespace flushes */
UNIV_INTERN ulint	fil_n_pending_tablespace_flushes	= 0;

/** Number of files currently open */
UNIV_INTERN ulint	fil_n_file_opened			= 0;

/** The null file address */
UNIV_INTERN fil_addr_t	fil_addr_null = {FIL_NULL, 0};

#ifdef UNIV_PFS_MUTEX
/* Key to register fil_system_mutex with performance schema */
UNIV_INTERN mysql_pfs_key_t	fil_system_mutex_key;
#endif /* UNIV_PFS_MUTEX */

#ifdef UNIV_PFS_RWLOCK
/* Key to register file space latch with performance schema */
UNIV_INTERN mysql_pfs_key_t	fil_space_latch_key;
#endif /* UNIV_PFS_RWLOCK */

/** The tablespace memory cache. This variable is NULL before the module is
initialized. */
fil_system_t*	fil_system	= NULL;

/** Determine if (i) is a user tablespace id or not. */
# define fil_is_user_tablespace_id(i) ((i) > srv_undo_tablespaces_open)

/** Determine if user has explicitly disabled fsync(). */
#ifndef __WIN__
# define fil_buffering_disabled(s)					\
	(((s)->purpose == FIL_TABLESPACE				\
	    && srv_unix_file_flush_method == SRV_UNIX_O_DIRECT_NO_FSYNC)\
	  || ((s)->purpose == FIL_LOG					\
	    && srv_unix_file_flush_method == SRV_UNIX_ALL_O_DIRECT))
    
#else /* __WIN__ */
# define fil_buffering_disabled(s)	(0)
#endif /* __WIN__ */

#ifdef UNIV_DEBUG
/** Try fil_validate() every this many times */
# define FIL_VALIDATE_SKIP	17

/******************************************************************//**
Checks the consistency of the tablespace cache some of the time.
@return	TRUE if ok or the check was skipped */
static
ibool
fil_validate_skip(void)
/*===================*/
{
	/** The fil_validate() call skip counter. Use a signed type
	because of the race condition below. */
	static int fil_validate_count = FIL_VALIDATE_SKIP;

	/* There is a race condition below, but it does not matter,
	because this call is only for heuristic purposes. We want to
	reduce the call frequency of the costly fil_validate() check
	in debug builds. */
	if (--fil_validate_count > 0) {
		return(TRUE);
	}

	fil_validate_count = FIL_VALIDATE_SKIP;
	return(fil_validate());
}
#endif /* UNIV_DEBUG */

/********************************************************************//**
Determines if a file node belongs to the least-recently-used list.
@return TRUE if the file belongs to fil_system->LRU mutex. */
UNIV_INLINE
ibool
fil_space_belongs_in_lru(
/*=====================*/
	const fil_space_t*	space)	/*!< in: file space */
{
	return(space->purpose == FIL_TABLESPACE
	       && fil_is_user_tablespace_id(space->id));
}

/********************************************************************//**
NOTE: you must call fil_mutex_enter_and_prepare_for_io() first!

Prepares a file node for i/o. Opens the file if it is closed. Updates the
pending i/o's field in the node and the system appropriately. Takes the node
off the LRU list if it is in the LRU list. The caller must hold the fil_sys
mutex.
@return false if the file can't be opened, otherwise true */
static
bool
fil_node_prepare_for_io(
/*====================*/
	fil_node_t*	node,	/*!< in: file node */
	fil_system_t*	system,	/*!< in: tablespace memory cache */
	fil_space_t*	space);	/*!< in: space */
/********************************************************************//**
Updates the data structures when an i/o operation finishes. Updates the
pending i/o's field in the node appropriately. */
static
void
fil_node_complete_io(
/*=================*/
	fil_node_t*	node,	/*!< in: file node */
	fil_system_t*	system,	/*!< in: tablespace memory cache */
	ulint		type);	/*!< in: OS_FILE_WRITE or OS_FILE_READ; marks
				the node as modified if
				type == OS_FILE_WRITE */
/*******************************************************************//**
Frees a space object from the tablespace memory cache. Closes the files in
the chain but does not delete them. There must not be any pending i/o's or
flushes on the files.
@return TRUE on success */
static
ibool
fil_space_free(
/*===========*/
	ulint		id,		/* in: space id */
	ibool		x_latched);	/* in: TRUE if caller has space->latch
					in X mode */
/********************************************************************//**
Reads data from a space to a buffer. Remember that the possible incomplete
blocks at the end of file are ignored: they are not taken into account when
calculating the byte offset within a space.
@return DB_SUCCESS, or DB_TABLESPACE_DELETED if we are trying to do
i/o on a tablespace which does not exist */
UNIV_INLINE
dberr_t
fil_read(
/*=====*/
	bool	sync,		/*!< in: true if synchronous aio is desired */
	ulint	space_id,	/*!< in: space id */
	ulint	zip_size,	/*!< in: compressed page size in bytes;
				0 for uncompressed pages */
	ulint	block_offset,	/*!< in: offset in number of blocks */
	ulint	byte_offset,	/*!< in: remainder of offset in bytes; in aio
				this must be divisible by the OS block size */
	ulint	len,		/*!< in: how many bytes to read; this must not
				cross a file boundary; in aio this must be a
				block size multiple */
	void*	buf,		/*!< in/out: buffer where to store data read;
				in aio this must be appropriately aligned */
	void*	message,	/*!< in: message for aio handler if non-sync
				aio used, else ignored */
	ulint*	write_size)	/*!< in/out: Actual write size initialized
				after fist successfull trim
				operation for this page and if
				initialized we do not trim again if
				actual page size does not decrease. */
{
	return(fil_io(OS_FILE_READ, sync, space_id, zip_size, block_offset,
		      byte_offset, len, buf, message, write_size));
}

/********************************************************************//**
Writes data to a space from a buffer. Remember that the possible incomplete
blocks at the end of file are ignored: they are not taken into account when
calculating the byte offset within a space.
@return DB_SUCCESS, or DB_TABLESPACE_DELETED if we are trying to do
i/o on a tablespace which does not exist */
UNIV_INLINE
dberr_t
fil_write(
/*======*/
	bool	sync,		/*!< in: true if synchronous aio is desired */
	ulint	space_id,	/*!< in: space id */
	ulint	zip_size,	/*!< in: compressed page size in bytes;
				0 for uncompressed pages */
	ulint	block_offset,	/*!< in: offset in number of blocks */
	ulint	byte_offset,	/*!< in: remainder of offset in bytes; in aio
				this must be divisible by the OS block size */
	ulint	len,		/*!< in: how many bytes to write; this must
				not cross a file boundary; in aio this must
				be a block size multiple */
	void*	buf,		/*!< in: buffer from which to write; in aio
				this must be appropriately aligned */
	void*	message,	/*!< in: message for aio handler if non-sync
				aio used, else ignored */
	ulint*	write_size)	/*!< in/out: Actual write size initialized
				after fist successfull trim
				operation for this page and if
				initialized we do not trim again if
				actual page size does not decrease. */
{
	ut_ad(!srv_read_only_mode);

	return(fil_io(OS_FILE_WRITE, sync, space_id, zip_size, block_offset,
			byte_offset, len, buf, message, write_size));
}

/*******************************************************************//**
Returns the table space by a given id, NULL if not found. */
fil_space_t*
fil_space_get_by_id(
/*================*/
	ulint	id)	/*!< in: space id */
{
	fil_space_t*	space;

	ut_ad(mutex_own(&fil_system->mutex));

	HASH_SEARCH(hash, fil_system->spaces, id,
		    fil_space_t*, space,
		    ut_ad(space->magic_n == FIL_SPACE_MAGIC_N),
		    space->id == id);

	return(space);
}

/*******************************************************************//**
Returns the table space by a given id, NULL if not found. */
fil_space_t*
fil_space_found_by_id(
/*==================*/
	ulint	id)	/*!< in: space id */
{
	fil_space_t* space = NULL;
	mutex_enter(&fil_system->mutex);
	space = fil_space_get_by_id(id);

	/* Not found if space is being deleted */
	if (space && space->stop_new_ops) {
		space = NULL;
	}

	mutex_exit(&fil_system->mutex);
	return space;
}

/****************************************************************//**
Get space id from fil node */
ulint
fil_node_get_space_id(
/*==================*/
        fil_node_t*     node)           /*!< in: Compressed node*/
{
	ut_ad(node);
	ut_ad(node->space);

	return (node->space->id);
}

/*******************************************************************//**
Returns the table space by a given name, NULL if not found. */
UNIV_INLINE
fil_space_t*
fil_space_get_by_name(
/*==================*/
	const char*	name)	/*!< in: space name */
{
	fil_space_t*	space;
	ulint		fold;

	ut_ad(mutex_own(&fil_system->mutex));

	fold = ut_fold_string(name);

	HASH_SEARCH(name_hash, fil_system->name_hash, fold,
		    fil_space_t*, space,
		    ut_ad(space->magic_n == FIL_SPACE_MAGIC_N),
		    !strcmp(name, space->name));

	return(space);
}

#ifndef UNIV_HOTBACKUP
/*******************************************************************//**
Returns the version number of a tablespace, -1 if not found.
@return version number, -1 if the tablespace does not exist in the
memory cache */
UNIV_INTERN
ib_int64_t
fil_space_get_version(
/*==================*/
	ulint	id)	/*!< in: space id */
{
	fil_space_t*	space;
	ib_int64_t	version		= -1;

	ut_ad(fil_system);

	mutex_enter(&fil_system->mutex);

	space = fil_space_get_by_id(id);

	if (space) {
		version = space->tablespace_version;
	}

	mutex_exit(&fil_system->mutex);

	return(version);
}

/*******************************************************************//**
Returns the latch of a file space.
@return	latch protecting storage allocation */
UNIV_INTERN
prio_rw_lock_t*
fil_space_get_latch(
/*================*/
	ulint	id,	/*!< in: space id */
	ulint*	flags)	/*!< out: tablespace flags */
{
	fil_space_t*	space;

	ut_ad(fil_system);

	mutex_enter(&fil_system->mutex);

	space = fil_space_get_by_id(id);

	ut_a(space);

	if (flags) {
		*flags = space->flags;
	}

	mutex_exit(&fil_system->mutex);

	return(&(space->latch));
}

/*******************************************************************//**
Returns the type of a file space.
@return	ULINT_UNDEFINED, or FIL_TABLESPACE or FIL_LOG */
UNIV_INTERN
ulint
fil_space_get_type(
/*===============*/
	ulint	id)	/*!< in: space id */
{
	fil_space_t*	space;
	ulint type = ULINT_UNDEFINED;

	ut_ad(fil_system);

	mutex_enter(&fil_system->mutex);

	space = fil_space_get_by_id(id);

	mutex_exit(&fil_system->mutex);

	if (space) {
		type = space->purpose;
	}

	return(type);
}
#endif /* !UNIV_HOTBACKUP */

/**********************************************************************//**
Checks if all the file nodes in a space are flushed. The caller must hold
the fil_system mutex.
@return	true if all are flushed */
static
bool
fil_space_is_flushed(
/*=================*/
	fil_space_t*	space)	/*!< in: space */
{
	fil_node_t*	node;

	ut_ad(mutex_own(&fil_system->mutex));

	node = UT_LIST_GET_FIRST(space->chain);

	while (node) {
		if (node->modification_counter > node->flush_counter) {

			ut_ad(!fil_buffering_disabled(space));
			return(false);
		}

		node = UT_LIST_GET_NEXT(chain, node);
	}

	return(true);
}

/*******************************************************************//**
Appends a new file to the chain of files of a space. File must be closed.
@return pointer to the file name, or NULL on error */
UNIV_INTERN
char*
fil_node_create(
/*============*/
	const char*	name,	/*!< in: file name (file must be closed) */
	ulint		size,	/*!< in: file size in database blocks, rounded
				downwards to an integer */
	ulint		id,	/*!< in: space id where to append */
	ibool		is_raw)	/*!< in: TRUE if a raw device or
				a raw disk partition */
{
	fil_node_t*	node;
	fil_space_t*	space;

	ut_a(fil_system);
	ut_a(name);

	mutex_enter(&fil_system->mutex);

	node = static_cast<fil_node_t*>(mem_zalloc(sizeof(fil_node_t)));

	node->name = mem_strdup(name);

	ut_a(!is_raw || srv_start_raw_disk_in_use);

	node->sync_event = os_event_create();
	node->is_raw_disk = is_raw;
	node->size = size;
	node->magic_n = FIL_NODE_MAGIC_N;

	space = fil_space_get_by_id(id);

	if (!space) {
		ut_print_timestamp(stderr);
		fprintf(stderr,
			"  InnoDB: Error: Could not find tablespace %lu for\n"
			"InnoDB: file ", (ulong) id);
		ut_print_filename(stderr, name);
		fputs(" in the tablespace memory cache.\n", stderr);
		mem_free(node->name);

		mem_free(node);

		mutex_exit(&fil_system->mutex);

		return(NULL);
	}

	space->size += size;

	node->space = space;

	UT_LIST_ADD_LAST(chain, space->chain, node);

	if (id < SRV_LOG_SPACE_FIRST_ID && fil_system->max_assigned_id < id) {

		fil_system->max_assigned_id = id;
	}

	mutex_exit(&fil_system->mutex);

	return(node->name);
}

/********************************************************************//**
Opens a file of a node of a tablespace. The caller must own the fil_system
mutex.
@return false if the file can't be opened, otherwise true */
static
bool
fil_node_open_file(
/*===============*/
	fil_node_t*	node,	/*!< in: file node */
	fil_system_t*	system,	/*!< in: tablespace memory cache */
	fil_space_t*	space)	/*!< in: space */
{
	os_offset_t	size_bytes;
	ibool		ret;
	ibool		success;
	byte*		buf2;
	byte*		page;
	ulint		space_id;
	ulint		flags=0;
	ulint		page_size;
	ulint           atomic_writes=0;

	ut_ad(mutex_own(&(system->mutex)));
	ut_a(node->n_pending == 0);
	ut_a(node->open == FALSE);

	if (node->size == 0) {
		/* It must be a single-table tablespace and we do not know the
		size of the file yet. First we open the file in the normal
		mode, no async I/O here, for simplicity. Then do some checks,
		and close the file again.
		NOTE that we could not use the simple file read function
		os_file_read() in Windows to read from a file opened for
		async I/O! */

		node->handle = os_file_create_simple_no_error_handling(
			innodb_file_data_key, node->name, OS_FILE_OPEN,
			OS_FILE_READ_ONLY, &success, 0);
		if (!success) {
			/* The following call prints an error message */
			os_file_get_last_error(true);

			ut_print_timestamp(stderr);

			ib_logf(IB_LOG_LEVEL_WARN, "InnoDB: Error: cannot "
				"open %s\n. InnoDB: Have you deleted .ibd "
				"files under a running mysqld server?\n",
				node->name);

			return(false);
		}

		size_bytes = os_file_get_size(node->handle);
		ut_a(size_bytes != (os_offset_t) -1);

		node->file_block_size = os_file_get_block_size(node->handle, node->name);
		space->file_block_size = node->file_block_size;

#ifdef UNIV_HOTBACKUP
		if (space->id == 0) {
			node->size = (ulint) (size_bytes / UNIV_PAGE_SIZE);
			os_file_close(node->handle);
			goto add_size;
		}
#endif /* UNIV_HOTBACKUP */
		ut_a(space->purpose != FIL_LOG);
		ut_a(fil_is_user_tablespace_id(space->id));

		if (size_bytes < FIL_IBD_FILE_INITIAL_SIZE * UNIV_PAGE_SIZE) {
			fprintf(stderr,
				"InnoDB: Error: the size of single-table"
				" tablespace file %s\n"
				"InnoDB: is only " UINT64PF ","
				" should be at least %lu!\n",
				node->name,
				size_bytes,
				(ulong) (FIL_IBD_FILE_INITIAL_SIZE
					 * UNIV_PAGE_SIZE));

			ut_a(0);
		}

		/* Read the first page of the tablespace */

		buf2 = static_cast<byte*>(ut_malloc(2 * UNIV_PAGE_SIZE));
		/* Align the memory for file i/o if we might have O_DIRECT
		set */
		page = static_cast<byte*>(ut_align(buf2, UNIV_PAGE_SIZE));

		success = os_file_read(node->handle, page, 0, UNIV_PAGE_SIZE);

		space_id = fsp_header_get_space_id(page);
		flags = fsp_header_get_flags(page);

		page_size = fsp_flags_get_page_size(flags);
		atomic_writes = fsp_flags_get_atomic_writes(flags);

		ut_free(buf2);

		/* Close the file now that we have read the space id from it */

		os_file_close(node->handle);

		if (UNIV_UNLIKELY(space_id != space->id)) {
			fprintf(stderr,
				"InnoDB: Error: tablespace id is %lu"
				" in the data dictionary\n"
				"InnoDB: but in file %s it is %lu!\n",
				space->id, node->name, space_id);

			ut_error;
		}

		if (UNIV_UNLIKELY(space_id == ULINT_UNDEFINED
				  || space_id == 0)) {
			fprintf(stderr,
				"InnoDB: Error: tablespace id %lu"
				" in file %s is not sensible\n",
				(ulong) space_id, node->name);

			ut_error;
		}

		if (UNIV_UNLIKELY(fsp_flags_get_page_size(space->flags)
				  != page_size)) {
			fprintf(stderr,
				"InnoDB: Error: tablespace file %s"
				" has page size 0x%lx\n"
				"InnoDB: but the data dictionary"
				" expects page size 0x%lx!\n",
				node->name, flags,
				fsp_flags_get_page_size(space->flags));

			ut_error;
		}

		if (UNIV_UNLIKELY(space->flags != flags)) {
			fprintf(stderr,
				"InnoDB: Error: table flags are 0x%lx"
				" in the data dictionary\n"
				"InnoDB: but the flags in file %s are 0x%lx!\n",
				space->flags, node->name, flags);

			ut_error;
		}

		if (UNIV_UNLIKELY(space->flags != flags)) {
			if (!dict_tf_verify_flags(space->flags, flags)) {
				fprintf(stderr,
					"InnoDB: Error: table flags are 0x%lx"
					" in the data dictionary\n"
					"InnoDB: but the flags in file %s are 0x%lx!\n",
					space->flags, node->name, flags);
				ut_error;
			}
		}

		if (size_bytes >= (1024*1024)) {
			/* Truncate the size to whole extent size. */
			size_bytes = ut_2pow_round(size_bytes, (1024*1024));
		}

		if (!fsp_flags_is_compressed(flags)) {
			node->size = (ulint) (size_bytes / UNIV_PAGE_SIZE);
		} else {
			node->size = (ulint)
				(size_bytes
				 / fsp_flags_get_zip_size(flags));
		}

#ifdef UNIV_HOTBACKUP
add_size:
#endif /* UNIV_HOTBACKUP */
		space->size += node->size;
	}

	atomic_writes = fsp_flags_get_atomic_writes(space->flags);

	/* printf("Opening file %s\n", node->name); */

	/* Open the file for reading and writing, in Windows normally in the
	unbuffered async I/O mode, though global variables may make
	os_file_create() to fall back to the normal file I/O mode. */

	if (space->purpose == FIL_LOG) {
		node->handle = os_file_create(innodb_file_log_key,
					      node->name, OS_FILE_OPEN,
					      OS_FILE_AIO, OS_LOG_FILE,
					      &ret, atomic_writes);
	} else if (node->is_raw_disk) {
		node->handle = os_file_create(innodb_file_data_key,
					      node->name,
					      OS_FILE_OPEN_RAW,
					      OS_FILE_AIO, OS_DATA_FILE,
					      &ret, atomic_writes);
	} else {
		node->handle = os_file_create(innodb_file_data_key,
					      node->name, OS_FILE_OPEN,
					      OS_FILE_AIO, OS_DATA_FILE,
					      &ret, atomic_writes);
	}

	if (node->file_block_size == 0) {
		node->file_block_size = os_file_get_block_size(node->handle, node->name);
		space->file_block_size = node->file_block_size;
	}

	ut_a(ret);

	node->open = TRUE;

	system->n_open++;
	fil_n_file_opened++;

	if (fil_space_belongs_in_lru(space)) {

		/* Put the node to the LRU list */
		UT_LIST_ADD_FIRST(LRU, system->LRU, node);
	}

	return(true);
}

/**********************************************************************//**
Closes a file. */
static
void
fil_node_close_file(
/*================*/
	fil_node_t*	node,	/*!< in: file node */
	fil_system_t*	system)	/*!< in: tablespace memory cache */
{
	ibool	ret;

	ut_ad(node && system);
	ut_ad(mutex_own(&(system->mutex)));
	ut_a(node->open);
	ut_a(node->n_pending == 0);
	ut_a(node->n_pending_flushes == 0);
	ut_a(!node->being_extended);
#ifndef UNIV_HOTBACKUP
	ut_a(node->modification_counter == node->flush_counter
	     || srv_fast_shutdown == 2);
#endif /* !UNIV_HOTBACKUP */

	ret = os_file_close(node->handle);
	ut_a(ret);

	/* printf("Closing file %s\n", node->name); */

	node->open = FALSE;
	ut_a(system->n_open > 0);
	system->n_open--;
	fil_n_file_opened--;

	if (fil_space_belongs_in_lru(node->space)) {

		ut_a(UT_LIST_GET_LEN(system->LRU) > 0);

		/* The node is in the LRU list, remove it */
		UT_LIST_REMOVE(LRU, system->LRU, node);
	}
}

/********************************************************************//**
Tries to close a file in the LRU list. The caller must hold the fil_sys
mutex.
@return TRUE if success, FALSE if should retry later; since i/o's
generally complete in < 100 ms, and as InnoDB writes at most 128 pages
from the buffer pool in a batch, and then immediately flushes the
files, there is a good chance that the next time we find a suitable
node from the LRU list */
static
ibool
fil_try_to_close_file_in_LRU(
/*=========================*/
	ibool	print_info)	/*!< in: if TRUE, prints information why it
				cannot close a file */
{
	fil_node_t*	node;

	ut_ad(mutex_own(&fil_system->mutex));

	if (print_info) {
		fprintf(stderr,
			"InnoDB: fil_sys open file LRU len %lu\n",
			(ulong) UT_LIST_GET_LEN(fil_system->LRU));
	}

	for (node = UT_LIST_GET_LAST(fil_system->LRU);
	     node != NULL;
	     node = UT_LIST_GET_PREV(LRU, node)) {

		if (node->modification_counter == node->flush_counter
		    && node->n_pending_flushes == 0
		    && !node->being_extended) {

			fil_node_close_file(node, fil_system);

			return(TRUE);
		}

		if (!print_info) {
			continue;
		}

		if (node->n_pending_flushes > 0) {
			fputs("InnoDB: cannot close file ", stderr);
			ut_print_filename(stderr, node->name);
			fprintf(stderr, ", because n_pending_flushes %lu\n",
				(ulong) node->n_pending_flushes);
		}

		if (node->modification_counter != node->flush_counter) {
			fputs("InnoDB: cannot close file ", stderr);
			ut_print_filename(stderr, node->name);
			fprintf(stderr,
				", because mod_count %ld != fl_count %ld\n",
				(long) node->modification_counter,
				(long) node->flush_counter);

		}

		if (node->being_extended) {
			fputs("InnoDB: cannot close file ", stderr);
			ut_print_filename(stderr, node->name);
			fprintf(stderr, ", because it is being extended\n");
		}
	}

	return(FALSE);
}

/*******************************************************************//**
Reserves the fil_system mutex and tries to make sure we can open at least one
file while holding it. This should be called before calling
fil_node_prepare_for_io(), because that function may need to open a file. */
static
void
fil_mutex_enter_and_prepare_for_io(
/*===============================*/
	ulint	space_id)	/*!< in: space id */
{
	fil_space_t*	space;
	ibool		success;
	ibool		print_info	= FALSE;
	ulint		count		= 0;
	ulint		count2		= 0;

retry:
	mutex_enter(&fil_system->mutex);

	if (space_id == 0 || space_id >= SRV_LOG_SPACE_FIRST_ID) {
		/* We keep log files and system tablespace files always open;
		this is important in preventing deadlocks in this module, as
		a page read completion often performs another read from the
		insert buffer. The insert buffer is in tablespace 0, and we
		cannot end up waiting in this function. */

		return;
	}

	space = fil_space_get_by_id(space_id);

	if (space != NULL && space->stop_ios) {
		/* We are going to do a rename file and want to stop new i/o's
		for a while */

		if (count2 > 20000) {
			fputs("InnoDB: Warning: tablespace ", stderr);
			ut_print_filename(stderr, space->name);
			fprintf(stderr,
				" has i/o ops stopped for a long time %lu\n",
				(ulong) count2);
		}

		mutex_exit(&fil_system->mutex);

#ifndef UNIV_HOTBACKUP

		/* Wake the i/o-handler threads to make sure pending
		i/o's are performed */
		os_aio_simulated_wake_handler_threads();

		/* The sleep here is just to give IO helper threads a
		bit of time to do some work. It is not required that
		all IO related to the tablespace being renamed must
		be flushed here as we do fil_flush() in
		fil_rename_tablespace() as well. */
		os_thread_sleep(20000);

#endif /* UNIV_HOTBACKUP */

		/* Flush tablespaces so that we can close modified
		files in the LRU list */
		fil_flush_file_spaces(FIL_TABLESPACE);

		os_thread_sleep(20000);

		count2++;

		goto retry;
	}

	if (fil_system->n_open < fil_system->max_n_open) {

		return;
	}

	/* If the file is already open, no need to do anything; if the space
	does not exist, we handle the situation in the function which called
	this function */

	if (!space || UT_LIST_GET_FIRST(space->chain)->open) {

		return;
	}

	if (count > 1) {
		print_info = TRUE;
	}

	/* Too many files are open, try to close some */
close_more:
	success = fil_try_to_close_file_in_LRU(print_info);

	if (success && fil_system->n_open >= fil_system->max_n_open) {

		goto close_more;
	}

	if (fil_system->n_open < fil_system->max_n_open) {
		/* Ok */

		return;
	}

	if (count >= 2) {
		ut_print_timestamp(stderr);
		fprintf(stderr,
			"  InnoDB: Warning: too many (%lu) files stay open"
			" while the maximum\n"
			"InnoDB: allowed value would be %lu.\n"
			"InnoDB: You may need to raise the value of"
			" innodb_open_files in\n"
			"InnoDB: my.cnf.\n",
			(ulong) fil_system->n_open,
			(ulong) fil_system->max_n_open);

		return;
	}

	mutex_exit(&fil_system->mutex);

#ifndef UNIV_HOTBACKUP
	/* Wake the i/o-handler threads to make sure pending i/o's are
	performed */
	os_aio_simulated_wake_handler_threads();

	os_thread_sleep(20000);
#endif
	/* Flush tablespaces so that we can close modified files in the LRU
	list */

	fil_flush_file_spaces(FIL_TABLESPACE);

	count++;

	goto retry;
}

/*******************************************************************//**
Frees a file node object from a tablespace memory cache. */
static
void
fil_node_free(
/*==========*/
	fil_node_t*	node,	/*!< in, own: file node */
	fil_system_t*	system,	/*!< in: tablespace memory cache */
	fil_space_t*	space)	/*!< in: space where the file node is chained */
{
	ut_ad(node && system && space);
	ut_ad(mutex_own(&(system->mutex)));
	ut_a(node->magic_n == FIL_NODE_MAGIC_N);
	ut_a(node->n_pending == 0);
	ut_a(!node->being_extended);

	if (node->open) {
		/* We fool the assertion in fil_node_close_file() to think
		there are no unflushed modifications in the file */

		node->modification_counter = node->flush_counter;
		os_event_set(node->sync_event);

		if (fil_buffering_disabled(space)) {

			ut_ad(!space->is_in_unflushed_spaces);
			ut_ad(fil_space_is_flushed(space));

		} else if (space->is_in_unflushed_spaces
			   && fil_space_is_flushed(space)) {

			space->is_in_unflushed_spaces = false;

			UT_LIST_REMOVE(unflushed_spaces,
				       system->unflushed_spaces,
				       space);
		}

		fil_node_close_file(node, system);
	}

	space->size -= node->size;

	UT_LIST_REMOVE(chain, space->chain, node);

	os_event_free(node->sync_event);
	mem_free(node->name);
	mem_free(node);
}

#ifdef UNIV_LOG_ARCHIVE
/****************************************************************//**
Drops files from the start of a file space, so that its size is cut by
the amount given. */
UNIV_INTERN
void
fil_space_truncate_start(
/*=====================*/
	ulint	id,		/*!< in: space id */
	ulint	trunc_len)	/*!< in: truncate by this much; it is an error
				if this does not equal to the combined size of
				some initial files in the space */
{
	fil_node_t*	node;
	fil_space_t*	space;

	mutex_enter(&fil_system->mutex);

	space = fil_space_get_by_id(id);

	ut_a(space);

	while (trunc_len > 0) {
		node = UT_LIST_GET_FIRST(space->chain);

		ut_a(node->size * UNIV_PAGE_SIZE <= trunc_len);

		trunc_len -= node->size * UNIV_PAGE_SIZE;

		fil_node_free(node, fil_system, space);
	}

	mutex_exit(&fil_system->mutex);
}

/****************************************************************//**
Check is there node in file space with given name. */
UNIV_INTERN
ibool
fil_space_contains_node(
/*====================*/
	ulint	id,		/*!< in: space id */
	char*	node_name)	/*!< in: node name */
{
	fil_node_t*	node;
	fil_space_t*	space;

	mutex_enter(&fil_system->mutex);

	space = fil_space_get_by_id(id);

	ut_a(space);

	for (node = UT_LIST_GET_FIRST(space->chain); node != NULL;
	     node = UT_LIST_GET_NEXT(chain, node)) {

		if (ut_strcmp(node->name, node_name) == 0) {
			mutex_exit(&fil_system->mutex);
			return(TRUE);
		}

	}

	mutex_exit(&fil_system->mutex);
	return(FALSE);
}

#endif /* UNIV_LOG_ARCHIVE */

/*******************************************************************//**
Creates a space memory object and puts it to the 'fil system' hash table.
If there is an error, prints an error message to the .err log.
@return	TRUE if success */
UNIV_INTERN
ibool
fil_space_create(
/*=============*/
	const char*	name,	/*!< in: space name */
	ulint		id,	/*!< in: space id */
	ulint		flags,	/*!< in: tablespace flags */
	ulint		purpose,/*!< in: FIL_TABLESPACE, or FIL_LOG if log */
	fil_space_crypt_t* crypt_data) /*!< in: crypt data */
{
	fil_space_t*	space;

	DBUG_EXECUTE_IF("fil_space_create_failure", return(false););

	ut_a(fil_system);

	/* Look for a matching tablespace and if found free it. */
	do {
		mutex_enter(&fil_system->mutex);

		space = fil_space_get_by_name(name);

		if (space != 0) {
			ib_logf(IB_LOG_LEVEL_WARN,
				"Tablespace '%s' exists in the cache "
				"with id %lu != %lu",
				name, (ulong) space->id, (ulong) id);

			if (id == 0 || purpose != FIL_TABLESPACE) {

				mutex_exit(&fil_system->mutex);

				return(FALSE);
			}

			ib_logf(IB_LOG_LEVEL_WARN,
				"Freeing existing tablespace '%s' entry "
				"from the cache with id %lu",
				name, (ulong) id);

			ibool	success = fil_space_free(space->id, FALSE);
			ut_a(success);

			mutex_exit(&fil_system->mutex);
		}

	} while (space != 0);

	space = fil_space_get_by_id(id);

	if (space != 0) {
		ib_logf(IB_LOG_LEVEL_ERROR,
			"Trying to add tablespace '%s' with id %lu "
			"to the tablespace memory cache, but tablespace '%s' "
			"with id %lu already exists in the cache!",
			name, (ulong) id, space->name, (ulong) space->id);

		mutex_exit(&fil_system->mutex);

		return(FALSE);
	}

	space = static_cast<fil_space_t*>(mem_zalloc(sizeof(*space)));

	space->name = mem_strdup(name);
	space->id = id;

	fil_system->tablespace_version++;
	space->tablespace_version = fil_system->tablespace_version;
	space->mark = FALSE;

	if (purpose == FIL_TABLESPACE && !recv_recovery_on
	    && id > fil_system->max_assigned_id) {

		if (!fil_system->space_id_reuse_warned) {
			fil_system->space_id_reuse_warned = TRUE;

			ib_logf(IB_LOG_LEVEL_WARN,
				"Allocated tablespace %lu, old maximum "
				"was %lu",
				(ulong) id,
				(ulong) fil_system->max_assigned_id);
		}

		fil_system->max_assigned_id = id;
	}

	space->purpose = purpose;
	space->flags = flags;

	space->magic_n = FIL_SPACE_MAGIC_N;
	space->printed_compression_failure = false;

	rw_lock_create(fil_space_latch_key, &space->latch, SYNC_FSP);

	HASH_INSERT(fil_space_t, hash, fil_system->spaces, id, space);

	HASH_INSERT(fil_space_t, name_hash, fil_system->name_hash,
		    ut_fold_string(name), space);
	space->is_in_unflushed_spaces = false;

	space->is_corrupt = FALSE;

	UT_LIST_ADD_LAST(space_list, fil_system->space_list, space);

	space->crypt_data = crypt_data;

	mutex_exit(&fil_system->mutex);

	return(TRUE);
}

/*******************************************************************//**
Assigns a new space id for a new single-table tablespace. This works simply by
incrementing the global counter. If 4 billion id's is not enough, we may need
to recycle id's.
@return	TRUE if assigned, FALSE if not */
UNIV_INTERN
ibool
fil_assign_new_space_id(
/*====================*/
	ulint*	space_id)	/*!< in/out: space id */
{
	ulint	id;
	ibool	success;

	mutex_enter(&fil_system->mutex);

	id = *space_id;

	if (id < fil_system->max_assigned_id) {
		id = fil_system->max_assigned_id;
	}

	id++;

	if (id > (SRV_LOG_SPACE_FIRST_ID / 2) && (id % 1000000UL == 0)) {
		ut_print_timestamp(stderr);
		fprintf(stderr,
			"InnoDB: Warning: you are running out of new"
			" single-table tablespace id's.\n"
			"InnoDB: Current counter is %lu and it"
			" must not exceed %lu!\n"
			"InnoDB: To reset the counter to zero"
			" you have to dump all your tables and\n"
			"InnoDB: recreate the whole InnoDB installation.\n",
			(ulong) id,
			(ulong) SRV_LOG_SPACE_FIRST_ID);
	}

	success = (id < SRV_LOG_SPACE_FIRST_ID);

	if (success) {
		*space_id = fil_system->max_assigned_id = id;
	} else {
		ut_print_timestamp(stderr);
		fprintf(stderr,
			"InnoDB: You have run out of single-table"
			" tablespace id's!\n"
			"InnoDB: Current counter is %lu.\n"
			"InnoDB: To reset the counter to zero you"
			" have to dump all your tables and\n"
			"InnoDB: recreate the whole InnoDB installation.\n",
			(ulong) id);
		*space_id = ULINT_UNDEFINED;
	}

	mutex_exit(&fil_system->mutex);

	return(success);
}

/*******************************************************************//**
Frees a space object from the tablespace memory cache. Closes the files in
the chain but does not delete them. There must not be any pending i/o's or
flushes on the files.
@return	TRUE if success */
static
ibool
fil_space_free(
/*===========*/
					/* out: TRUE if success */
	ulint		id,		/* in: space id */
	ibool		x_latched)	/* in: TRUE if caller has space->latch
					in X mode */
{
	fil_space_t*	space;
	fil_space_t*	fnamespace;

	ut_ad(mutex_own(&fil_system->mutex));

	space = fil_space_get_by_id(id);

	if (!space) {
		ut_print_timestamp(stderr);
		fprintf(stderr,
			"  InnoDB: Error: trying to remove tablespace %lu"
			" from the cache but\n"
			"InnoDB: it is not there.\n", (ulong) id);

		return(FALSE);
	}

	HASH_DELETE(fil_space_t, hash, fil_system->spaces, id, space);

	fnamespace = fil_space_get_by_name(space->name);
	ut_a(fnamespace);
	ut_a(space == fnamespace);

	HASH_DELETE(fil_space_t, name_hash, fil_system->name_hash,
		    ut_fold_string(space->name), space);

	if (space->is_in_unflushed_spaces) {

		ut_ad(!fil_buffering_disabled(space));
		space->is_in_unflushed_spaces = false;

		UT_LIST_REMOVE(unflushed_spaces, fil_system->unflushed_spaces,
			       space);
	}

	UT_LIST_REMOVE(space_list, fil_system->space_list, space);

	ut_a(space->magic_n == FIL_SPACE_MAGIC_N);
	ut_a(0 == space->n_pending_flushes);

	for (fil_node_t* fil_node = UT_LIST_GET_FIRST(space->chain);
	     fil_node != NULL;
	     fil_node = UT_LIST_GET_FIRST(space->chain)) {

		fil_node_free(fil_node, fil_system, space);
	}

	ut_a(0 == UT_LIST_GET_LEN(space->chain));

	if (x_latched) {
		rw_lock_x_unlock(&space->latch);
	}

	rw_lock_free(&(space->latch));

	fil_space_destroy_crypt_data(&(space->crypt_data));

	mem_free(space->name);
	mem_free(space);

	return(TRUE);
}

/*******************************************************************//**
Returns a pointer to the file_space_t that is in the memory cache
associated with a space id. The caller must lock fil_system->mutex.
@return	file_space_t pointer, NULL if space not found */
UNIV_INLINE
fil_space_t*
fil_space_get_space(
/*================*/
	ulint	id)	/*!< in: space id */
{
	fil_space_t*	space;
	fil_node_t*	node;

	ut_ad(fil_system);

	space = fil_space_get_by_id(id);
	if (space == NULL) {
		return(NULL);
	}

	if (space->size == 0 && space->purpose == FIL_TABLESPACE) {
		ut_a(id != 0);

		mutex_exit(&fil_system->mutex);

		/* It is possible that the space gets evicted at this point
		before the fil_mutex_enter_and_prepare_for_io() acquires
		the fil_system->mutex. Check for this after completing the
		call to fil_mutex_enter_and_prepare_for_io(). */
		fil_mutex_enter_and_prepare_for_io(id);

		/* We are still holding the fil_system->mutex. Check if
		the space is still in memory cache. */
		space = fil_space_get_by_id(id);
		if (space == NULL) {
			return(NULL);
		}

		/* The following code must change when InnoDB supports
		multiple datafiles per tablespace. Note that there is small
		change that space is found from tablespace list but
		we have not yet created node for it and as we hold
		fil_system mutex here fil_node_create can't continue. */
		ut_a(UT_LIST_GET_LEN(space->chain) == 1 || UT_LIST_GET_LEN(space->chain) == 0);

		node = UT_LIST_GET_FIRST(space->chain);

		if (node) {
			/* It must be a single-table tablespace and we have not opened
			the file yet; the following calls will open it and update the
			size fields */

			if (!fil_node_prepare_for_io(node, fil_system, space)) {
				/* The single-table tablespace can't be opened,
				because the ibd file is missing. */
				return(NULL);
			}
			fil_node_complete_io(node, fil_system, OS_FILE_READ);
		}
	}

	return(space);
}

/*******************************************************************//**
Returns the path from the first fil_node_t found for the space ID sent.
The caller is responsible for freeing the memory allocated here for the
value returned.
@return	own: A copy of fil_node_t::path, NULL if space ID is zero
or not found. */
UNIV_INTERN
char*
fil_space_get_first_path(
/*=====================*/
	ulint		id)	/*!< in: space id */
{
	fil_space_t*	space;
	fil_node_t*	node;
	char*		path;

	ut_ad(fil_system);
	ut_a(id);

	fil_mutex_enter_and_prepare_for_io(id);

	space = fil_space_get_space(id);

	if (space == NULL) {
		mutex_exit(&fil_system->mutex);

		return(NULL);
	}

	ut_ad(mutex_own(&fil_system->mutex));

	node = UT_LIST_GET_FIRST(space->chain);

	path = mem_strdup(node->name);

	mutex_exit(&fil_system->mutex);

	return(path);
}

/*******************************************************************//**
Returns the size of the space in pages. The tablespace must be cached in the
memory cache.
@return	space size, 0 if space not found */
UNIV_INTERN
ulint
fil_space_get_size(
/*===============*/
	ulint	id)	/*!< in: space id */
{
	fil_space_t*	space;
	ulint		size;

	ut_ad(fil_system);
	mutex_enter(&fil_system->mutex);

	space = fil_space_get_space(id);

	size = space ? space->size : 0;

	mutex_exit(&fil_system->mutex);

	return(size);
}

/*******************************************************************//**
Returns the flags of the space. The tablespace must be cached
in the memory cache.
@return	flags, ULINT_UNDEFINED if space not found */
UNIV_INTERN
ulint
fil_space_get_flags(
/*================*/
	ulint	id)	/*!< in: space id */
{
	fil_space_t*	space;
	ulint		flags;

	ut_ad(fil_system);

	if (!id) {
		return(0);
	}

	mutex_enter(&fil_system->mutex);

	space = fil_space_get_space(id);

	if (space == NULL) {
		mutex_exit(&fil_system->mutex);

		return(ULINT_UNDEFINED);
	}

	flags = space->flags;

	mutex_exit(&fil_system->mutex);

	return(flags);
}

/*******************************************************************//**
Returns the compressed page size of the space, or 0 if the space
is not compressed. The tablespace must be cached in the memory cache.
@return	compressed page size, ULINT_UNDEFINED if space not found */
UNIV_INTERN
ulint
fil_space_get_zip_size(
/*===================*/
	ulint	id)	/*!< in: space id */
{
	ulint	flags;

	flags = fil_space_get_flags(id);

	if (flags && flags != ULINT_UNDEFINED) {

		return(fsp_flags_get_zip_size(flags));
	}

	return(flags);
}

/*******************************************************************//**
Checks if the pair space, page_no refers to an existing page in a tablespace
file space. The tablespace must be cached in the memory cache.
@return	TRUE if the address is meaningful */
UNIV_INTERN
ibool
fil_check_adress_in_tablespace(
/*===========================*/
	ulint	id,	/*!< in: space id */
	ulint	page_no)/*!< in: page number */
{
	if (fil_space_get_size(id) > page_no) {

		return(TRUE);
	}

	return(FALSE);
}

/****************************************************************//**
Initializes the tablespace memory cache. */
UNIV_INTERN
void
fil_init(
/*=====*/
	ulint	hash_size,	/*!< in: hash table size */
	ulint	max_n_open)	/*!< in: max number of open files */
{
	ut_a(fil_system == NULL);

	ut_a(hash_size > 0);
	ut_a(max_n_open > 0);

	fil_system = static_cast<fil_system_t*>(
		mem_zalloc(sizeof(fil_system_t)));

	mutex_create(fil_system_mutex_key,
		     &fil_system->mutex, SYNC_ANY_LATCH);

	fil_system->spaces = hash_create(hash_size);
	fil_system->name_hash = hash_create(hash_size);

	UT_LIST_INIT(fil_system->LRU);

	fil_system->max_n_open = max_n_open;

	fil_space_crypt_init();
}

/*******************************************************************//**
Opens all log files and system tablespace data files. They stay open until the
database server shutdown. This should be called at a server startup after the
space objects for the log and the system tablespace have been created. The
purpose of this operation is to make sure we never run out of file descriptors
if we need to read from the insert buffer or to write to the log. */
UNIV_INTERN
void
fil_open_log_and_system_tablespace_files(void)
/*==========================================*/
{
	fil_space_t*	space;

	mutex_enter(&fil_system->mutex);

	for (space = UT_LIST_GET_FIRST(fil_system->space_list);
	     space != NULL;
	     space = UT_LIST_GET_NEXT(space_list, space)) {

		fil_node_t*	node;

		if (fil_space_belongs_in_lru(space)) {

			continue;
		}

		for (node = UT_LIST_GET_FIRST(space->chain);
		     node != NULL;
		     node = UT_LIST_GET_NEXT(chain, node)) {

			if (!node->open) {
				if (!fil_node_open_file(node, fil_system,
							space)) {
					/* This func is called during server's
					startup. If some file of log or system
					tablespace is missing, the server
					can't start successfully. So we should
					assert for it. */
					ut_a(0);
				}
			}

			if (fil_system->max_n_open < 10 + fil_system->n_open) {

				fprintf(stderr,
					"InnoDB: Warning: you must"
					" raise the value of"
					" innodb_open_files in\n"
					"InnoDB: my.cnf! Remember that"
					" InnoDB keeps all log files"
					" and all system\n"
					"InnoDB: tablespace files open"
					" for the whole time mysqld is"
					" running, and\n"
					"InnoDB: needs to open also"
					" some .ibd files if the"
					" file-per-table storage\n"
					"InnoDB: model is used."
					" Current open files %lu,"
					" max allowed"
					" open files %lu.\n",
					(ulong) fil_system->n_open,
					(ulong) fil_system->max_n_open);
			}
		}
	}

	mutex_exit(&fil_system->mutex);
}

/*******************************************************************//**
Closes all open files. There must not be any pending i/o's or not flushed
modifications in the files. */
UNIV_INTERN
void
fil_close_all_files(void)
/*=====================*/
{
	fil_space_t*	space;

	if (srv_track_changed_pages && srv_redo_log_thread_started)
		os_event_wait(srv_redo_log_tracked_event);

	mutex_enter(&fil_system->mutex);

	space = UT_LIST_GET_FIRST(fil_system->space_list);

	while (space != NULL) {
		fil_node_t*	node;
		fil_space_t*	prev_space = space;

		for (node = UT_LIST_GET_FIRST(space->chain);
		     node != NULL;
		     node = UT_LIST_GET_NEXT(chain, node)) {

			if (node->open) {
				fil_node_close_file(node, fil_system);
			}
		}

		space = UT_LIST_GET_NEXT(space_list, space);

		fil_space_free(prev_space->id, FALSE);
	}

	mutex_exit(&fil_system->mutex);
}

/*******************************************************************//**
Closes the redo log files. There must not be any pending i/o's or not
flushed modifications in the files. */
UNIV_INTERN
void
fil_close_log_files(
/*================*/
	bool	free)	/*!< in: whether to free the memory object */
{
	fil_space_t*	space;

	if (srv_track_changed_pages && srv_redo_log_thread_started)
		os_event_wait(srv_redo_log_tracked_event);

	mutex_enter(&fil_system->mutex);

	space = UT_LIST_GET_FIRST(fil_system->space_list);

	while (space != NULL) {
		fil_node_t*	node;
		fil_space_t*	prev_space = space;

		if (space->purpose != FIL_LOG) {
			space = UT_LIST_GET_NEXT(space_list, space);
			continue;
		}

		for (node = UT_LIST_GET_FIRST(space->chain);
		     node != NULL;
		     node = UT_LIST_GET_NEXT(chain, node)) {

			if (node->open) {
				fil_node_close_file(node, fil_system);
			}
		}

		space = UT_LIST_GET_NEXT(space_list, space);

		if (free) {
			fil_space_free(prev_space->id, FALSE);
		}
	}

	mutex_exit(&fil_system->mutex);
}

/*******************************************************************//**
Sets the max tablespace id counter if the given number is bigger than the
previous value. */
UNIV_INTERN
void
fil_set_max_space_id_if_bigger(
/*===========================*/
	ulint	max_id)	/*!< in: maximum known id */
{
	if (max_id >= SRV_LOG_SPACE_FIRST_ID) {
		fprintf(stderr,
			"InnoDB: Fatal error: max tablespace id"
			" is too high, %lu\n", (ulong) max_id);
		ut_error;
	}

	mutex_enter(&fil_system->mutex);

	if (fil_system->max_assigned_id < max_id) {

		fil_system->max_assigned_id = max_id;
	}

	mutex_exit(&fil_system->mutex);
}

/****************************************************************//**
Writes the flushed lsn and the latest archived log number to the page header
of the first page of a data file of the system tablespace (space 0),
which is uncompressed. */
static __attribute__((warn_unused_result))
dberr_t
fil_write_lsn_and_arch_no_to_file(
/*==============================*/
	ulint	space,		/*!< in: space to write to */
	ulint	sum_of_sizes,	/*!< in: combined size of previous files
				in space, in database pages */
	lsn_t	lsn,		/*!< in: lsn to write */
	ulint	arch_log_no __attribute__((unused)))
				/*!< in: archived log number to write */
{
	byte*	buf1;
	byte*	buf;
	dberr_t	err;

	buf1 = static_cast<byte*>(mem_alloc(2 * UNIV_PAGE_SIZE));
	buf = static_cast<byte*>(ut_align(buf1, UNIV_PAGE_SIZE));

	err = fil_read(TRUE, space, 0, sum_of_sizes, 0,
		       UNIV_PAGE_SIZE, buf, NULL, 0);
	if (err == DB_SUCCESS) {
		mach_write_to_8(buf + FIL_PAGE_FILE_FLUSH_LSN_OR_KEY_VERSION,
				lsn);

		err = fil_write(TRUE, space, 0, sum_of_sizes, 0,
			UNIV_PAGE_SIZE, buf, NULL, 0);
	}

	mem_free(buf1);

	return(err);
}

/****************************************************************//**
Writes the flushed lsn and the latest archived log number to the page
header of the first page of each data file in the system tablespace.
@return	DB_SUCCESS or error number */
UNIV_INTERN
dberr_t
fil_write_flushed_lsn_to_data_files(
/*================================*/
	lsn_t	lsn,		/*!< in: lsn to write */
	ulint	arch_log_no)	/*!< in: latest archived log file number */
{
	fil_space_t*	space;
	fil_node_t*	node;
	dberr_t		err;

	mutex_enter(&fil_system->mutex);

	for (space = UT_LIST_GET_FIRST(fil_system->space_list);
	     space != NULL;
	     space = UT_LIST_GET_NEXT(space_list, space)) {

		/* We only write the lsn to all existing data files which have
		been open during the lifetime of the mysqld process; they are
		represented by the space objects in the tablespace memory
		cache. Note that all data files in the system tablespace 0
		and the UNDO log tablespaces (if separate) are always open. */

		if (space->purpose == FIL_TABLESPACE
		    && !fil_is_user_tablespace_id(space->id)) {
			ulint	sum_of_sizes = 0;

			for (node = UT_LIST_GET_FIRST(space->chain);
			     node != NULL;
			     node = UT_LIST_GET_NEXT(chain, node)) {

				mutex_exit(&fil_system->mutex);

				err = fil_write_lsn_and_arch_no_to_file(
					space->id, sum_of_sizes, lsn,
					arch_log_no);

				if (err != DB_SUCCESS) {

					return(err);
				}

				mutex_enter(&fil_system->mutex);

				sum_of_sizes += node->size;
			}
		}
	}

	mutex_exit(&fil_system->mutex);

	return(DB_SUCCESS);
}

/*******************************************************************//**
Checks the consistency of the first data page of a tablespace
at database startup.
@retval NULL on success, or if innodb_force_recovery is set
@return pointer to an error message string */
static __attribute__((warn_unused_result))
const char*
fil_check_first_page(
/*=================*/
	const page_t*	page)		/*!< in: data page */
{
	ulint	space_id;
	ulint	flags;

	if (srv_force_recovery >= SRV_FORCE_IGNORE_CORRUPT) {
		return(NULL);
	}

	space_id = mach_read_from_4(FSP_HEADER_OFFSET + FSP_SPACE_ID + page);
	flags = mach_read_from_4(FSP_HEADER_OFFSET + FSP_SPACE_FLAGS + page);

	if (UNIV_PAGE_SIZE != fsp_flags_get_page_size(flags)) {
		fprintf(stderr,
			"InnoDB: Error: Current page size %lu != "
			" page size on page %lu\n",
			UNIV_PAGE_SIZE, fsp_flags_get_page_size(flags));

		return("innodb-page-size mismatch");
	}

	if (!space_id && !flags) {
		ulint		nonzero_bytes	= UNIV_PAGE_SIZE;
		const byte*	b		= page;

		while (!*b && --nonzero_bytes) {
			b++;
		}

		if (!nonzero_bytes) {
			return("space header page consists of zero bytes");
		}
	}

	if (buf_page_is_corrupted(
		    false, page, fsp_flags_get_zip_size(flags))) {
		return("checksum mismatch");
	}

	if (page_get_space_id(page) == space_id
	    && page_get_page_no(page) == 0) {
		return(NULL);
	}

	return("inconsistent data in space header");
}

/*******************************************************************//**
Reads the flushed lsn, arch no, space_id and tablespace flag fields from
the first page of a data file at database startup.
@retval NULL on success, or if innodb_force_recovery is set
@return pointer to an error message string */
UNIV_INTERN
const char*
fil_read_first_page(
/*================*/
	os_file_t	data_file,		/*!< in: open data file */
	ibool		one_read_already,	/*!< in: TRUE if min and max
						parameters below already
						contain sensible data */
	ulint*		flags,			/*!< out: tablespace flags */
	ulint*		space_id,		/*!< out: tablespace ID */
	lsn_t*		min_flushed_lsn,	/*!< out: min of flushed
						lsn values in data files */
	lsn_t*		max_flushed_lsn,	/*!< out: max of flushed
						lsn values in data files */
	fil_space_crypt_t**   crypt_data)       /*<  out: crypt data */
{
	byte*		buf;
	byte*		page;
	lsn_t		flushed_lsn;
	const char*	check_msg = NULL;
	fil_space_crypt_t* cdata;


	buf = static_cast<byte*>(ut_malloc(2 * UNIV_PAGE_SIZE));

	/* Align the memory for a possible read from a raw device */

	page = static_cast<byte*>(ut_align(buf, UNIV_PAGE_SIZE));

	os_file_read(data_file, page, 0, UNIV_PAGE_SIZE);

	/* The FSP_HEADER on page 0 is only valid for the first file
	in a tablespace.  So if this is not the first datafile, leave
	*flags and *space_id as they were read from the first file and
	do not validate the first page. */
	if (!one_read_already) {
		*flags = fsp_header_get_flags(page);
		*space_id = fsp_header_get_space_id(page);
	}

	if (!one_read_already) {
		check_msg = fil_check_first_page(page);
	}

	flushed_lsn = mach_read_from_8(page +
				       FIL_PAGE_FILE_FLUSH_LSN_OR_KEY_VERSION);


	ulint space = fsp_header_get_space_id(page);
	ulint offset = fsp_header_get_crypt_offset(
		fsp_flags_get_zip_size(*flags), NULL);
	cdata = fil_space_read_crypt_data(space, page, offset);

	if (crypt_data) {
		*crypt_data = cdata;
	}

	/* If file space is encrypted we need to have at least some
	encryption service available where to get keys */
	if ((cdata && cdata->encryption == FIL_SPACE_ENCRYPTION_ON) ||
		(srv_encrypt_tables &&
			cdata && cdata->encryption == FIL_SPACE_ENCRYPTION_DEFAULT)) {

		if (!encryption_key_id_exists(cdata->key_id)) {
			ib_logf(IB_LOG_LEVEL_ERROR,
				"Tablespace id %ld is encrypted but encryption service"
				" or used key_id %u is not available. Can't continue opening tablespace.",
				space, cdata->key_id);

			return ("table encrypted but encryption service not available.");

		}
	}

	ut_free(buf);

	if (check_msg) {
		return(check_msg);
	}

	if (!one_read_already) {
		*min_flushed_lsn = flushed_lsn;
		*max_flushed_lsn = flushed_lsn;

		return(NULL);
	}

	if (*min_flushed_lsn > flushed_lsn) {
		*min_flushed_lsn = flushed_lsn;
	}
	if (*max_flushed_lsn < flushed_lsn) {
		*max_flushed_lsn = flushed_lsn;
	}

	return(NULL);
}

/*================ SINGLE-TABLE TABLESPACES ==========================*/

#ifndef UNIV_HOTBACKUP
/*******************************************************************//**
Increments the count of pending operation, if space is not being deleted.
@return	TRUE if being deleted, and operation should be skipped */
UNIV_INTERN
ibool
fil_inc_pending_ops(
/*================*/
	ulint	id,		/*!< in: space id */
	ibool	print_err)	/*!< in: need to print error or not */
{
	fil_space_t*	space;

	mutex_enter(&fil_system->mutex);

	space = fil_space_get_by_id(id);

	if (space == NULL) {
		if (print_err) {
			fprintf(stderr,
				"InnoDB: Error: trying to do an operation on a"
				" dropped tablespace %lu\n",
				(ulong) id);
		}
	}

	if (space == NULL || space->stop_new_ops) {
		mutex_exit(&fil_system->mutex);

		return(TRUE);
	}

	space->n_pending_ops++;

	mutex_exit(&fil_system->mutex);

	return(FALSE);
}

/*******************************************************************//**
Decrements the count of pending operations. */
UNIV_INTERN
void
fil_decr_pending_ops(
/*=================*/
	ulint	id)	/*!< in: space id */
{
	fil_space_t*	space;

	mutex_enter(&fil_system->mutex);

	space = fil_space_get_by_id(id);

	if (space == NULL) {
		fprintf(stderr,
			"InnoDB: Error: decrementing pending operation"
			" of a dropped tablespace %lu\n",
			(ulong) id);
	}

	if (space != NULL) {
		space->n_pending_ops--;
	}

	mutex_exit(&fil_system->mutex);
}
#endif /* !UNIV_HOTBACKUP */

/********************************************************//**
Creates the database directory for a table if it does not exist yet. */
static
void
fil_create_directory_for_tablename(
/*===============================*/
	const char*	name)	/*!< in: name in the standard
				'databasename/tablename' format */
{
	const char*	namend;
	char*		path;
	ulint		len;

	len = strlen(fil_path_to_mysql_datadir);
	namend = strchr(name, '/');
	ut_a(namend);
	path = static_cast<char*>(mem_alloc(len + (namend - name) + 2));

	memcpy(path, fil_path_to_mysql_datadir, len);
	path[len] = '/';
	memcpy(path + len + 1, name, namend - name);
	path[len + (namend - name) + 1] = 0;

	srv_normalize_path_for_win(path);

	ut_a(os_file_create_directory(path, FALSE));
	mem_free(path);
}

#ifndef UNIV_HOTBACKUP
/********************************************************//**
Writes a log record about an .ibd file create/rename/delete. */
static
void
fil_op_write_log(
/*=============*/
	ulint		type,		/*!< in: MLOG_FILE_CREATE,
					MLOG_FILE_CREATE2,
					MLOG_FILE_DELETE, or
					MLOG_FILE_RENAME */
	ulint		space_id,	/*!< in: space id */
	ulint		log_flags,	/*!< in: redo log flags (stored
					in the page number field) */
	ulint		flags,		/*!< in: compressed page size
					and file format
					if type==MLOG_FILE_CREATE2, or 0 */
	const char*	name,		/*!< in: table name in the familiar
					'databasename/tablename' format, or
					the file path in the case of
					MLOG_FILE_DELETE */
	const char*	new_name,	/*!< in: if type is MLOG_FILE_RENAME,
					the new table name in the
					'databasename/tablename' format */
	mtr_t*		mtr)		/*!< in: mini-transaction handle */
{
	byte*	log_ptr;
	ulint	len;

	log_ptr = mlog_open(mtr, 11 + 2 + 1);

	if (!log_ptr) {
		/* Logging in mtr is switched off during crash recovery:
		in that case mlog_open returns NULL */
		return;
	}

	log_ptr = mlog_write_initial_log_record_for_file_op(
		type, space_id, log_flags, log_ptr, mtr);
	if (type == MLOG_FILE_CREATE2) {
		mach_write_to_4(log_ptr, flags);
		log_ptr += 4;
	}
	/* Let us store the strings as null-terminated for easier readability
	and handling */

	len = strlen(name) + 1;

	mach_write_to_2(log_ptr, len);
	log_ptr += 2;
	mlog_close(mtr, log_ptr);

	mlog_catenate_string(mtr, (byte*) name, len);

	if (type == MLOG_FILE_RENAME) {
		len = strlen(new_name) + 1;
		log_ptr = mlog_open(mtr, 2 + len);
		ut_a(log_ptr);
		mach_write_to_2(log_ptr, len);
		log_ptr += 2;
		mlog_close(mtr, log_ptr);

		mlog_catenate_string(mtr, (byte*) new_name, len);
	}
}
#endif

/*******************************************************************//**
Parses the body of a log record written about an .ibd file operation. That is,
the log record part after the standard (type, space id, page no) header of the
log record.

If desired, also replays the delete or rename operation if the .ibd file
exists and the space id in it matches. Replays the create operation if a file
at that path does not exist yet. If the database directory for the file to be
created does not exist, then we create the directory, too.

Note that mysqlbackup --apply-log sets fil_path_to_mysql_datadir to point to
the datadir that we should use in replaying the file operations.

InnoDB recovery does not replay these fully since it always sets the space id
to zero. But mysqlbackup does replay them.  TODO: If remote tablespaces are
used, mysqlbackup will only create tables in the default directory since
MLOG_FILE_CREATE and MLOG_FILE_CREATE2 only know the tablename, not the path.

@return end of log record, or NULL if the record was not completely
contained between ptr and end_ptr */
UNIV_INTERN
byte*
fil_op_log_parse_or_replay(
/*=======================*/
	byte*	ptr,		/*!< in: buffer containing the log record body,
				or an initial segment of it, if the record does
				not fir completely between ptr and end_ptr */
	byte*	end_ptr,	/*!< in: buffer end */
	ulint	type,		/*!< in: the type of this log record */
	ulint	space_id,	/*!< in: the space id of the tablespace in
				question, or 0 if the log record should
				only be parsed but not replayed */
	ulint	log_flags)	/*!< in: redo log flags
				(stored in the page number parameter) */
{
	ulint		name_len;
	ulint		new_name_len;
	const char*	name;
	const char*	new_name	= NULL;
	ulint		flags		= 0;

	if (type == MLOG_FILE_CREATE2) {
		if (end_ptr < ptr + 4) {

			return(NULL);
		}

		flags = mach_read_from_4(ptr);
		ptr += 4;
	}

	if (end_ptr < ptr + 2) {

		return(NULL);
	}

	name_len = mach_read_from_2(ptr);

	ptr += 2;

	if (end_ptr < ptr + name_len) {

		return(NULL);
	}

	name = (const char*) ptr;

	ptr += name_len;

	if (type == MLOG_FILE_RENAME) {
		if (end_ptr < ptr + 2) {

			return(NULL);
		}

		new_name_len = mach_read_from_2(ptr);

		ptr += 2;

		if (end_ptr < ptr + new_name_len) {

			return(NULL);
		}

		new_name = (const char*) ptr;

		ptr += new_name_len;
	}

	/* We managed to parse a full log record body */
	/*
	printf("Parsed log rec of type %lu space %lu\n"
	"name %s\n", type, space_id, name);

	if (type == MLOG_FILE_RENAME) {
	printf("new name %s\n", new_name);
	}
	*/
	if (!space_id) {
		return(ptr);
	} else {
		/* Only replay file ops during recovery.  This is a
		release-build assert to minimize any data loss risk by a
		misapplied file operation.  */
		ut_a(recv_recovery_is_on());
	}

	/* Let us try to perform the file operation, if sensible. Note that
	mysqlbackup has at this stage already read in all space id info to the
	fil0fil.cc data structures.

	NOTE that our algorithm is not guaranteed to work correctly if there
	were renames of tables during the backup. See mysqlbackup code for more
	on the problem. */

	switch (type) {
	case MLOG_FILE_DELETE:
		if (fil_tablespace_exists_in_mem(space_id)) {
			dberr_t	err = fil_delete_tablespace(
				space_id, BUF_REMOVE_FLUSH_NO_WRITE);
			ut_a(err == DB_SUCCESS);
		}

		break;

	case MLOG_FILE_RENAME:
		/* In order to replay the rename, the following must hold:
		* The new name is not already used.
		* A tablespace is open in memory with the old name.
		* The space ID for that tablepace matches this log entry.
		This will prevent unintended renames during recovery. */

		if (fil_get_space_id_for_table(new_name) == ULINT_UNDEFINED
		    && space_id == fil_get_space_id_for_table(name)) {
			/* Create the database directory for the new name, if
			it does not exist yet */
			fil_create_directory_for_tablename(new_name);

			if (!fil_rename_tablespace(name, space_id,
						   new_name, NULL)) {
				ut_error;
			}
		}

		break;

	case MLOG_FILE_CREATE:
	case MLOG_FILE_CREATE2:
		if (fil_tablespace_exists_in_mem(space_id)) {
			/* Do nothing */
		} else if (fil_get_space_id_for_table(name)
			   != ULINT_UNDEFINED) {
			/* Do nothing */
		} else if (log_flags & MLOG_FILE_FLAG_TEMP) {
			/* Temporary table, do nothing */
		} else {
			const char*	path = NULL;

			/* Create the database directory for name, if it does
			not exist yet */
			fil_create_directory_for_tablename(name);

			if (fil_create_new_single_table_tablespace(
				    space_id, name, path, flags,
				    DICT_TF2_USE_TABLESPACE,
				    FIL_IBD_FILE_INITIAL_SIZE,
				    FIL_SPACE_ENCRYPTION_DEFAULT,
				    FIL_DEFAULT_ENCRYPTION_KEY) != DB_SUCCESS) {
				ut_error;
			}
		}

		break;

	default:
		ut_error;
	}

	return(ptr);
}

/*******************************************************************//**
Allocates a file name for the EXPORT/IMPORT config file name.  The
string must be freed by caller with mem_free().
@return own: file name */
static
char*
fil_make_cfg_name(
/*==============*/
	const char*	filepath)	/*!< in: .ibd file name */
{
	char*	cfg_name;

	/* Create a temporary file path by replacing the .ibd suffix
	with .cfg. */

	ut_ad(strlen(filepath) > 4);

	cfg_name = mem_strdup(filepath);
	ut_snprintf(cfg_name + strlen(cfg_name) - 3, 4, "cfg");
	return(cfg_name);
}

/*******************************************************************//**
Check for change buffer merges.
@return 0 if no merges else count + 1. */
static
ulint
fil_ibuf_check_pending_ops(
/*=======================*/
	fil_space_t*	space,	/*!< in/out: Tablespace to check */
	ulint		count)	/*!< in: number of attempts so far */
{
	ut_ad(mutex_own(&fil_system->mutex));

	if (space != 0 && space->n_pending_ops != 0) {

		if (count > 5000) {
			ib_logf(IB_LOG_LEVEL_WARN,
				"Trying to close/delete tablespace "
				"'%s' but there are %lu pending change "
				"buffer merges on it.",
				space->name,
				(ulong) space->n_pending_ops);
		}

		return(count + 1);
	}

	return(0);
}

/*******************************************************************//**
Check for pending IO.
@return 0 if no pending else count + 1. */
static
ulint
fil_check_pending_io(
/*=================*/
	fil_space_t*	space,	/*!< in/out: Tablespace to check */
	fil_node_t**	node,	/*!< out: Node in space list */
	ulint		count)	/*!< in: number of attempts so far */
{
	ut_ad(mutex_own(&fil_system->mutex));
	ut_a(space->n_pending_ops == 0);

	/* The following code must change when InnoDB supports
	multiple datafiles per tablespace. */
	ut_a(UT_LIST_GET_LEN(space->chain) == 1);

	*node = UT_LIST_GET_FIRST(space->chain);

	if (space->n_pending_flushes > 0 || (*node)->n_pending > 0) {

		ut_a(!(*node)->being_extended);

		if (count > 1000) {
			ib_logf(IB_LOG_LEVEL_WARN,
				"Trying to close/delete tablespace '%s' "
				"but there are %lu flushes "
				" and %lu pending i/o's on it.",
				space->name,
				(ulong) space->n_pending_flushes,
				(ulong) (*node)->n_pending);
		}

		return(count + 1);
	}

	return(0);
}

/*******************************************************************//**
Check pending operations on a tablespace.
@return DB_SUCCESS or error failure. */
static
dberr_t
fil_check_pending_operations(
/*=========================*/
	ulint		id,	/*!< in: space id */
	fil_space_t**	space,	/*!< out: tablespace instance in memory */
	char**		path)	/*!< out/own: tablespace path */
{
	ulint		count = 0;

	ut_a(id != TRX_SYS_SPACE);
	ut_ad(space);

	*space = 0;

	/* Wait for crypt threads to stop accessing space */
	fil_space_crypt_close_tablespace(id);

	mutex_enter(&fil_system->mutex);
	fil_space_t* sp = fil_space_get_by_id(id);
	if (sp) {
		sp->stop_new_ops = TRUE;
	}
	mutex_exit(&fil_system->mutex);

	/* Check for pending change buffer merges. */

	do {
		mutex_enter(&fil_system->mutex);

		sp = fil_space_get_by_id(id);

		count = fil_ibuf_check_pending_ops(sp, count);

		mutex_exit(&fil_system->mutex);

		if (count > 0) {
			os_thread_sleep(20000);
		}

	} while (count > 0);

	/* Check for pending IO. */

	*path = 0;

	do {
		mutex_enter(&fil_system->mutex);

		sp = fil_space_get_by_id(id);

		if (sp == NULL) {
			mutex_exit(&fil_system->mutex);
			return(DB_TABLESPACE_NOT_FOUND);
		}

		fil_node_t*	node;

		count = fil_check_pending_io(sp, &node, count);

		if (count == 0) {
			*path = mem_strdup(node->name);
		}

		mutex_exit(&fil_system->mutex);

		if (count > 0) {
			os_thread_sleep(20000);
		}

	} while (count > 0);

	ut_ad(sp);

	*space = sp;
	return(DB_SUCCESS);
}

/*******************************************************************//**
Closes a single-table tablespace. The tablespace must be cached in the
memory cache. Free all pages used by the tablespace.
@return	DB_SUCCESS or error */
UNIV_INTERN
dberr_t
fil_close_tablespace(
/*=================*/
	trx_t*		trx,	/*!< in/out: Transaction covering the close */
	ulint		id)	/*!< in: space id */
{
	char*		path = 0;
	fil_space_t*	space = 0;

	ut_a(id != TRX_SYS_SPACE);

	dberr_t		err = fil_check_pending_operations(id, &space, &path);

	if (err != DB_SUCCESS) {
		return(err);
	}

	ut_a(space);
	ut_a(path != 0);

	rw_lock_x_lock(&space->latch);

#ifndef UNIV_HOTBACKUP
	/* Invalidate in the buffer pool all pages belonging to the
	tablespace. Since we have set space->stop_new_ops = TRUE, readahead
	or ibuf merge can no longer read more pages of this tablespace to the
	buffer pool. Thus we can clean the tablespace out of the buffer pool
	completely and permanently. The flag stop_new_ops also prevents
	fil_flush() from being applied to this tablespace. */

	buf_LRU_flush_or_remove_pages(id, BUF_REMOVE_FLUSH_WRITE, trx);
#endif
	mutex_enter(&fil_system->mutex);

	/* If the free is successful, the X lock will be released before
	the space memory data structure is freed. */

	if (!fil_space_free(id, TRUE)) {
		rw_lock_x_unlock(&space->latch);
		err = DB_TABLESPACE_NOT_FOUND;
	} else {
		err = DB_SUCCESS;
	}

	mutex_exit(&fil_system->mutex);

	/* If it is a delete then also delete any generated files, otherwise
	when we drop the database the remove directory will fail. */

	char*	cfg_name = fil_make_cfg_name(path);

	os_file_delete_if_exists(innodb_file_data_key, cfg_name);

	mem_free(path);
	mem_free(cfg_name);

	return(err);
}

/*******************************************************************//**
Deletes a single-table tablespace. The tablespace must be cached in the
memory cache.
@return	DB_SUCCESS or error */
UNIV_INTERN
dberr_t
fil_delete_tablespace(
/*==================*/
	ulint		id,		/*!< in: space id */
	buf_remove_t	buf_remove)	/*!< in: specify the action to take
					on the tables pages in the buffer
					pool */
{
	char*		path = 0;
	fil_space_t*	space = 0;

	ut_a(id != TRX_SYS_SPACE);

	dberr_t		err = fil_check_pending_operations(id, &space, &path);

	if (err != DB_SUCCESS) {

		ib_logf(IB_LOG_LEVEL_ERROR,
			"Cannot delete tablespace %lu because it is not "
			"found in the tablespace memory cache.",
			(ulong) id);

		return(err);
	}

	ut_a(space);
	ut_a(path != 0);

	/* Important: We rely on the data dictionary mutex to ensure
	that a race is not possible here. It should serialize the tablespace
	drop/free. We acquire an X latch only to avoid a race condition
	when accessing the tablespace instance via:

	  fsp_get_available_space_in_free_extents().

	There our main motivation is to reduce the contention on the
	dictionary mutex. */

	rw_lock_x_lock(&space->latch);

#ifndef UNIV_HOTBACKUP
	/* IMPORTANT: Because we have set space::stop_new_ops there
	can't be any new ibuf merges, reads or flushes. We are here
	because node::n_pending was zero above. However, it is still
	possible to have pending read and write requests:

	A read request can happen because the reader thread has
	gone through the ::stop_new_ops check in buf_page_init_for_read()
	before the flag was set and has not yet incremented ::n_pending
	when we checked it above.

	A write request can be issued any time because we don't check
	the ::stop_new_ops flag when queueing a block for write.

	We deal with pending write requests in the following function
	where we'd minimally evict all dirty pages belonging to this
	space from the flush_list. Not that if a block is IO-fixed
	we'll wait for IO to complete.

	To deal with potential read requests by checking the
	::stop_new_ops flag in fil_io() */

	buf_LRU_flush_or_remove_pages(id, buf_remove, 0);

#endif /* !UNIV_HOTBACKUP */

	/* If it is a delete then also delete any generated files, otherwise
	when we drop the database the remove directory will fail. */
	{
		char*	cfg_name = fil_make_cfg_name(path);
		os_file_delete_if_exists(innodb_file_data_key, cfg_name);
		mem_free(cfg_name);
	}

	/* Delete the link file pointing to the ibd file we are deleting. */
	if (FSP_FLAGS_HAS_DATA_DIR(space->flags)) {
		fil_delete_link_file(space->name);
	}

	mutex_enter(&fil_system->mutex);

	/* Double check the sanity of pending ops after reacquiring
	the fil_system::mutex. */
	if (fil_space_get_by_id(id)) {
		ut_a(space->n_pending_ops == 0);
		ut_a(UT_LIST_GET_LEN(space->chain) == 1);
		fil_node_t* node = UT_LIST_GET_FIRST(space->chain);
		ut_a(node->n_pending == 0);
	}

	if (!fil_space_free(id, TRUE)) {
		err = DB_TABLESPACE_NOT_FOUND;
	}

	mutex_exit(&fil_system->mutex);

	if (err != DB_SUCCESS) {
		rw_lock_x_unlock(&space->latch);
	} else if (!os_file_delete(innodb_file_data_key, path)
		   && !os_file_delete_if_exists(innodb_file_data_key, path)) {

		/* Note: This is because we have removed the
		tablespace instance from the cache. */

		err = DB_IO_ERROR;
	}

	if (err == DB_SUCCESS) {
#ifndef UNIV_HOTBACKUP
		/* Write a log record about the deletion of the .ibd
		file, so that mysqlbackup can replay it in the
		--apply-log phase. We use a dummy mtr and the familiar
		log write mechanism. */
		mtr_t		mtr;

		/* When replaying the operation in mysqlbackup, do not try
		to write any log record */
		mtr_start(&mtr);

		fil_op_write_log(MLOG_FILE_DELETE, id, 0, 0, path, NULL, &mtr);
		mtr_commit(&mtr);
#endif
		err = DB_SUCCESS;
	}

	mem_free(path);

	return(err);
}

/*******************************************************************//**
Returns TRUE if a single-table tablespace is being deleted.
@return TRUE if being deleted */
UNIV_INTERN
ibool
fil_tablespace_is_being_deleted(
/*============================*/
	ulint		id)	/*!< in: space id */
{
	fil_space_t*	space;
	ibool		is_being_deleted;

	mutex_enter(&fil_system->mutex);

	space = fil_space_get_by_id(id);

	ut_a(space != NULL);

	is_being_deleted = space->stop_new_ops;

	mutex_exit(&fil_system->mutex);

	return(is_being_deleted);
}

#ifndef UNIV_HOTBACKUP
/*******************************************************************//**
Discards a single-table tablespace. The tablespace must be cached in the
memory cache. Discarding is like deleting a tablespace, but

 1. We do not drop the table from the data dictionary;

 2. We remove all insert buffer entries for the tablespace immediately;
    in DROP TABLE they are only removed gradually in the background;

 3. Free all the pages in use by the tablespace.
@return	DB_SUCCESS or error */
UNIV_INTERN
dberr_t
fil_discard_tablespace(
/*===================*/
	ulint	id)	/*!< in: space id */
{
	dberr_t	err;

	switch (err = fil_delete_tablespace(id, BUF_REMOVE_ALL_NO_WRITE)) {
	case DB_SUCCESS:
		break;

	case DB_IO_ERROR:
		ib_logf(IB_LOG_LEVEL_WARN,
			"While deleting tablespace %lu in DISCARD TABLESPACE."
			" File rename/delete failed: %s",
			(ulong) id, ut_strerr(err));
		break;

	case DB_TABLESPACE_NOT_FOUND:
		ib_logf(IB_LOG_LEVEL_WARN,
			"Cannot delete tablespace %lu in DISCARD "
			"TABLESPACE. %s",
			(ulong) id, ut_strerr(err));
		break;

	default:
		ut_error;
	}

	/* Remove all insert buffer entries for the tablespace */

	ibuf_delete_for_discarded_space(id);

	return(err);
}
#endif /* !UNIV_HOTBACKUP */

/*******************************************************************//**
Renames the memory cache structures of a single-table tablespace.
@return	TRUE if success */
static
ibool
fil_rename_tablespace_in_mem(
/*=========================*/
	fil_space_t*	space,	/*!< in: tablespace memory object */
	fil_node_t*	node,	/*!< in: file node of that tablespace */
	const char*	new_name,	/*!< in: new name */
	const char*	new_path)	/*!< in: new file path */
{
	fil_space_t*	space2;
	const char*	old_name	= space->name;

	ut_ad(mutex_own(&fil_system->mutex));

	space2 = fil_space_get_by_name(old_name);
	if (space != space2) {
		fputs("InnoDB: Error: cannot find ", stderr);
		ut_print_filename(stderr, old_name);
		fputs(" in tablespace memory cache\n", stderr);

		return(FALSE);
	}

	space2 = fil_space_get_by_name(new_name);
	if (space2 != NULL) {
		fputs("InnoDB: Error: ", stderr);
		ut_print_filename(stderr, new_name);
		fputs(" is already in tablespace memory cache\n", stderr);

		return(FALSE);
	}

	HASH_DELETE(fil_space_t, name_hash, fil_system->name_hash,
		    ut_fold_string(space->name), space);
	mem_free(space->name);
	mem_free(node->name);

	space->name = mem_strdup(new_name);
	node->name = mem_strdup(new_path);

	HASH_INSERT(fil_space_t, name_hash, fil_system->name_hash,
		    ut_fold_string(new_name), space);
	return(TRUE);
}

/*******************************************************************//**
Allocates a file name for a single-table tablespace. The string must be freed
by caller with mem_free().
@return	own: file name */
UNIV_INTERN
char*
fil_make_ibd_name(
/*==============*/
	const char*	name,		/*!< in: table name or a dir path */
	bool		is_full_path)	/*!< in: TRUE if it is a dir path */
{
	char*	filename;
	ulint	namelen		= strlen(name);
	ulint	dirlen		= strlen(fil_path_to_mysql_datadir);
	ulint	pathlen		= dirlen + namelen + sizeof "/.ibd";

	filename = static_cast<char*>(mem_alloc(pathlen));

	if (is_full_path) {
		memcpy(filename, name, namelen);
		memcpy(filename + namelen, ".ibd", sizeof ".ibd");
	} else {
		ut_snprintf(filename, pathlen, "%s/%s.ibd",
			fil_path_to_mysql_datadir, name);

	}

	srv_normalize_path_for_win(filename);

	return(filename);
}

/*******************************************************************//**
Allocates a file name for a tablespace ISL file (InnoDB Symbolic Link).
The string must be freed by caller with mem_free().
@return	own: file name */
UNIV_INTERN
char*
fil_make_isl_name(
/*==============*/
	const char*	name)	/*!< in: table name */
{
	char*	filename;
	ulint	namelen		= strlen(name);
	ulint	dirlen		= strlen(fil_path_to_mysql_datadir);
	ulint	pathlen		= dirlen + namelen + sizeof "/.isl";

	filename = static_cast<char*>(mem_alloc(pathlen));

	ut_snprintf(filename, pathlen, "%s/%s.isl",
		fil_path_to_mysql_datadir, name);

	srv_normalize_path_for_win(filename);

	return(filename);
}

/** Test if a tablespace file can be renamed to a new filepath by checking
if that the old filepath exists and the new filepath does not exist.
@param[in]	space_id	tablespace id
@param[in]	old_path	old filepath
@param[in]	new_path	new filepath
@param[in]	is_discarded	whether the tablespace is discarded
@return innodb error code */
dberr_t
fil_rename_tablespace_check(
	ulint		space_id,
	const char*	old_path,
	const char*	new_path,
	bool		is_discarded)
{
	ulint	exists = false;
	os_file_type_t	ftype;

	if (!is_discarded
	    && os_file_status(old_path, &exists, &ftype)
	    && !exists) {
		ib_logf(IB_LOG_LEVEL_ERROR,
			"Cannot rename '%s' to '%s' for space ID %lu"
			" because the source file does not exist.",
			old_path, new_path, space_id);

		return(DB_TABLESPACE_NOT_FOUND);
	}

	exists = false;
	if (!os_file_status(new_path, &exists, &ftype) || exists) {
		ib_logf(IB_LOG_LEVEL_ERROR,
			"Cannot rename '%s' to '%s' for space ID %lu"
			" because the target file exists."
			" Remove the target file and try again.",
			old_path, new_path, space_id);

		return(DB_TABLESPACE_EXISTS);
	}

	return(DB_SUCCESS);
}

/*******************************************************************//**
Renames a single-table tablespace. The tablespace must be cached in the
tablespace memory cache.
@return	TRUE if success */
UNIV_INTERN
ibool
fil_rename_tablespace(
/*==================*/
	const char*	old_name_in,	/*!< in: old table name in the
					standard databasename/tablename
					format of InnoDB, or NULL if we
					do the rename based on the space
					id only */
	ulint		id,		/*!< in: space id */
	const char*	new_name,	/*!< in: new table name in the
					standard databasename/tablename
					format of InnoDB */
	const char*	new_path_in)	/*!< in: new full datafile path
					if the tablespace is remotely
					located, or NULL if it is located
					in the normal data directory. */
{
	ibool		success;
	fil_space_t*	space;
	fil_node_t*	node;
	ulint		count		= 0;
	char*		new_path;
	char*		old_name;
	char*		old_path;
	const char*	not_given	= "(name not specified)";

	ut_a(id != 0);

retry:
	count++;

	if (!(count % 1000)) {
		ut_print_timestamp(stderr);
		fputs("  InnoDB: Warning: problems renaming ", stderr);
		ut_print_filename(stderr,
				  old_name_in ? old_name_in : not_given);
		fputs(" to ", stderr);
		ut_print_filename(stderr, new_name);
		fprintf(stderr, ", %lu iterations\n", (ulong) count);
	}

	mutex_enter(&fil_system->mutex);

	space = fil_space_get_by_id(id);

	DBUG_EXECUTE_IF("fil_rename_tablespace_failure_1", space = NULL; );

	if (space == NULL) {
		ib_logf(IB_LOG_LEVEL_ERROR,
			"Cannot find space id %lu in the tablespace "
			"memory cache, though the table '%s' in a "
			"rename operation should have that id.",
			(ulong) id, old_name_in ? old_name_in : not_given);
		mutex_exit(&fil_system->mutex);

		return(FALSE);
	}

	if (count > 25000) {
		space->stop_ios = FALSE;
		mutex_exit(&fil_system->mutex);

		return(FALSE);
	}

	/* We temporarily close the .ibd file because we do not trust that
	operating systems can rename an open file. For the closing we have to
	wait until there are no pending i/o's or flushes on the file. */

	space->stop_ios = TRUE;

	/* The following code must change when InnoDB supports
	multiple datafiles per tablespace. */
	ut_a(UT_LIST_GET_LEN(space->chain) == 1);
	node = UT_LIST_GET_FIRST(space->chain);

	if (node->n_pending > 0
	    || node->n_pending_flushes > 0
	    || node->being_extended) {
		/* There are pending i/o's or flushes or the file is
		currently being extended, sleep for a while and
		retry */

		mutex_exit(&fil_system->mutex);

		os_thread_sleep(20000);

		goto retry;

	} else if (node->modification_counter > node->flush_counter) {
		/* Flush the space */

		mutex_exit(&fil_system->mutex);

		os_thread_sleep(20000);

		fil_flush(id);

		goto retry;

	} else if (node->open) {
		/* Close the file */

		fil_node_close_file(node, fil_system);
	}

	/* Check that the old name in the space is right */

	if (old_name_in) {
		old_name = mem_strdup(old_name_in);
		ut_a(strcmp(space->name, old_name) == 0);
	} else {
		old_name = mem_strdup(space->name);
	}
	old_path = mem_strdup(node->name);

	/* Rename the tablespace and the node in the memory cache */
	new_path = new_path_in ? mem_strdup(new_path_in)
		: fil_make_ibd_name(new_name, false);

	success = fil_rename_tablespace_in_mem(
		space, node, new_name, new_path);

	if (success) {

		DBUG_EXECUTE_IF("fil_rename_tablespace_failure_2",
			goto skip_second_rename; );

		success = os_file_rename(
			innodb_file_data_key, old_path, new_path);

		DBUG_EXECUTE_IF("fil_rename_tablespace_failure_2",
skip_second_rename:
			success = FALSE; );

		if (!success) {
			/* We have to revert the changes we made
			to the tablespace memory cache */

			ut_a(fil_rename_tablespace_in_mem(
					space, node, old_name, old_path));
		}
	}

	space->stop_ios = FALSE;

	mutex_exit(&fil_system->mutex);

#ifndef UNIV_HOTBACKUP
	if (success && !recv_recovery_on) {
		mtr_t		mtr;

		mtr_start(&mtr);

		fil_op_write_log(MLOG_FILE_RENAME, id, 0, 0, old_name, new_name,
				 &mtr);
		mtr_commit(&mtr);
	}
#endif /* !UNIV_HOTBACKUP */

	mem_free(new_path);
	mem_free(old_path);
	mem_free(old_name);

	return(success);
}

/*******************************************************************//**
Creates a new InnoDB Symbolic Link (ISL) file.  It is always created
under the 'datadir' of MySQL. The datadir is the directory of a
running mysqld program. We can refer to it by simply using the path '.'.
@return	DB_SUCCESS or error code */
UNIV_INTERN
dberr_t
fil_create_link_file(
/*=================*/
	const char*	tablename,	/*!< in: tablename */
	const char*	filepath)	/*!< in: pathname of tablespace */
{
	os_file_t	file;
	ibool		success;
	dberr_t		err = DB_SUCCESS;
	char*		link_filepath;
	char*		prev_filepath = fil_read_link_file(tablename);

	ut_ad(!srv_read_only_mode);

	if (prev_filepath) {
		/* Truncate will call this with an existing
		link file which contains the same filepath. */
		if (0 == strcmp(prev_filepath, filepath)) {
			mem_free(prev_filepath);
			return(DB_SUCCESS);
		}
		mem_free(prev_filepath);
	}

	link_filepath = fil_make_isl_name(tablename);

	/* Note that OS_FILE_READ_WRITE_CACHED used here to avoid
	unnecessary errors on O_DIRECT, link files are not really
	a data files. */
	file = os_file_create_simple_no_error_handling(
		innodb_file_data_key, link_filepath,
		OS_FILE_CREATE, OS_FILE_READ_WRITE_CACHED, &success, 0);

	if (!success) {
		/* The following call will print an error message */
		ulint	error = os_file_get_last_error(true);

		ut_print_timestamp(stderr);
		fputs("  InnoDB: Cannot create file ", stderr);
		ut_print_filename(stderr, link_filepath);
		fputs(".\n", stderr);

		if (error == OS_FILE_ALREADY_EXISTS) {
			fputs("InnoDB: The link file: ", stderr);
			ut_print_filename(stderr, filepath);
			fputs(" already exists.\n", stderr);
			err = DB_TABLESPACE_EXISTS;

		} else if (error == OS_FILE_DISK_FULL) {
			err = DB_OUT_OF_FILE_SPACE;

		} else if (error == OS_FILE_OPERATION_NOT_SUPPORTED) {
			err = DB_UNSUPPORTED;
		} else {
			err = DB_ERROR;
		}

		/* file is not open, no need to close it. */
		mem_free(link_filepath);
		return(err);
	}

	if (!os_file_write(link_filepath, file, filepath, 0,
			   strlen(filepath))) {
		err = DB_ERROR;
	}

	/* Close the file, we only need it at startup */
	os_file_close(file);

	mem_free(link_filepath);

	return(err);
}

/*******************************************************************//**
Deletes an InnoDB Symbolic Link (ISL) file. */
UNIV_INTERN
void
fil_delete_link_file(
/*=================*/
	const char*	tablename)	/*!< in: name of table */
{
	char* link_filepath = fil_make_isl_name(tablename);

	os_file_delete_if_exists(innodb_file_data_key, link_filepath);

	mem_free(link_filepath);
}

/*******************************************************************//**
Reads an InnoDB Symbolic Link (ISL) file.
It is always created under the 'datadir' of MySQL.  The name is of the
form {databasename}/{tablename}. and the isl file is expected to be in a
'{databasename}' directory called '{tablename}.isl'. The caller must free
the memory of the null-terminated path returned if it is not null.
@return	own: filepath found in link file, NULL if not found. */
UNIV_INTERN
char*
fil_read_link_file(
/*===============*/
	const char*	name)		/*!< in: tablespace name */
{
	char*		filepath = NULL;
	char*		link_filepath;
	FILE*		file = NULL;

	/* The .isl file is in the 'normal' tablespace location. */
	link_filepath = fil_make_isl_name(name);

	file = fopen(link_filepath, "r+b");

	mem_free(link_filepath);

	if (file) {
		filepath = static_cast<char*>(mem_alloc(OS_FILE_MAX_PATH));

		os_file_read_string(file, filepath, OS_FILE_MAX_PATH);
		fclose(file);

		if (strlen(filepath)) {
			/* Trim whitespace from end of filepath */
			ulint lastch = strlen(filepath) - 1;
			while (lastch > 4 && filepath[lastch] <= 0x20) {
				filepath[lastch--] = 0x00;
			}
			srv_normalize_path_for_win(filepath);
		}
	}

	return(filepath);
}

/*******************************************************************//**
Opens a handle to the file linked to in an InnoDB Symbolic Link file.
@return	TRUE if remote linked tablespace file is found and opened. */
UNIV_INTERN
ibool
fil_open_linked_file(
/*===============*/
	const char*	tablename,	/*!< in: database/tablename */
	char**		remote_filepath,/*!< out: remote filepath */
	os_file_t*	remote_file,	/*!< out: remote file handle */
	ulint           atomic_writes)  /*!< in: atomic writes table option
					value */
{
	ibool		success;

	*remote_filepath = fil_read_link_file(tablename);
	if (*remote_filepath == NULL) {
		return(FALSE);
	}

	/* The filepath provided is different from what was
	found in the link file. */
	*remote_file = os_file_create_simple_no_error_handling(
		innodb_file_data_key, *remote_filepath,
		OS_FILE_OPEN, OS_FILE_READ_ONLY,
		&success, atomic_writes);

	if (!success) {
		char*	link_filepath = fil_make_isl_name(tablename);

		/* The following call prints an error message */
		os_file_get_last_error(true);

		ib_logf(IB_LOG_LEVEL_ERROR,
			"A link file was found named '%s' "
			"but the linked tablespace '%s' "
			"could not be opened.",
			link_filepath, *remote_filepath);

		mem_free(link_filepath);
		mem_free(*remote_filepath);
		*remote_filepath = NULL;
	}

	return(success);
}

/*******************************************************************//**
Creates a new single-table tablespace to a database directory of MySQL.
Database directories are under the 'datadir' of MySQL. The datadir is the
directory of a running mysqld program. We can refer to it by simply the
path '.'. Tables created with CREATE TEMPORARY TABLE we place in the temp
dir of the mysqld server.

@return	DB_SUCCESS or error code */
UNIV_INTERN
dberr_t
fil_create_new_single_table_tablespace(
/*===================================*/
	ulint		space_id,	/*!< in: space id */
	const char*	tablename,	/*!< in: the table name in the usual
					databasename/tablename format
					of InnoDB */
	const char*	dir_path,	/*!< in: NULL or a dir path */
	ulint		flags,		/*!< in: tablespace flags */
	ulint		flags2,		/*!< in: table flags2 */
	ulint		size,		/*!< in: the initial size of the
					tablespace file in pages,
					must be >= FIL_IBD_FILE_INITIAL_SIZE */
	fil_encryption_t mode,	/*!< in: encryption mode */
	ulint		key_id)	/*!< in: encryption key_id */
{
	os_file_t	file;
	ibool		ret;
	dberr_t		err;
	byte*		buf2;
	byte*		page;
	char*		path;
	ibool		success;
	/* TRUE if a table is created with CREATE TEMPORARY TABLE */
	bool		is_temp = !!(flags2 & DICT_TF2_TEMPORARY);
	bool		has_data_dir = FSP_FLAGS_HAS_DATA_DIR(flags);
	ulint		atomic_writes = FSP_FLAGS_GET_ATOMIC_WRITES(flags);
	fil_space_crypt_t *crypt_data = NULL;

	ut_a(space_id > 0);
	ut_ad(!srv_read_only_mode);
	ut_a(space_id < SRV_LOG_SPACE_FIRST_ID);
	ut_a(size >= FIL_IBD_FILE_INITIAL_SIZE);
	ut_a(fsp_flags_is_valid(flags));

	if (is_temp) {
		/* Temporary table filepath */
		ut_ad(dir_path);
		path = fil_make_ibd_name(dir_path, true);
	} else if (has_data_dir) {
		ut_ad(dir_path);
		path = os_file_make_remote_pathname(dir_path, tablename, "ibd");

		/* Since this tablespace file will be created in a
		remote directory, let's create the subdirectories
		in the path, if they are not there already. */
		success = os_file_create_subdirs_if_needed(path);
		if (!success) {
			err = DB_ERROR;
			goto error_exit_3;
		}
	} else {
		path = fil_make_ibd_name(tablename, false);
	}

	file = os_file_create(
		innodb_file_data_key, path,
		OS_FILE_CREATE | OS_FILE_ON_ERROR_NO_EXIT,
		OS_FILE_NORMAL,
		OS_DATA_FILE,
		&ret,
		atomic_writes);

	if (ret == FALSE) {
		/* The following call will print an error message */
		ulint	error = os_file_get_last_error(true);

		ib_logf(IB_LOG_LEVEL_ERROR,
			"Cannot create file '%s'\n", path);

		if (error == OS_FILE_ALREADY_EXISTS) {
			ib_logf(IB_LOG_LEVEL_ERROR,
				"The file '%s' already exists though the "
				"corresponding table did not exist "
				"in the InnoDB data dictionary. "
				"Have you moved InnoDB .ibd files "
				"around without using the SQL commands "
				"DISCARD TABLESPACE and IMPORT TABLESPACE, "
				"or did mysqld crash in the middle of "
				"CREATE TABLE? "
				"You can resolve the problem by removing "
				"the file '%s' under the 'datadir' of MySQL.",
				path, path);

			err = DB_TABLESPACE_EXISTS;
			goto error_exit_3;
		}

		if (error == OS_FILE_OPERATION_NOT_SUPPORTED) {
			err = DB_UNSUPPORTED;
			goto error_exit_3;
		}

		if (error == OS_FILE_DISK_FULL) {
			err = DB_OUT_OF_FILE_SPACE;
			goto error_exit_3;
		}

		err = DB_ERROR;
		goto error_exit_3;
	}

	ret = os_file_set_size(path, file, size * UNIV_PAGE_SIZE);

	if (!ret) {
		err = DB_OUT_OF_FILE_SPACE;
		goto error_exit_2;
	}

	/* printf("Creating tablespace %s id %lu\n", path, space_id); */

	/* We have to write the space id to the file immediately and flush the
	file to disk. This is because in crash recovery we must be aware what
	tablespaces exist and what are their space id's, so that we can apply
	the log records to the right file. It may take quite a while until
	buffer pool flush algorithms write anything to the file and flush it to
	disk. If we would not write here anything, the file would be filled
	with zeros from the call of os_file_set_size(), until a buffer pool
	flush would write to it. */

	buf2 = static_cast<byte*>(ut_malloc(3 * UNIV_PAGE_SIZE));
	/* Align the memory for file i/o if we might have O_DIRECT set */
	page = static_cast<byte*>(ut_align(buf2, UNIV_PAGE_SIZE));

	memset(page, '\0', UNIV_PAGE_SIZE);

	/* Add the UNIV_PAGE_SIZE to the table flags and write them to the
	tablespace header. */
	flags = fsp_flags_set_page_size(flags, UNIV_PAGE_SIZE);
	fsp_header_init_fields(page, space_id, flags);
	mach_write_to_4(page + FIL_PAGE_ARCH_LOG_NO_OR_SPACE_ID, space_id);
	ut_ad(fsp_flags_is_valid(flags));

	if (!(fsp_flags_is_compressed(flags))) {
		buf_flush_init_for_writing(page, NULL, 0);
		ret = os_file_write(path, file, page, 0, UNIV_PAGE_SIZE);
	} else {
		page_zip_des_t	page_zip;
		ulint		zip_size;

		zip_size = fsp_flags_get_zip_size(flags);

		page_zip_set_size(&page_zip, zip_size);
		page_zip.data = page + UNIV_PAGE_SIZE;
#ifdef UNIV_DEBUG
		page_zip.m_start =
#endif /* UNIV_DEBUG */
			page_zip.m_end = page_zip.m_nonempty =
			page_zip.n_blobs = 0;
		buf_flush_init_for_writing(page, &page_zip, 0);
		ret = os_file_write(path, file, page_zip.data, 0, zip_size);
	}

	ut_free(buf2);

	if (!ret) {
		ib_logf(IB_LOG_LEVEL_ERROR,
			"Could not write the first page to tablespace "
			"'%s'", path);

		err = DB_ERROR;
		goto error_exit_2;
	}

	ret = os_file_flush(file);

	if (!ret) {
		ib_logf(IB_LOG_LEVEL_ERROR,
			"File flush of tablespace '%s' failed", path);
		err = DB_ERROR;
		goto error_exit_2;
	}

	if (has_data_dir) {
		/* Now that the IBD file is created, make the ISL file. */
		err = fil_create_link_file(tablename, path);
		if (err != DB_SUCCESS) {
			goto error_exit_2;
		}
	}

	/* Create crypt data if the tablespace is either encrypted or user has
	requested it to remain unencrypted. */
	if (mode == FIL_SPACE_ENCRYPTION_ON || mode == FIL_SPACE_ENCRYPTION_OFF ||
		srv_encrypt_tables) {
		crypt_data = fil_space_create_crypt_data(mode, key_id);
	}

	success = fil_space_create(tablename, space_id, flags, FIL_TABLESPACE,
				   crypt_data);

	if (!success || !fil_node_create(path, size, space_id, FALSE)) {
		err = DB_ERROR;
		goto error_exit_1;
	}

#ifndef UNIV_HOTBACKUP
	{
		mtr_t		mtr;
		ulint		mlog_file_flag = 0;

		if (is_temp) {
			mlog_file_flag |= MLOG_FILE_FLAG_TEMP;
		}

		mtr_start(&mtr);

		fil_op_write_log(flags
				 ? MLOG_FILE_CREATE2
				 : MLOG_FILE_CREATE,
				 space_id, mlog_file_flag, flags,
				 tablename, NULL, &mtr);

		mtr_commit(&mtr);
	}
#endif
	err = DB_SUCCESS;

	/* Error code is set.  Cleanup the various variables used.
	These labels reflect the order in which variables are assigned or
	actions are done. */
error_exit_1:
	if (has_data_dir && err != DB_SUCCESS) {
		fil_delete_link_file(tablename);
	}
error_exit_2:
	os_file_close(file);
	if (err != DB_SUCCESS) {
		os_file_delete(innodb_file_data_key, path);
	}
error_exit_3:
	mem_free(path);

	return(err);
}

#ifndef UNIV_HOTBACKUP
/********************************************************************//**
Report information about a bad tablespace. */
static
void
fil_report_bad_tablespace(
/*======================*/
	const char*	filepath,	/*!< in: filepath */
	const char*	check_msg,	/*!< in: fil_check_first_page() */
	ulint		found_id,	/*!< in: found space ID */
	ulint		found_flags,	/*!< in: found flags */
	ulint		expected_id,	/*!< in: expected space id */
	ulint		expected_flags)	/*!< in: expected flags */
{
	if (check_msg) {
		ib_logf(IB_LOG_LEVEL_ERROR,
			"Error %s in file '%s',"
			"tablespace id=%lu, flags=%lu. "
			"Please refer to "
			REFMAN "innodb-troubleshooting-datadict.html "
			"for how to resolve the issue.",
			check_msg, filepath,
			(ulong) expected_id, (ulong) expected_flags);
		return;
	}

	ib_logf(IB_LOG_LEVEL_ERROR,
		"In file '%s', tablespace id and flags are %lu and %lu, "
		"but in the InnoDB data dictionary they are %lu and %lu. "
		"Have you moved InnoDB .ibd files around without using the "
		"commands DISCARD TABLESPACE and IMPORT TABLESPACE? "
		"Please refer to "
		REFMAN "innodb-troubleshooting-datadict.html "
		"for how to resolve the issue.",
		filepath, (ulong) found_id, (ulong) found_flags,
		(ulong) expected_id, (ulong) expected_flags);
}

/********************************************************************//**
Tries to open a single-table tablespace and optionally checks that the
space id in it is correct. If this does not succeed, print an error message
to the .err log. This function is used to open a tablespace when we start
mysqld after the dictionary has been booted, and also in IMPORT TABLESPACE.

NOTE that we assume this operation is used either at the database startup
or under the protection of the dictionary mutex, so that two users cannot
race here. This operation does not leave the file associated with the
tablespace open, but closes it after we have looked at the space id in it.

If the validate boolean is set, we read the first page of the file and
check that the space id in the file is what we expect. We assume that
this function runs much faster if no check is made, since accessing the
file inode probably is much faster (the OS caches them) than accessing
the first page of the file.  This boolean may be initially FALSE, but if
a remote tablespace is found it will be changed to true.

If the fix_dict boolean is set, then it is safe to use an internal SQL
statement to update the dictionary tables if they are incorrect.

@return	DB_SUCCESS or error code */
UNIV_INTERN
dberr_t
fil_open_single_table_tablespace(
/*=============================*/
	bool		validate,	/*!< in: Do we validate tablespace? */
	bool		fix_dict,	/*!< in: Can we fix the dictionary? */
	ulint		id,		/*!< in: space id */
	ulint		flags,		/*!< in: tablespace flags */
	const char*	tablename,	/*!< in: table name in the
					databasename/tablename format */
	const char*	path_in,	/*!< in: tablespace filepath */
	dict_table_t*	table)		/*!< in: table */
{
	dberr_t		err = DB_SUCCESS;
	bool		dict_filepath_same_as_default = false;
	bool		link_file_found = false;
	bool		link_file_is_bad = false;
	fsp_open_info	def;
	fsp_open_info	dict;
	fsp_open_info	remote;
	ulint		tablespaces_found = 0;
	ulint		valid_tablespaces_found = 0;
	ulint           atomic_writes = 0;
	fil_space_crypt_t* crypt_data = NULL;

#ifdef UNIV_SYNC_DEBUG
	ut_ad(!fix_dict || rw_lock_own(&dict_operation_lock, RW_LOCK_EX));
#endif /* UNIV_SYNC_DEBUG */
	ut_ad(!fix_dict || mutex_own(&(dict_sys->mutex)));

	/* Table flags can be ULINT_UNDEFINED if
	dict_tf_to_fsp_flags_failure is set. */
	if (flags != ULINT_UNDEFINED) {
		if (!fsp_flags_is_valid(flags)) {
			return(DB_CORRUPTION);
		}
	} else {
		return(DB_CORRUPTION);
	}

	atomic_writes = fsp_flags_get_atomic_writes(flags);

	/* If the tablespace was relocated, we do not
	compare the DATA_DIR flag */
	ulint mod_flags = flags & ~FSP_FLAGS_MASK_DATA_DIR;

	memset(&def, 0, sizeof(def));
	memset(&dict, 0, sizeof(dict));
	memset(&remote, 0, sizeof(remote));

	/* Discover the correct filepath.  We will always look for an ibd
	in the default location. If it is remote, it should not be here. */
	def.filepath = fil_make_ibd_name(tablename, false);

	/* The path_in was read from SYS_DATAFILES. */
	if (path_in) {
		if (strcmp(def.filepath, path_in)) {
			dict.filepath = mem_strdup(path_in);
			/* possibility of multiple files. */
			validate = true;
		} else {
			dict_filepath_same_as_default = true;
		}
	}

	link_file_found = fil_open_linked_file(
		tablename, &remote.filepath, &remote.file, atomic_writes);
	remote.success = link_file_found;
	if (remote.success) {
		/* possibility of multiple files. */
		validate = true;
		tablespaces_found++;

		/* A link file was found. MySQL does not allow a DATA
		DIRECTORY to be be the same as the default filepath. */
		ut_a(strcmp(def.filepath, remote.filepath));

		/* If there was a filepath found in SYS_DATAFILES,
		we hope it was the same as this remote.filepath found
		in the ISL file. */
		if (dict.filepath
		    && (0 == strcmp(dict.filepath, remote.filepath))) {
			remote.success = FALSE;
			os_file_close(remote.file);
			mem_free(remote.filepath);
			remote.filepath = NULL;
			tablespaces_found--;
		}
	}

	/* Attempt to open the tablespace at other possible filepaths. */
	if (dict.filepath) {
		dict.file = os_file_create_simple_no_error_handling(
			innodb_file_data_key, dict.filepath, OS_FILE_OPEN,
			OS_FILE_READ_ONLY, &dict.success, atomic_writes);
		if (dict.success) {
			/* possibility of multiple files. */
			validate = true;
			tablespaces_found++;
		}
	}

	/* Always look for a file at the default location. */
	ut_a(def.filepath);
	def.file = os_file_create_simple_no_error_handling(
		innodb_file_data_key, def.filepath, OS_FILE_OPEN,
		OS_FILE_READ_ONLY, &def.success, atomic_writes);
	if (def.success) {
		tablespaces_found++;
	}

	/*  We have now checked all possible tablespace locations and
	have a count of how many we found.  If things are normal, we
	only found 1. */
	if (!validate && tablespaces_found == 1) {
		goto skip_validate;
	}

	/* Read the first page of the datadir tablespace, if found. */
	if (def.success) {
		def.check_msg = fil_read_first_page(
			def.file, FALSE, &def.flags, &def.id,
			&def.lsn, &def.lsn, &def.crypt_data);
		def.valid = !def.check_msg;

		if (table) {
			table->crypt_data = def.crypt_data;
		}

		/* Validate this single-table-tablespace with SYS_TABLES,
		but do not compare the DATA_DIR flag, in case the
		tablespace was relocated. */
		if (def.valid && def.id == id
		    && (def.flags & ~FSP_FLAGS_MASK_DATA_DIR) == mod_flags) {
			valid_tablespaces_found++;
		} else {
			def.valid = false;
			/* Do not use this tablespace. */
			fil_report_bad_tablespace(
				def.filepath, def.check_msg, def.id,
				def.flags, id, flags);
		}
	}

	/* Read the first page of the remote tablespace */
	if (remote.success) {
		remote.check_msg = fil_read_first_page(
			remote.file, FALSE, &remote.flags, &remote.id,
			&remote.lsn, &remote.lsn, &remote.crypt_data);
		remote.valid = !remote.check_msg;

		if (table) {
			table->crypt_data = remote.crypt_data;
		}

		/* Validate this single-table-tablespace with SYS_TABLES,
		but do not compare the DATA_DIR flag, in case the
		tablespace was relocated. */
		if (remote.valid && remote.id == id
		    && (remote.flags & ~FSP_FLAGS_MASK_DATA_DIR) == mod_flags) {
			valid_tablespaces_found++;
		} else {
			remote.valid = false;
			/* Do not use this linked tablespace. */
			fil_report_bad_tablespace(
				remote.filepath, remote.check_msg, remote.id,
				remote.flags, id, flags);
			link_file_is_bad = true;
		}
	}

	/* Read the first page of the datadir tablespace, if found. */
	if (dict.success) {
		dict.check_msg = fil_read_first_page(
			dict.file, FALSE, &dict.flags, &dict.id,
			&dict.lsn, &dict.lsn, &dict.crypt_data);
		dict.valid = !dict.check_msg;

		if (table) {
			table->crypt_data = dict.crypt_data;
		}

		/* Validate this single-table-tablespace with SYS_TABLES,
		but do not compare the DATA_DIR flag, in case the
		tablespace was relocated. */
		if (dict.valid && dict.id == id
		    && (dict.flags & ~FSP_FLAGS_MASK_DATA_DIR) == mod_flags) {
			valid_tablespaces_found++;
		} else {
			dict.valid = false;
			/* Do not use this tablespace. */
			fil_report_bad_tablespace(
				dict.filepath, dict.check_msg, dict.id,
				dict.flags, id, flags);
		}
	}

	/* Make sense of these three possible locations.
	First, bail out if no tablespace files were found. */
	if (valid_tablespaces_found == 0) {
		/* The following call prints an error message */
		os_file_get_last_error(true);

		ib_logf(IB_LOG_LEVEL_ERROR,
			"Could not find a valid tablespace file for '%s'. "
			"See " REFMAN "innodb-troubleshooting-datadict.html "
			"for how to resolve the issue.",
			tablename);

		err = DB_CORRUPTION;

		goto cleanup_and_exit;
	}

	/* Do not open any tablespaces if more than one tablespace with
	the correct space ID and flags were found. */
	if (tablespaces_found > 1) {
		ib_logf(IB_LOG_LEVEL_ERROR,
			"A tablespace for %s has been found in "
			"multiple places;", tablename);
		if (def.success) {
			ib_logf(IB_LOG_LEVEL_ERROR,
				"Default location; %s, LSN=" LSN_PF
				", Space ID=%lu, Flags=%lu",
				def.filepath, def.lsn,
				(ulong) def.id, (ulong) def.flags);
		}
		if (remote.success) {
			ib_logf(IB_LOG_LEVEL_ERROR,
				"Remote location; %s, LSN=" LSN_PF
				", Space ID=%lu, Flags=%lu",
				remote.filepath, remote.lsn,
				(ulong) remote.id, (ulong) remote.flags);
		}
		if (dict.success) {
			ib_logf(IB_LOG_LEVEL_ERROR,
				"Dictionary location; %s, LSN=" LSN_PF
				", Space ID=%lu, Flags=%lu",
				dict.filepath, dict.lsn,
				(ulong) dict.id, (ulong) dict.flags);
		}

		/* Force-recovery will allow some tablespaces to be
		skipped by REDO if there was more than one file found.
		Unlike during the REDO phase of recovery, we now know
		if the tablespace is valid according to the dictionary,
		which was not available then. So if we did not force
		recovery and there is only one good tablespace, ignore
		any bad tablespaces. */
		if (valid_tablespaces_found > 1 || srv_force_recovery > 0) {
			ib_logf(IB_LOG_LEVEL_ERROR,
				"Will not open the tablespace for '%s'",
				tablename);

			if (def.success != def.valid
			    || dict.success != dict.valid
			    || remote.success != remote.valid) {
				err = DB_CORRUPTION;
			} else {
				err = DB_ERROR;
			}
			goto cleanup_and_exit;
		}

		/* There is only one valid tablespace found and we did
		not use srv_force_recovery during REDO.  Use this one
		tablespace and clean up invalid tablespace pointers */
		if (def.success && !def.valid) {
			def.success = false;
			os_file_close(def.file);
			tablespaces_found--;
		}
		if (dict.success && !dict.valid) {
			dict.success = false;
			os_file_close(dict.file);
			/* Leave dict.filepath so that SYS_DATAFILES
			can be corrected below. */
			tablespaces_found--;
		}
		if (remote.success && !remote.valid) {
			remote.success = false;
			os_file_close(remote.file);
			mem_free(remote.filepath);
			remote.filepath = NULL;
			tablespaces_found--;
		}
	}

	/* At this point, there should be only one filepath. */
	ut_a(tablespaces_found == 1);
	ut_a(valid_tablespaces_found == 1);

	/* Only fix the dictionary at startup when there is only one thread.
	Calls to dict_load_table() can be done while holding other latches. */
	if (!fix_dict) {
		goto skip_validate;
	}

	/* We may need to change what is stored in SYS_DATAFILES or
	SYS_TABLESPACES or adjust the link file.
	Since a failure to update SYS_TABLESPACES or SYS_DATAFILES does
	not prevent opening and using the single_table_tablespace either
	this time or the next, we do not check the return code or fail
	to open the tablespace. But dict_update_filepath() will issue a
	warning to the log. */
	if (dict.filepath) {
		if (remote.success) {
			dict_update_filepath(id, remote.filepath);
		} else if (def.success) {
			dict_update_filepath(id, def.filepath);
			if (link_file_is_bad) {
				fil_delete_link_file(tablename);
			}
		} else if (!link_file_found || link_file_is_bad) {
			ut_ad(dict.success);
			/* Fix the link file if we got our filepath
			from the dictionary but a link file did not
			exist or it did not point to a valid file. */
			fil_delete_link_file(tablename);
			fil_create_link_file(tablename, dict.filepath);
		}

	} else if (remote.success && dict_filepath_same_as_default) {
		dict_update_filepath(id, remote.filepath);

	} else if (remote.success && path_in == NULL) {
		/* SYS_DATAFILES record for this space ID was not found. */
		dict_insert_tablespace_and_filepath(
			id, tablename, remote.filepath, flags);
	}

skip_validate:
	if (remote.success)
		crypt_data = remote.crypt_data;
	else if (dict.success)
		crypt_data = dict.crypt_data;
	else if (def.success)
		crypt_data = def.crypt_data;

	if (err != DB_SUCCESS) {
		; // Don't load the tablespace into the cache
	} else if (!fil_space_create(tablename, id, flags, FIL_TABLESPACE,
				     crypt_data)) {
		err = DB_ERROR;
	} else {
		/* We do not measure the size of the file, that is why
		we pass the 0 below */

		if (!fil_node_create(remote.success ? remote.filepath :
				     dict.success ? dict.filepath :
				     def.filepath, 0, id, FALSE)) {
			err = DB_ERROR;
		}
	}

cleanup_and_exit:
	if (remote.success) {
		os_file_close(remote.file);
	}
	if (remote.filepath) {
		mem_free(remote.filepath);
	}
	if (remote.crypt_data && remote.crypt_data != crypt_data) {
		if (err == DB_SUCCESS) {
			fil_space_destroy_crypt_data(&remote.crypt_data);
		}
	}
	if (dict.success) {
		os_file_close(dict.file);
	}
	if (dict.filepath) {
		mem_free(dict.filepath);
	}
	if (dict.crypt_data && dict.crypt_data != crypt_data) {
		fil_space_destroy_crypt_data(&dict.crypt_data);
	}
	if (def.success) {
		os_file_close(def.file);
	}
	if (def.crypt_data && def.crypt_data != crypt_data) {
		if (err == DB_SUCCESS) {
			fil_space_destroy_crypt_data(&def.crypt_data);
		}
	}

	mem_free(def.filepath);

	return(err);
}
#endif /* !UNIV_HOTBACKUP */

#ifdef UNIV_HOTBACKUP
/*******************************************************************//**
Allocates a file name for an old version of a single-table tablespace.
The string must be freed by caller with mem_free()!
@return	own: file name */
static
char*
fil_make_ibbackup_old_name(
/*=======================*/
	const char*	name)		/*!< in: original file name */
{
	static const char suffix[] = "_ibbackup_old_vers_";
	char*	path;
	ulint	len	= strlen(name);

	path = static_cast<char*>(mem_alloc(len + (15 + sizeof suffix)));

	memcpy(path, name, len);
	memcpy(path + len, suffix, (sizeof suffix) - 1);
	ut_sprintf_timestamp_without_extra_chars(
		path + len + ((sizeof suffix) - 1));
	return(path);
}
#endif /* UNIV_HOTBACKUP */


/*******************************************************************//**
Determine the space id of the given file descriptor by reading a few
pages from the beginning of the .ibd file.
@return true if space id was successfully identified, or false. */
static
bool
fil_user_tablespace_find_space_id(
/*==============================*/
	fsp_open_info*	fsp)	/* in/out: contains file descriptor, which is
				used as input.  contains space_id, which is
				the output */
{
	bool		st;
	os_offset_t	file_size;

	file_size = os_file_get_size(fsp->file);

	if (file_size == (os_offset_t) -1) {
		ib_logf(IB_LOG_LEVEL_ERROR, "Could not get file size: %s",
			fsp->filepath);
		return(false);
	}

	/* Assuming a page size, read the space_id from each page and store it
	in a map.  Find out which space_id is agreed on by majority of the
	pages.  Choose that space_id. */
	for (ulint page_size = UNIV_ZIP_SIZE_MIN;
	     page_size <= UNIV_PAGE_SIZE_MAX; page_size <<= 1) {

		/* map[space_id] = count of pages */
		std::map<ulint, ulint> verify;

		ulint page_count = 64;
		ulint valid_pages = 0;

		/* Adjust the number of pages to analyze based on file size */
		while ((page_count * page_size) > file_size) {
			--page_count;
		}

		ib_logf(IB_LOG_LEVEL_INFO, "Page size:%lu Pages to analyze:"
			"%lu", page_size, page_count);

		byte* buf = static_cast<byte*>(ut_malloc(2*page_size));
		byte* page = static_cast<byte*>(ut_align(buf, page_size));

		for (ulint j = 0; j < page_count; ++j) {

			st = os_file_read(fsp->file, page, (j* page_size), page_size);

			if (!st) {
				ib_logf(IB_LOG_LEVEL_INFO,
					"READ FAIL: page_no:%lu", j);
				continue;
			}

			bool uncompressed_ok = false;

			/* For uncompressed pages, the page size must be equal
			to UNIV_PAGE_SIZE. */
			if (page_size == UNIV_PAGE_SIZE) {
				uncompressed_ok = !buf_page_is_corrupted(
					false, page, 0);
			}

			bool compressed_ok = false;
			if (page_size <= UNIV_PAGE_SIZE_DEF) {
				compressed_ok = !buf_page_is_corrupted(
					false, page, page_size);
			}

			if (uncompressed_ok || compressed_ok) {

				ulint space_id = mach_read_from_4(page
					+ FIL_PAGE_SPACE_ID);

				if (space_id > 0) {
					ib_logf(IB_LOG_LEVEL_INFO,
						"VALID: space:%lu "
						"page_no:%lu page_size:%lu",
						space_id, j, page_size);
					verify[space_id]++;
					++valid_pages;
				}
			}
		}

		ut_free(buf);

		ib_logf(IB_LOG_LEVEL_INFO, "Page size: %lu, Possible space_id "
			"count:%lu", page_size, (ulint) verify.size());

		const ulint pages_corrupted = 3;
		for (ulint missed = 0; missed <= pages_corrupted; ++missed) {

			for (std::map<ulint, ulint>::iterator
			     m = verify.begin(); m != verify.end(); ++m ) {

				ib_logf(IB_LOG_LEVEL_INFO, "space_id:%lu, "
					"Number of pages matched: %lu/%lu "
					"(%lu)", m->first, m->second,
					valid_pages, page_size);

				if (m->second == (valid_pages - missed)) {

					ib_logf(IB_LOG_LEVEL_INFO,
						"Chosen space:%lu\n", m->first);

					fsp->id = m->first;
					return(true);
				}
			}

		}
	}

	return(false);
}

/*******************************************************************//**
Finds the given page_no of the given space id from the double write buffer,
and copies it to the corresponding .ibd file.
@return true if copy was successful, or false. */
bool
fil_user_tablespace_restore_page(
/*==============================*/
	fsp_open_info*	fsp,		/* in: contains space id and .ibd
					file information */
	ulint		page_no)	/* in: page_no to obtain from double
					write buffer */
{
	bool	err;
	ulint	flags;
	ulint	zip_size;
	ulint	page_size;
	ulint	buflen;
	byte*	page;

	ib_logf(IB_LOG_LEVEL_INFO, "Restoring page %lu of tablespace %lu",
		page_no, fsp->id);

	// find if double write buffer has page_no of given space id
	page = recv_sys->dblwr.find_page(fsp->id, page_no);

	if (!page) {
                ib_logf(IB_LOG_LEVEL_WARN, "Doublewrite does not have "
			"page_no=%lu of space: %lu", page_no, fsp->id);
		err = false;
		goto out;
	}

        flags = mach_read_from_4(FSP_HEADER_OFFSET + FSP_SPACE_FLAGS + page);
	zip_size = fsp_flags_get_zip_size(flags);
	page_size = fsp_flags_get_page_size(flags);

	ut_ad(page_no == page_get_page_no(page));

	buflen = zip_size ? zip_size: page_size;

	ib_logf(IB_LOG_LEVEL_INFO, "Writing %lu bytes into file: %s",
		buflen, fsp->filepath);

	err = os_file_write(fsp->filepath, fsp->file, page,
			    (zip_size ? zip_size : page_size) * page_no,
		            buflen);

	os_file_flush(fsp->file);
out:
	return(err);
}

/********************************************************************//**
Opens an .ibd file and adds the associated single-table tablespace to the
InnoDB fil0fil.cc data structures.
Set fsp->success to TRUE if tablespace is valid, FALSE if not. */
static
void
fil_validate_single_table_tablespace(
/*=================================*/
	const char*	tablename,	/*!< in: database/tablename */
	fsp_open_info*	fsp)		/*!< in/out: tablespace info */
{
	bool restore_attempted = false;

check_first_page:
	fsp->success = TRUE;
	if (const char* check_msg = fil_read_first_page(
		    fsp->file, FALSE, &fsp->flags, &fsp->id,
		    &fsp->lsn, &fsp->lsn, &fsp->crypt_data)) {
		ib_logf(IB_LOG_LEVEL_ERROR,
			"%s in tablespace %s (table %s)",
			check_msg, fsp->filepath, tablename);
		fsp->success = FALSE;
	}

	if (!fsp->success) {
		if (!restore_attempted) {
			if (!fil_user_tablespace_find_space_id(fsp)) {
				return;
			}
			restore_attempted = true;

			if (fsp->id > 0
			    && !fil_user_tablespace_restore_page(fsp, 0)) {
				return;
			}
			goto check_first_page;
		}
		return;
	}

	if (fsp->id == ULINT_UNDEFINED || fsp->id == 0) {
		ib_logf(IB_LOG_LEVEL_ERROR,
			"Tablespace is not sensible;"
			" Table: %s  Space ID: %lu  Filepath: %s\n",
		tablename, (ulong) fsp->id, fsp->filepath);
		fsp->success = FALSE;
		return;
	}

	mutex_enter(&fil_system->mutex);
	fil_space_t* space = fil_space_get_by_id(fsp->id);
	mutex_exit(&fil_system->mutex);
	if (space != NULL) {
		char* prev_filepath = fil_space_get_first_path(fsp->id);

		ib_logf(IB_LOG_LEVEL_ERROR,
			"Attempted to open a previously opened tablespace. "
			"Previous tablespace %s uses space ID: %lu at "
			"filepath: %s. Cannot open tablespace %s which uses "
			"space ID: %lu at filepath: %s",
			space->name, (ulong) space->id, prev_filepath,
			tablename, (ulong) fsp->id, fsp->filepath);

		mem_free(prev_filepath);
		fsp->success = FALSE;
		return;
	}

	fsp->success = TRUE;
}


/********************************************************************//**
Opens an .ibd file and adds the associated single-table tablespace to the
InnoDB fil0fil.cc data structures. */
static
void
fil_load_single_table_tablespace(
/*=============================*/
	const char*	dbname,		/*!< in: database name */
	const char*	filename)	/*!< in: file name (not a path),
					including the .ibd or .isl extension */
{
	char*		tablename;
	ulint		tablename_len;
	ulint		dbname_len = strlen(dbname);
	ulint		filename_len = strlen(filename);
	fsp_open_info	def;
	fsp_open_info	remote;
	os_offset_t	size;
	fil_space_t*	space;

	memset(&def, 0, sizeof(def));
	memset(&remote, 0, sizeof(remote));

	/* The caller assured that the extension is ".ibd" or ".isl". */
	ut_ad(0 == memcmp(filename + filename_len - 4, ".ibd", 4)
	      || 0 == memcmp(filename + filename_len - 4, ".isl", 4));

	/* Build up the tablename in the standard form database/table. */
	tablename = static_cast<char*>(
		mem_alloc(dbname_len + filename_len + 2));

	/* When lower_case_table_names = 2 it is possible that the
	dbname is in upper case ,but while storing it in fil_space_t
	we must convert it into lower case */
	sprintf(tablename, "%s" , dbname);
	tablename[dbname_len] = '\0';

        if (lower_case_file_system) {
                dict_casedn_str(tablename);
        }

	sprintf(tablename+dbname_len,"/%s",filename);
	tablename_len = strlen(tablename) - strlen(".ibd");
	tablename[tablename_len] = '\0';

	/* There may be both .ibd and .isl file in the directory.
	And it is possible that the .isl file refers to a different
	.ibd file.  If so, we open and compare them the first time
	one of them is sent to this function.  So if this table has
	already been loaded, there is nothing to do.*/
	mutex_enter(&fil_system->mutex);
	space = fil_space_get_by_name(tablename);
	if (space) {
		mem_free(tablename);
		mutex_exit(&fil_system->mutex);
		return;
	}
	mutex_exit(&fil_system->mutex);

	/* Build up the filepath of the .ibd tablespace in the datadir.
	This must be freed independent of def.success. */
	def.filepath = fil_make_ibd_name(tablename, false);

#ifdef __WIN__
# ifndef UNIV_HOTBACKUP
	/* If lower_case_table_names is 0 or 2, then MySQL allows database
	directory names with upper case letters. On Windows, all table and
	database names in InnoDB are internally always in lower case. Put the
	file path to lower case, so that we are consistent with InnoDB's
	internal data dictionary. */

	dict_casedn_str(def.filepath);
# endif /* !UNIV_HOTBACKUP */
#endif

	/* Check for a link file which locates a remote tablespace. */
	remote.success = fil_open_linked_file(
		tablename, &remote.filepath, &remote.file, FALSE);

	/* Read the first page of the remote tablespace */
	if (remote.success) {
		fil_validate_single_table_tablespace(tablename, &remote);
		if (!remote.success) {
			os_file_close(remote.file);
			mem_free(remote.filepath);
		}
	}


	/* Try to open the tablespace in the datadir. */
	def.file = os_file_create_simple_no_error_handling(
		innodb_file_data_key, def.filepath, OS_FILE_OPEN,
		OS_FILE_READ_WRITE, &def.success, FALSE);

	/* Read the first page of the remote tablespace */
	if (def.success) {
		fil_validate_single_table_tablespace(tablename, &def);
		if (!def.success) {
			os_file_close(def.file);
		}
	}

	if (!def.success && !remote.success) {

		/* The following call prints an error message */
		os_file_get_last_error(true);
		fprintf(stderr,
			"InnoDB: Error: could not open single-table"
			" tablespace file %s\n", def.filepath);

		if (!strncmp(filename,
			     tmp_file_prefix, tmp_file_prefix_length)) {
			/* Ignore errors for #sql tablespaces. */
			mem_free(tablename);
			if (remote.filepath) {
				mem_free(remote.filepath);
			}
			if (def.filepath) {
				mem_free(def.filepath);
			}
			return;
		}
no_good_file:
		fprintf(stderr,
			"InnoDB: We do not continue the crash recovery,"
			" because the table may become\n"
			"InnoDB: corrupt if we cannot apply the log"
			" records in the InnoDB log to it.\n"
			"InnoDB: To fix the problem and start mysqld:\n"
			"InnoDB: 1) If there is a permission problem"
			" in the file and mysqld cannot\n"
			"InnoDB: open the file, you should"
			" modify the permissions.\n"
			"InnoDB: 2) If the table is not needed, or you"
			" can restore it from a backup,\n"
			"InnoDB: then you can remove the .ibd file,"
			" and InnoDB will do a normal\n"
			"InnoDB: crash recovery and ignore that table.\n"
			"InnoDB: 3) If the file system or the"
			" disk is broken, and you cannot remove\n"
			"InnoDB: the .ibd file, you can set"
			" innodb_force_recovery > 0 in my.cnf\n"
			"InnoDB: and force InnoDB to continue crash"
			" recovery here.\n");
will_not_choose:
		mem_free(tablename);
		if (remote.filepath) {
			mem_free(remote.filepath);
		}
		if (def.filepath) {
			mem_free(def.filepath);
		}

		if (srv_force_recovery > 0) {
			ib_logf(IB_LOG_LEVEL_INFO,
				"innodb_force_recovery was set to %lu. "
				"Continuing crash recovery even though we "
				"cannot access the .ibd file of this table.",
				srv_force_recovery);
			return;
		}

		exit(1);
	}

	if (def.success && remote.success) {
		ib_logf(IB_LOG_LEVEL_ERROR,
			"Tablespaces for %s have been found in two places;\n"
			"Location 1: SpaceID: %lu  LSN: %lu  File: %s\n"
			"Location 2: SpaceID: %lu  LSN: %lu  File: %s\n"
			"You must delete one of them.",
			tablename, (ulong) def.id, (ulong) def.lsn,
			def.filepath, (ulong) remote.id, (ulong) remote.lsn,
			remote.filepath);

		def.success = FALSE;
		os_file_close(def.file);
		os_file_close(remote.file);
		goto will_not_choose;
	}

	/* At this point, only one tablespace is open */
	ut_a(def.success == !remote.success);

	fsp_open_info*	fsp = def.success ? &def : &remote;

	/* Get and test the file size. */
	size = os_file_get_size(fsp->file);

	if (size == (os_offset_t) -1) {
		/* The following call prints an error message */
		os_file_get_last_error(true);

		ib_logf(IB_LOG_LEVEL_ERROR,
			"could not measure the size of single-table "
			"tablespace file %s", fsp->filepath);

		os_file_close(fsp->file);
		goto no_good_file;
	}

	/* Every .ibd file is created >= 4 pages in size. Smaller files
	cannot be ok. */
	ulong minimum_size = FIL_IBD_FILE_INITIAL_SIZE * UNIV_PAGE_SIZE;
	if (size < minimum_size) {
#ifndef UNIV_HOTBACKUP
		ib_logf(IB_LOG_LEVEL_ERROR,
			"The size of single-table tablespace file %s "
			"is only " UINT64PF ", should be at least %lu!",
			fsp->filepath, size, minimum_size);
		os_file_close(fsp->file);
		goto no_good_file;
#else
		fsp->id = ULINT_UNDEFINED;
		fsp->flags = 0;
#endif /* !UNIV_HOTBACKUP */
	}

#ifdef UNIV_HOTBACKUP
	if (fsp->id == ULINT_UNDEFINED || fsp->id == 0) {
		char*	new_path;

		fprintf(stderr,
			"InnoDB: Renaming tablespace %s of id %lu,\n"
			"InnoDB: to %s_ibbackup_old_vers_<timestamp>\n"
			"InnoDB: because its size %" PRId64 " is too small"
			" (< 4 pages 16 kB each),\n"
			"InnoDB: or the space id in the file header"
			" is not sensible.\n"
			"InnoDB: This can happen in an mysqlbackup run,"
			" and is not dangerous.\n",
			fsp->filepath, fsp->id, fsp->filepath, size);
		os_file_close(fsp->file);

		new_path = fil_make_ibbackup_old_name(fsp->filepath);

		bool	success = os_file_rename(
			innodb_file_data_key, fsp->filepath, new_path);

		ut_a(success);

		mem_free(new_path);

		goto func_exit_after_close;
	}

	/* A backup may contain the same space several times, if the space got
	renamed at a sensitive time. Since it is enough to have one version of
	the space, we rename the file if a space with the same space id
	already exists in the tablespace memory cache. We rather rename the
	file than delete it, because if there is a bug, we do not want to
	destroy valuable data. */

	mutex_enter(&fil_system->mutex);

	space = fil_space_get_by_id(fsp->id);

	if (space) {
		char*	new_path;

		fprintf(stderr,
			"InnoDB: Renaming tablespace %s of id %lu,\n"
			"InnoDB: to %s_ibbackup_old_vers_<timestamp>\n"
			"InnoDB: because space %s with the same id\n"
			"InnoDB: was scanned earlier. This can happen"
			" if you have renamed tables\n"
			"InnoDB: during an mysqlbackup run.\n",
			fsp->filepath, fsp->id, fsp->filepath,
			space->name);
		os_file_close(fsp->file);

		new_path = fil_make_ibbackup_old_name(fsp->filepath);

		mutex_exit(&fil_system->mutex);

		bool	success = os_file_rename(
			innodb_file_data_key, fsp->filepath, new_path);

		ut_a(success);

		mem_free(new_path);

		goto func_exit_after_close;
	}
	mutex_exit(&fil_system->mutex);
#endif /* UNIV_HOTBACKUP */
	ibool file_space_create_success = fil_space_create(
		tablename, fsp->id, fsp->flags, FIL_TABLESPACE,
		fsp->crypt_data);

	if (!file_space_create_success) {
		if (srv_force_recovery > 0) {
			fprintf(stderr,
				"InnoDB: innodb_force_recovery was set"
				" to %lu. Continuing crash recovery\n"
				"InnoDB: even though the tablespace"
				" creation of this table failed.\n",
				srv_force_recovery);
			goto func_exit;
		}

		/* Exit here with a core dump, stack, etc. */
		ut_a(file_space_create_success);
	}

	/* We do not use the size information we have about the file, because
	the rounding formula for extents and pages is somewhat complex; we
	let fil_node_open() do that task. */

	if (!fil_node_create(fsp->filepath, 0, fsp->id, FALSE)) {
		ut_error;
	}

func_exit:
	os_file_close(fsp->file);

#ifdef UNIV_HOTBACKUP
func_exit_after_close:
#else
	ut_ad(!mutex_own(&fil_system->mutex));
#endif
	mem_free(tablename);
	if (remote.success) {
		mem_free(remote.filepath);
	}
	mem_free(def.filepath);
}

/***********************************************************************//**
A fault-tolerant function that tries to read the next file name in the
directory. We retry 100 times if os_file_readdir_next_file() returns -1. The
idea is to read as much good data as we can and jump over bad data.
@return 0 if ok, -1 if error even after the retries, 1 if at the end
of the directory */
static
int
fil_file_readdir_next_file(
/*=======================*/
	dberr_t*	err,	/*!< out: this is set to DB_ERROR if an error
				was encountered, otherwise not changed */
	const char*	dirname,/*!< in: directory name or path */
	os_file_dir_t	dir,	/*!< in: directory stream */
	os_file_stat_t*	info)	/*!< in/out: buffer where the
				info is returned */
{
	for (ulint i = 0; i < 100; i++) {
		int	ret = os_file_readdir_next_file(dirname, dir, info);

		if (ret != -1) {

			return(ret);
		}

		ib_logf(IB_LOG_LEVEL_ERROR,
			"os_file_readdir_next_file() returned -1 in "
			"directory %s, crash recovery may have failed "
			"for some .ibd files!", dirname);

		*err = DB_ERROR;
	}

	return(-1);
}

#define CHECK_TIME_EVERY_N_FILES   10
/********************************************************************//**
At the server startup, if we need crash recovery, scans the database
directories under the MySQL datadir, looking for .ibd files. Those files are
single-table tablespaces. We need to know the space id in each of them so that
we know into which file we should look to check the contents of a page stored
in the doublewrite buffer, also to know where to apply log records where the
space id is != 0.
@return	DB_SUCCESS or error number */
UNIV_INTERN
dberr_t
fil_load_single_table_tablespaces(void)
/*===================================*/
{
	int		ret;
	char*		dbpath		= NULL;
	ulint		dbpath_len	= 100;
        ulint 		files_read	= 0;
        ulint 		files_read_at_last_check	= 0;
        ib_time_t 	prev_report_time = ut_time();
	os_file_dir_t	dir;
	os_file_dir_t	dbdir;
	os_file_stat_t	dbinfo;
	os_file_stat_t	fileinfo;
	dberr_t		err		= DB_SUCCESS;

	/* The datadir of MySQL is always the default directory of mysqld */

	dir = os_file_opendir(fil_path_to_mysql_datadir, TRUE);

	if (dir == NULL) {

		return(DB_ERROR);
	}

	dbpath = static_cast<char*>(mem_alloc(dbpath_len));

	/* Scan all directories under the datadir. They are the database
	directories of MySQL. */

	ret = fil_file_readdir_next_file(&err, fil_path_to_mysql_datadir, dir,
					 &dbinfo);
	while (ret == 0) {
		ulint len;
		/* printf("Looking at %s in datadir\n", dbinfo.name); */

		if (dbinfo.type == OS_FILE_TYPE_FILE
		    || dbinfo.type == OS_FILE_TYPE_UNKNOWN) {

			goto next_datadir_item;
		}

		/* We found a symlink or a directory; try opening it to see
		if a symlink is a directory */

		len = strlen(fil_path_to_mysql_datadir)
			+ strlen (dbinfo.name) + 2;
		if (len > dbpath_len) {
			dbpath_len = len;

			if (dbpath) {
				mem_free(dbpath);
			}

			dbpath = static_cast<char*>(mem_alloc(dbpath_len));
		}
		ut_snprintf(dbpath, dbpath_len,
			    "%s/%s", fil_path_to_mysql_datadir, dbinfo.name);
		srv_normalize_path_for_win(dbpath);

		dbdir = os_file_opendir(dbpath, FALSE);

		if (dbdir != NULL) {

			/* We found a database directory; loop through it,
			looking for possible .ibd files in it */

			ret = fil_file_readdir_next_file(&err, dbpath, dbdir,
							 &fileinfo);
			while (ret == 0) {

				if (fileinfo.type == OS_FILE_TYPE_DIR) {

					goto next_file_item;
				}

				/* We found a symlink or a file */
				if (strlen(fileinfo.name) > 4
				    && (0 == strcmp(fileinfo.name
						   + strlen(fileinfo.name) - 4,
						   ".ibd")
					|| 0 == strcmp(fileinfo.name
						   + strlen(fileinfo.name) - 4,
						   ".isl"))) {
					/* The name ends in .ibd or .isl;
					try opening the file */
					fil_load_single_table_tablespace(
						dbinfo.name, fileinfo.name);
					files_read++;
					if (files_read - files_read_at_last_check >
					    CHECK_TIME_EVERY_N_FILES) {
						ib_time_t cur_time= ut_time();
						files_read_at_last_check= files_read;
						double time_elapsed= ut_difftime(cur_time, 
						                                 prev_report_time);
						if (time_elapsed > 15) {
							ib_logf(IB_LOG_LEVEL_INFO, 
								"Processed %ld .ibd/.isl files",
								files_read);
							prev_report_time= cur_time;
						}
                                        }
				}
next_file_item:
				ret = fil_file_readdir_next_file(&err,
								 dbpath, dbdir,
								 &fileinfo);
			}

			if (0 != os_file_closedir(dbdir)) {
				fputs("InnoDB: Warning: could not"
				      " close database directory ", stderr);
				ut_print_filename(stderr, dbpath);
				putc('\n', stderr);

				err = DB_ERROR;
			}
		}

next_datadir_item:
		ret = fil_file_readdir_next_file(&err,
						 fil_path_to_mysql_datadir,
						 dir, &dbinfo);
	}

	mem_free(dbpath);

	if (0 != os_file_closedir(dir)) {
		fprintf(stderr,
			"InnoDB: Error: could not close MySQL datadir\n");

		return(DB_ERROR);
	}

	return(err);
}

/*******************************************************************//**
Returns TRUE if a single-table tablespace does not exist in the memory cache,
or is being deleted there.
@return	TRUE if does not exist or is being deleted */
UNIV_INTERN
ibool
fil_tablespace_deleted_or_being_deleted_in_mem(
/*===========================================*/
	ulint		id,	/*!< in: space id */
	ib_int64_t	version)/*!< in: tablespace_version should be this; if
				you pass -1 as the value of this, then this
				parameter is ignored */
{
	fil_space_t*	space;

	ut_ad(fil_system);

	mutex_enter(&fil_system->mutex);

	space = fil_space_get_by_id(id);

	if (space == NULL || space->stop_new_ops) {
		mutex_exit(&fil_system->mutex);

		return(TRUE);
	}

	if (version != ((ib_int64_t)-1)
	    && space->tablespace_version != version) {
		mutex_exit(&fil_system->mutex);

		return(TRUE);
	}

	mutex_exit(&fil_system->mutex);

	return(FALSE);
}

/*******************************************************************//**
Returns TRUE if a single-table tablespace exists in the memory cache.
@return	TRUE if exists */
UNIV_INTERN
ibool
fil_tablespace_exists_in_mem(
/*=========================*/
	ulint	id)	/*!< in: space id */
{
	fil_space_t*	space;

	ut_ad(fil_system);

	mutex_enter(&fil_system->mutex);

	space = fil_space_get_by_id(id);

	mutex_exit(&fil_system->mutex);

	return(space != NULL);
}

/*******************************************************************//**
Report that a tablespace for a table was not found. */
static
void
fil_report_missing_tablespace(
/*===========================*/
	const char*	name,			/*!< in: table name */
	ulint		space_id)		/*!< in: table's space id */
{
	char index_name[MAX_FULL_NAME_LEN + 1];

	innobase_format_name(index_name, sizeof(index_name), name, TRUE);

	ib_logf(IB_LOG_LEVEL_ERROR,
		"Table %s in the InnoDB data dictionary has tablespace id %lu, "
		"but tablespace with that id or name does not exist. Have "
		"you deleted or moved .ibd files? This may also be a table "
		"created with CREATE TEMPORARY TABLE whose .ibd and .frm "
		"files MySQL automatically removed, but the table still "
		"exists in the InnoDB internal data dictionary.",
		name, space_id);
}

/*******************************************************************//**
Returns TRUE if a matching tablespace exists in the InnoDB tablespace memory
cache. Note that if we have not done a crash recovery at the database startup,
there may be many tablespaces which are not yet in the memory cache.
@return	TRUE if a matching tablespace exists in the memory cache */
UNIV_INTERN
ibool
fil_space_for_table_exists_in_mem(
/*==============================*/
	ulint		id,		/*!< in: space id */
	const char*	name,		/*!< in: table name used in
					fil_space_create().  Either the
					standard 'dbname/tablename' format
					or table->dir_path_of_temp_table */
	ibool		mark_space,	/*!< in: in crash recovery, at database
					startup we mark all spaces which have
					an associated table in the InnoDB
					data dictionary, so that
					we can print a warning about orphaned
					tablespaces */
	ibool		print_error_if_does_not_exist,
					/*!< in: print detailed error
					information to the .err log if a
					matching tablespace is not found from
					memory */
	bool		adjust_space,	/*!< in: whether to adjust space id
					when find table space mismatch */
	mem_heap_t*	heap,		/*!< in: heap memory */
	table_id_t	table_id)	/*!< in: table id */
{
	fil_space_t*	fnamespace;
	fil_space_t*	space;

	ut_ad(fil_system);

	mutex_enter(&fil_system->mutex);

	/* Look if there is a space with the same id */

	space = fil_space_get_by_id(id);

	/* Look if there is a space with the same name; the name is the
	directory path from the datadir to the file */

	fnamespace = fil_space_get_by_name(name);
	if (space && space == fnamespace) {
		/* Found */

		if (mark_space) {
			space->mark = TRUE;
		}

		mutex_exit(&fil_system->mutex);

		return(TRUE);
	}

	/* Info from "fnamespace" comes from the ibd file itself, it can
	be different from data obtained from System tables since it is
	not transactional. If adjust_space is set, and the mismatching
	space are between a user table and its temp table, we shall
	adjust the ibd file name according to system table info */
	if (adjust_space
	    && space != NULL
	    && row_is_mysql_tmp_table_name(space->name)
	    && !row_is_mysql_tmp_table_name(name)) {

		mutex_exit(&fil_system->mutex);

		DBUG_EXECUTE_IF("ib_crash_before_adjust_fil_space",
				DBUG_SUICIDE(););

		if (fnamespace) {
			char*	tmp_name;

			tmp_name = dict_mem_create_temporary_tablename(
				heap, name, table_id);

			fil_rename_tablespace(fnamespace->name, fnamespace->id,
					      tmp_name, NULL);
		}

		DBUG_EXECUTE_IF("ib_crash_after_adjust_one_fil_space",
				DBUG_SUICIDE(););

		fil_rename_tablespace(space->name, id, name, NULL);

		DBUG_EXECUTE_IF("ib_crash_after_adjust_fil_space",
				DBUG_SUICIDE(););

		mutex_enter(&fil_system->mutex);
		fnamespace = fil_space_get_by_name(name);
		ut_ad(space == fnamespace);
		mutex_exit(&fil_system->mutex);

		return(TRUE);
	}

	if (!print_error_if_does_not_exist) {

		mutex_exit(&fil_system->mutex);

		return(FALSE);
	}

	if (space == NULL) {
		if (fnamespace == NULL) {
			if (print_error_if_does_not_exist) {
				fil_report_missing_tablespace(name, id);
			}
		} else {
			ut_print_timestamp(stderr);
			fputs("  InnoDB: Error: table ", stderr);
			ut_print_filename(stderr, name);
			fprintf(stderr, "\n"
				"InnoDB: in InnoDB data dictionary has"
				" tablespace id %lu,\n"
				"InnoDB: but a tablespace with that id"
				" does not exist. There is\n"
				"InnoDB: a tablespace of name %s and id %lu,"
				" though. Have\n"
				"InnoDB: you deleted or moved .ibd files?\n",
				(ulong) id, fnamespace->name,
				(ulong) fnamespace->id);
		}
error_exit:
		fputs("InnoDB: Please refer to\n"
		      "InnoDB: " REFMAN "innodb-troubleshooting-datadict.html\n"
		      "InnoDB: for how to resolve the issue.\n", stderr);

		mutex_exit(&fil_system->mutex);

		return(FALSE);
	}

	if (0 != strcmp(space->name, name)) {
		ut_print_timestamp(stderr);
		fputs("  InnoDB: Error: table ", stderr);
		ut_print_filename(stderr, name);
		fprintf(stderr, "\n"
			"InnoDB: in InnoDB data dictionary has"
			" tablespace id %lu,\n"
			"InnoDB: but the tablespace with that id"
			" has name %s.\n"
			"InnoDB: Have you deleted or moved .ibd files?\n",
			(ulong) id, space->name);

		if (fnamespace != NULL) {
			fputs("InnoDB: There is a tablespace"
			      " with the right name\n"
			      "InnoDB: ", stderr);
			ut_print_filename(stderr, fnamespace->name);
			fprintf(stderr, ", but its id is %lu.\n",
				(ulong) fnamespace->id);
		}

		goto error_exit;
	}

	mutex_exit(&fil_system->mutex);

	return(FALSE);
}

/*******************************************************************//**
Checks if a single-table tablespace for a given table name exists in the
tablespace memory cache.
@return	space id, ULINT_UNDEFINED if not found */
UNIV_INTERN
ulint
fil_get_space_id_for_table(
/*=======================*/
	const char*	tablename)	/*!< in: table name in the standard
				'databasename/tablename' format */
{
	fil_space_t*	fnamespace;
	ulint		id		= ULINT_UNDEFINED;

	ut_ad(fil_system);

	mutex_enter(&fil_system->mutex);

	/* Look if there is a space with the same name. */

	fnamespace = fil_space_get_by_name(tablename);

	if (fnamespace) {
		id = fnamespace->id;
	}

	mutex_exit(&fil_system->mutex);

	return(id);
}

/**********************************************************************//**
Tries to extend a data file so that it would accommodate the number of pages
given. The tablespace must be cached in the memory cache. If the space is big
enough already, does nothing.
@return	TRUE if success */
UNIV_INTERN
ibool
fil_extend_space_to_desired_size(
/*=============================*/
	ulint*	actual_size,	/*!< out: size of the space after extension;
				if we ran out of disk space this may be lower
				than the desired size */
	ulint	space_id,	/*!< in: space id */
	ulint	size_after_extend)/*!< in: desired size in pages after the
				extension; if the current space size is bigger
				than this already, the function does nothing */
{
	fil_node_t*	node;
	fil_space_t*	space;
	byte*		buf2;
	byte*		buf;
	ulint		buf_size;
	ulint		start_page_no;
	ulint		file_start_page_no;
	ulint		page_size;
	ulint		pages_added;
	ibool		success;

	ut_ad(!srv_read_only_mode);

retry:
	pages_added = 0;
	success = TRUE;

	fil_mutex_enter_and_prepare_for_io(space_id);

	space = fil_space_get_by_id(space_id);
	ut_a(space);

	if (space->size >= size_after_extend) {
		/* Space already big enough */

		*actual_size = space->size;

		mutex_exit(&fil_system->mutex);

		return(TRUE);
	}

	page_size = fsp_flags_get_zip_size(space->flags);
	if (!page_size) {
		page_size = UNIV_PAGE_SIZE;
	}

	node = UT_LIST_GET_LAST(space->chain);

	if (!node->being_extended) {
		/* Mark this node as undergoing extension. This flag
		is used by other threads to wait for the extension
		opereation to finish. */
		node->being_extended = TRUE;
	} else {
		/* Another thread is currently extending the file. Wait
		for it to finish.
		It'd have been better to use event driven mechanism but
		the entire module is peppered with polling stuff. */
		mutex_exit(&fil_system->mutex);
		os_thread_sleep(100000);
		goto retry;
	}

	if (!fil_node_prepare_for_io(node, fil_system, space)) {
		/* The tablespace data file, such as .ibd file, is missing */
		node->being_extended = false;
		mutex_exit(&fil_system->mutex);

		return(false);
	}

	/* At this point it is safe to release fil_system mutex. No
	other thread can rename, delete or close the file because
	we have set the node->being_extended flag. */
	mutex_exit(&fil_system->mutex);

	start_page_no = space->size;
	file_start_page_no = space->size - node->size;

	/* Determine correct file block size */
	if (node->file_block_size == 0) {
		node->file_block_size = os_file_get_block_size(node->handle, node->name);
		space->file_block_size = node->file_block_size;
	}

#ifdef HAVE_POSIX_FALLOCATE
	if (srv_use_posix_fallocate) {
		os_offset_t	start_offset = start_page_no * page_size;
		os_offset_t	n_pages = (size_after_extend - start_page_no);
		os_offset_t	len = n_pages * page_size;

		if (posix_fallocate(node->handle, start_offset, len) == -1) {
			ib_logf(IB_LOG_LEVEL_ERROR, "preallocating file "
				"space for file \'%s\' failed.  Current size "
				INT64PF ", desired size " INT64PF "\n",
				node->name, start_offset, len+start_offset);
			os_file_handle_error_no_exit(node->name, "posix_fallocate", FALSE, __FILE__, __LINE__);
			success = FALSE;
		} else {
			success = TRUE;
		}

		DBUG_EXECUTE_IF("ib_os_aio_func_io_failure_28",
			success = FALSE; errno = 28;os_has_said_disk_full = TRUE;);

		mutex_enter(&fil_system->mutex);

		if (success) {
			node->size += n_pages;
			space->size += n_pages;
			os_has_said_disk_full = FALSE;
		}

		/* If posix_fallocate was used to extent the file space
		we need to complete the io. Because no actual writes were
		dispatched read operation is enough here. Without this
		there will be assertion at shutdown indicating that
		all IO is not completed. */
		fil_node_complete_io(node, fil_system, OS_FILE_READ);
		goto file_extended;
	}
#endif

	/* Extend at most 64 pages at a time */
	buf_size = ut_min(64, size_after_extend - start_page_no) * page_size;
	buf2 = static_cast<byte*>(mem_alloc(buf_size + page_size));
	buf = static_cast<byte*>(ut_align(buf2, page_size));

	memset(buf, 0, buf_size);

	while (start_page_no < size_after_extend) {
		ulint		n_pages
			= ut_min(buf_size / page_size,
				 size_after_extend - start_page_no);

		os_offset_t	offset
			= ((os_offset_t) (start_page_no - file_start_page_no))
			* page_size;

		const char* name = node->name == NULL ? space->name : node->name;

#ifdef UNIV_HOTBACKUP
		success = os_file_write(name, node->handle, buf,
					offset, page_size * n_pages);
#else
<<<<<<< HEAD
		success = os_aio(OS_FILE_WRITE, 0, OS_AIO_SYNC,
				 node->name, node->handle, buf,
				 offset, page_size * n_pages, page_size,
				 node, NULL, space_id, NULL, 0);
=======
		success = os_aio(OS_FILE_WRITE, OS_AIO_SYNC,
				 name, node->handle, buf,
				 offset, page_size * n_pages,
				 NULL, NULL, space_id, NULL);
>>>>>>> cee9ab9d
#endif /* UNIV_HOTBACKUP */

		DBUG_EXECUTE_IF("ib_os_aio_func_io_failure_28",
			success = FALSE; errno = 28; os_has_said_disk_full = TRUE;);

		if (success) {
			os_has_said_disk_full = FALSE;
		} else {
			/* Let us measure the size of the file to determine
			how much we were able to extend it */
			os_offset_t	size;

			size = os_file_get_size(node->handle);
			ut_a(size != (os_offset_t) -1);

			n_pages = ((ulint) (size / page_size))
				- node->size - pages_added;

			pages_added += n_pages;
			break;
		}

		start_page_no += n_pages;
		pages_added += n_pages;
	}

	mem_free(buf2);

	mutex_enter(&fil_system->mutex);

	ut_a(node->being_extended);

	space->size += pages_added;
	node->size += pages_added;

	fil_node_complete_io(node, fil_system, OS_FILE_WRITE);

	/* At this point file has been extended */
file_extended:

	node->being_extended = FALSE;
	*actual_size = space->size;

#ifndef UNIV_HOTBACKUP
	if (space_id == 0) {
		ulint pages_per_mb = (1024 * 1024) / page_size;

		/* Keep the last data file size info up to date, rounded to
		full megabytes */

		srv_data_file_sizes[srv_n_data_files - 1]
			= (node->size / pages_per_mb) * pages_per_mb;
	}
#endif /* !UNIV_HOTBACKUP */

	/*
	printf("Extended %s to %lu, actual size %lu pages\n", space->name,
	size_after_extend, *actual_size); */
	mutex_exit(&fil_system->mutex);

	fil_flush(space_id);

	return(success);
}

#ifdef UNIV_HOTBACKUP
/********************************************************************//**
Extends all tablespaces to the size stored in the space header. During the
mysqlbackup --apply-log phase we extended the spaces on-demand so that log
records could be applied, but that may have left spaces still too small
compared to the size stored in the space header. */
UNIV_INTERN
void
fil_extend_tablespaces_to_stored_len(void)
/*======================================*/
{
	fil_space_t*	space;
	byte*		buf;
	ulint		actual_size;
	ulint		size_in_header;
	dberr_t		error;
	ibool		success;

	buf = mem_alloc(UNIV_PAGE_SIZE);

	mutex_enter(&fil_system->mutex);

	space = UT_LIST_GET_FIRST(fil_system->space_list);

	while (space) {
		ut_a(space->purpose == FIL_TABLESPACE);

		mutex_exit(&fil_system->mutex); /* no need to protect with a
					      mutex, because this is a
					      single-threaded operation */
		error = fil_read(TRUE, space->id,
				 fsp_flags_get_zip_size(space->flags),
			         0, 0, UNIV_PAGE_SIZE, buf, NULL, 0);
		ut_a(error == DB_SUCCESS);

		size_in_header = fsp_get_size_low(buf);

		success = fil_extend_space_to_desired_size(
			&actual_size, space->id, size_in_header);
		if (!success) {
			fprintf(stderr,
				"InnoDB: Error: could not extend the"
				" tablespace of %s\n"
				"InnoDB: to the size stored in header,"
				" %lu pages;\n"
				"InnoDB: size after extension %lu pages\n"
				"InnoDB: Check that you have free disk space"
				" and retry!\n",
				space->name, size_in_header, actual_size);
			ut_a(success);
		}

		mutex_enter(&fil_system->mutex);

		space = UT_LIST_GET_NEXT(space_list, space);
	}

	mutex_exit(&fil_system->mutex);

	mem_free(buf);
}
#endif

/*========== RESERVE FREE EXTENTS (for a B-tree split, for example) ===*/

/*******************************************************************//**
Tries to reserve free extents in a file space.
@return	TRUE if succeed */
UNIV_INTERN
ibool
fil_space_reserve_free_extents(
/*===========================*/
	ulint	id,		/*!< in: space id */
	ulint	n_free_now,	/*!< in: number of free extents now */
	ulint	n_to_reserve)	/*!< in: how many one wants to reserve */
{
	fil_space_t*	space;
	ibool		success;

	ut_ad(fil_system);

	mutex_enter(&fil_system->mutex);

	space = fil_space_get_by_id(id);

	ut_a(space);

	if (space->n_reserved_extents + n_to_reserve > n_free_now) {
		success = FALSE;
	} else {
		space->n_reserved_extents += n_to_reserve;
		success = TRUE;
	}

	mutex_exit(&fil_system->mutex);

	return(success);
}

/*******************************************************************//**
Releases free extents in a file space. */
UNIV_INTERN
void
fil_space_release_free_extents(
/*===========================*/
	ulint	id,		/*!< in: space id */
	ulint	n_reserved)	/*!< in: how many one reserved */
{
	fil_space_t*	space;

	ut_ad(fil_system);

	mutex_enter(&fil_system->mutex);

	space = fil_space_get_by_id(id);

	ut_a(space);
	ut_a(space->n_reserved_extents >= n_reserved);

	space->n_reserved_extents -= n_reserved;

	mutex_exit(&fil_system->mutex);
}

/*******************************************************************//**
Gets the number of reserved extents. If the database is silent, this number
should be zero. */
UNIV_INTERN
ulint
fil_space_get_n_reserved_extents(
/*=============================*/
	ulint	id)		/*!< in: space id */
{
	fil_space_t*	space;
	ulint		n;

	ut_ad(fil_system);

	mutex_enter(&fil_system->mutex);

	space = fil_space_get_by_id(id);

	ut_a(space);

	n = space->n_reserved_extents;

	mutex_exit(&fil_system->mutex);

	return(n);
}

/*============================ FILE I/O ================================*/

/********************************************************************//**
NOTE: you must call fil_mutex_enter_and_prepare_for_io() first!

Prepares a file node for i/o. Opens the file if it is closed. Updates the
pending i/o's field in the node and the system appropriately. Takes the node
off the LRU list if it is in the LRU list. The caller must hold the fil_sys
mutex.
@return false if the file can't be opened, otherwise true */
static
bool
fil_node_prepare_for_io(
/*====================*/
	fil_node_t*	node,	/*!< in: file node */
	fil_system_t*	system,	/*!< in: tablespace memory cache */
	fil_space_t*	space)	/*!< in: space */
{
	ut_ad(node && system && space);
	ut_ad(mutex_own(&(system->mutex)));

	if (system->n_open > system->max_n_open + 5) {
		ut_print_timestamp(stderr);
		fprintf(stderr,
			"  InnoDB: Warning: open files %lu"
			" exceeds the limit %lu\n",
			(ulong) system->n_open,
			(ulong) system->max_n_open);
	}

	if (node->open == FALSE) {
		/* File is closed: open it */
		ut_a(node->n_pending == 0);

		if (!fil_node_open_file(node, system, space)) {
			return(false);
		}
	}

	if (node->n_pending == 0 && fil_space_belongs_in_lru(space)) {
		/* The node is in the LRU list, remove it */

		ut_a(UT_LIST_GET_LEN(system->LRU) > 0);

		UT_LIST_REMOVE(LRU, system->LRU, node);
	}

	node->n_pending++;

	return(true);
}

/********************************************************************//**
Updates the data structures when an i/o operation finishes. Updates the
pending i/o's field in the node appropriately. */
static
void
fil_node_complete_io(
/*=================*/
	fil_node_t*	node,	/*!< in: file node */
	fil_system_t*	system,	/*!< in: tablespace memory cache */
	ulint		type)	/*!< in: OS_FILE_WRITE or OS_FILE_READ; marks
				the node as modified if
				type == OS_FILE_WRITE */
{
	ut_ad(node);
	ut_ad(system);
	ut_ad(mutex_own(&(system->mutex)));

	ut_a(node->n_pending > 0);

	node->n_pending--;

	if (type == OS_FILE_WRITE) {
		ut_ad(!srv_read_only_mode);
		system->modification_counter++;
		node->modification_counter = system->modification_counter;

		if (fil_buffering_disabled(node->space)) {

			/* We don't need to keep track of unflushed
			changes as user has explicitly disabled
			buffering. */
			ut_ad(!node->space->is_in_unflushed_spaces);
			node->flush_counter = node->modification_counter;

		} else if (!node->space->is_in_unflushed_spaces) {

			node->space->is_in_unflushed_spaces = true;
			UT_LIST_ADD_FIRST(unflushed_spaces,
					  system->unflushed_spaces,
					  node->space);
		}
	}

	if (node->n_pending == 0 && fil_space_belongs_in_lru(node->space)) {

		/* The node must be put back to the LRU list */
		UT_LIST_ADD_FIRST(LRU, system->LRU, node);
	}
}

/********************************************************************//**
Report information about an invalid page access. */
static
void
fil_report_invalid_page_access(
/*===========================*/
	ulint		block_offset,	/*!< in: block offset */
	ulint		space_id,	/*!< in: space id */
	const char*	space_name,	/*!< in: space name */
	ulint		byte_offset,	/*!< in: byte offset */
	ulint		len,		/*!< in: I/O length */
	ulint		type)		/*!< in: I/O type */
{
	fprintf(stderr,
		"InnoDB: Error: trying to access page number %lu"
		" in space %lu,\n"
		"InnoDB: space name %s,\n"
		"InnoDB: which is outside the tablespace bounds.\n"
		"InnoDB: Byte offset %lu, len %lu, i/o type %lu.\n"
		"InnoDB: If you get this error at mysqld startup,"
		" please check that\n"
		"InnoDB: your my.cnf matches the ibdata files"
		" that you have in the\n"
		"InnoDB: MySQL server.\n",
		(ulong) block_offset, (ulong) space_id, space_name,
		(ulong) byte_offset, (ulong) len, (ulong) type);
}

/********************************************************************//**
Find correct node from file space
@return node */
static
fil_node_t*
fil_space_get_node(
	fil_space_t*	space,		/*!< in: file spage */
	ulint 		space_id,	/*!< in: space id   */
	ulint* 		block_offset,	/*!< in/out: offset in number of blocks */
	ulint 		byte_offset,	/*!< in: remainder of offset in bytes; in
					aio this must be divisible by the OS block
					size */
	ulint 		len)		/*!< in: how many bytes to read or write; this
					must not cross a file boundary; in aio this
					must be a block size multiple */
{
	fil_node_t*	node;
	ut_ad(mutex_own(&fil_system->mutex));

	node = UT_LIST_GET_FIRST(space->chain);

	for (;;) {
		if (node == NULL) {
			return(NULL);
		} else if (fil_is_user_tablespace_id(space->id)
			   && node->size == 0) {

			/* We do not know the size of a single-table tablespace
			before we open the file */
			break;
		} else if (node->size > *block_offset) {
			/* Found! */
			break;
		} else {
			(*block_offset) -= node->size;
			node = UT_LIST_GET_NEXT(chain, node);
		}
	}

	return (node);
}
/********************************************************************//**
Return block size of node in file space
@return file block size */
UNIV_INTERN
ulint
fil_space_get_block_size(
/*=====================*/
	ulint	space_id,
	ulint	block_offset,
	ulint	len)
{
	ulint block_size = 512;
	ut_ad(!mutex_own(&fil_system->mutex));

	mutex_enter(&fil_system->mutex);
	fil_space_t* space = fil_space_get_space(space_id);

	if (space) {
		fil_node_t* node = fil_space_get_node(space, space_id, &block_offset, 0, len);

		if (node) {
			block_size = node->file_block_size;
		}
	}
	mutex_exit(&fil_system->mutex);

	return block_size;
}

/********************************************************************//**
Reads or writes data. This operation is asynchronous (aio).
@return DB_SUCCESS, or DB_TABLESPACE_DELETED if we are trying to do
i/o on a tablespace which does not exist */
UNIV_INTERN
dberr_t
_fil_io(
/*===*/
	ulint	type,		/*!< in: OS_FILE_READ or OS_FILE_WRITE,
				ORed to OS_FILE_LOG, if a log i/o
				and ORed to OS_AIO_SIMULATED_WAKE_LATER
				if simulated aio and we want to post a
				batch of i/os; NOTE that a simulated batch
				may introduce hidden chances of deadlocks,
				because i/os are not actually handled until
				all have been posted: use with great
				caution! */
	bool	sync,		/*!< in: true if synchronous aio is desired */
	ulint	space_id,	/*!< in: space id */
	ulint	zip_size,	/*!< in: compressed page size in bytes;
				0 for uncompressed pages */
	ulint	block_offset,	/*!< in: offset in number of blocks */
	ulint	byte_offset,	/*!< in: remainder of offset in bytes; in
				aio this must be divisible by the OS block
				size */
	ulint	len,		/*!< in: how many bytes to read or write; this
				must not cross a file boundary; in aio this
				must be a block size multiple */
	void*	buf,		/*!< in/out: buffer where to store read data
				or from where to write; in aio this must be
				appropriately aligned */
	void*	message,	/*!< in: message for aio handler if non-sync
				aio used, else ignored */
	ulint*	write_size,	/*!< in/out: Actual write size initialized
				after fist successfull trim
				operation for this page and if
				initialized we do not trim again if
				actual page size does not decrease. */
	trx_t*	trx)
{
	ulint		mode;
	fil_space_t*	space;
	fil_node_t*	node;
	ibool		ret=TRUE;
	ulint		is_log;
	ulint		wake_later;
	os_offset_t	offset;
	bool		ignore_nonexistent_pages;

	is_log = type & OS_FILE_LOG;
	type = type & ~OS_FILE_LOG;

	wake_later = type & OS_AIO_SIMULATED_WAKE_LATER;
	type = type & ~OS_AIO_SIMULATED_WAKE_LATER;

	ignore_nonexistent_pages = type & BUF_READ_IGNORE_NONEXISTENT_PAGES;
	type &= ~BUF_READ_IGNORE_NONEXISTENT_PAGES;

	ut_ad(byte_offset < UNIV_PAGE_SIZE);
	ut_ad(!zip_size || !byte_offset);
	ut_ad(ut_is_2pow(zip_size));
	ut_ad(buf);
	ut_ad(len > 0);
	ut_ad(UNIV_PAGE_SIZE == (ulong)(1 << UNIV_PAGE_SIZE_SHIFT));
#if (1 << UNIV_PAGE_SIZE_SHIFT_MAX) != UNIV_PAGE_SIZE_MAX
# error "(1 << UNIV_PAGE_SIZE_SHIFT_MAX) != UNIV_PAGE_SIZE_MAX"
#endif
#if (1 << UNIV_PAGE_SIZE_SHIFT_MIN) != UNIV_PAGE_SIZE_MIN
# error "(1 << UNIV_PAGE_SIZE_SHIFT_MIN) != UNIV_PAGE_SIZE_MIN"
#endif
	ut_ad(fil_validate_skip());
#ifndef UNIV_HOTBACKUP
# ifndef UNIV_LOG_DEBUG
	/* ibuf bitmap pages must be read in the sync aio mode: */
	ut_ad(recv_no_ibuf_operations
	      || type == OS_FILE_WRITE
	      || !ibuf_bitmap_page(zip_size, block_offset)
	      || sync
	      || is_log);
# endif /* UNIV_LOG_DEBUG */
	if (sync) {
		mode = OS_AIO_SYNC;
	} else if (is_log) {
		mode = OS_AIO_LOG;
	} else if (type == OS_FILE_READ
		   && !recv_no_ibuf_operations
		   && ibuf_page(space_id, zip_size, block_offset, NULL)) {
		mode = OS_AIO_IBUF;
	} else {
		mode = OS_AIO_NORMAL;
	}
#else /* !UNIV_HOTBACKUP */
	ut_a(sync);
	mode = OS_AIO_SYNC;
#endif /* !UNIV_HOTBACKUP */

	if (type == OS_FILE_READ) {
		srv_stats.data_read.add(len);
	} else if (type == OS_FILE_WRITE) {
		ut_ad(!srv_read_only_mode);
		srv_stats.data_written.add(len);
		if (fil_page_is_index_page((byte *)buf)) {
			srv_stats.index_pages_written.inc();
		} else {
			srv_stats.non_index_pages_written.inc();
		}
	}

	/* Reserve the fil_system mutex and make sure that we can open at
	least one file while holding it, if the file is not already open */

	fil_mutex_enter_and_prepare_for_io(space_id);

	space = fil_space_get_by_id(space_id);

	/* If we are deleting a tablespace we don't allow async read operations
	on that. However, we do allow write and sync read operations */
	if (space == 0
	    || (type == OS_FILE_READ && !sync && space->stop_new_ops)) {
		mutex_exit(&fil_system->mutex);

		ib_logf(IB_LOG_LEVEL_ERROR,
			"Trying to do i/o to a tablespace which does "
			"not exist. i/o type %lu, space id %lu, "
			"page no. %lu, i/o length %lu bytes",
			(ulong) type, (ulong) space_id, (ulong) block_offset,
			(ulong) len);

		return(DB_TABLESPACE_DELETED);
	}

	ut_ad(mode != OS_AIO_IBUF || space->purpose == FIL_TABLESPACE);

	node = fil_space_get_node(space, space_id, &block_offset, byte_offset, len);

	if (!node) {
		if (ignore_nonexistent_pages) {
			mutex_exit(&fil_system->mutex);
			return(DB_ERROR);
		}
		fil_report_invalid_page_access(
				block_offset, space_id, space->name,
				byte_offset, len, type);

		ut_error;
	}

	/* Open file if closed */
	if (!fil_node_prepare_for_io(node, fil_system, space)) {
		if (space->purpose == FIL_TABLESPACE
		    && fil_is_user_tablespace_id(space->id)) {
			mutex_exit(&fil_system->mutex);

			ib_logf(IB_LOG_LEVEL_ERROR,
				"Trying to do i/o to a tablespace which "
				"exists without .ibd data file. "
				"i/o type %lu, space id %lu, page no %lu, "
				"i/o length %lu bytes",
				(ulong) type, (ulong) space_id,
				(ulong) block_offset, (ulong) len);

			return(DB_TABLESPACE_DELETED);
		}

		/* The tablespace is for log. Currently, we just assert here
		to prevent handling errors along the way fil_io returns.
		Also, if the log files are missing, it would be hard to
		promise the server can continue running. */
		ut_a(0);
	}

	/* Check that at least the start offset is within the bounds of a
	single-table tablespace, including rollback tablespaces. */
	if (UNIV_UNLIKELY(node->size <= block_offset)
	    && space->id != 0 && space->purpose == FIL_TABLESPACE) {

		fil_report_invalid_page_access(
			block_offset, space_id, space->name, byte_offset,
			len, type);

		ut_error;
	}

	/* Now we have made the changes in the data structures of fil_system */
	mutex_exit(&fil_system->mutex);

	/* Calculate the low 32 bits and the high 32 bits of the file offset */

	if (!zip_size) {
		offset = ((os_offset_t) block_offset << UNIV_PAGE_SIZE_SHIFT)
			+ byte_offset;

		ut_a(node->size - block_offset
		     >= ((byte_offset + len + (UNIV_PAGE_SIZE - 1))
			 / UNIV_PAGE_SIZE));
	} else {
		ulint	zip_size_shift;
		switch (zip_size) {
		case 1024: zip_size_shift = 10; break;
		case 2048: zip_size_shift = 11; break;
		case 4096: zip_size_shift = 12; break;
		case 8192: zip_size_shift = 13; break;
		case 16384: zip_size_shift = 14; break;
		case 32768: zip_size_shift = 15; break;
		case 65536: zip_size_shift = 16; break;
		default: ut_error;
		}
		offset = ((os_offset_t) block_offset << zip_size_shift)
			+ byte_offset;
		ut_a(node->size - block_offset
		     >= (len + (zip_size - 1)) / zip_size);
	}

	/* Do aio */

	ut_a(byte_offset % OS_MIN_LOG_BLOCK_SIZE == 0);
	ut_a((len % OS_MIN_LOG_BLOCK_SIZE) == 0);

#ifndef UNIV_HOTBACKUP
	if (UNIV_UNLIKELY(space->is_corrupt && srv_pass_corrupt_table)) {

		/* should ignore i/o for the crashed space */
		if (srv_pass_corrupt_table == 1 ||
		    type == OS_FILE_WRITE) {

			mutex_enter(&fil_system->mutex);
			fil_node_complete_io(node, fil_system, type);
			mutex_exit(&fil_system->mutex);
			if (mode == OS_AIO_NORMAL) {
				ut_a(space->purpose == FIL_TABLESPACE);
				buf_page_io_complete(static_cast<buf_page_t *>
						     (message));
			}
		}

		if (srv_pass_corrupt_table == 1 && type == OS_FILE_READ) {

			return(DB_TABLESPACE_DELETED);

		} else if (type == OS_FILE_WRITE) {

			return(DB_SUCCESS);
		}
	}

	/* Queue the aio request */
<<<<<<< HEAD
	ret = os_aio(
		type,
		is_log,
		mode | wake_later,
		node->name,
		node->handle,
		buf,
		offset,
		len,
		zip_size ? zip_size : UNIV_PAGE_SIZE,
		node,
		message,
		space_id,
		trx,
		write_size);
=======
	const char* name = node->name == NULL ? space->name : node->name;

	ret = os_aio(type, mode | wake_later, name, node->handle, buf,
		offset, len, node, message, space_id, trx);
>>>>>>> cee9ab9d

#else
	/* In mysqlbackup do normal i/o, not aio */
	if (type == OS_FILE_READ) {
		ret = os_file_read(node->handle, buf, offset, len);
	} else {
		ut_ad(!srv_read_only_mode);
		ret = os_file_write(name, node->handle, buf,
				    offset, len);
	}
#endif /* !UNIV_HOTBACKUP */

	if (mode == OS_AIO_SYNC) {
		/* The i/o operation is already completed when we return from
		os_aio: */

		mutex_enter(&fil_system->mutex);

		fil_node_complete_io(node, fil_system, type);

		mutex_exit(&fil_system->mutex);

		ut_ad(fil_validate_skip());
	}

	if (!ret) {
		return(DB_OUT_OF_FILE_SPACE);
	}

	return(DB_SUCCESS);
}

#ifndef UNIV_HOTBACKUP
/**********************************************************************//**
Waits for an aio operation to complete. This function is used to write the
handler for completed requests. The aio array of pending requests is divided
into segments (see os0file.cc for more info). The thread specifies which
segment it wants to wait for. */
UNIV_INTERN
void
fil_aio_wait(
/*=========*/
	ulint	segment)	/*!< in: the number of the segment in the aio
				array to wait for */
{
	ibool		ret;
	fil_node_t*	fil_node;
	void*		message;
	ulint		type;
	ulint		space_id = 0;

	ut_ad(fil_validate_skip());

	if (srv_use_native_aio) {
		srv_set_io_thread_op_info(segment, "native aio handle");
#ifdef WIN_ASYNC_IO
		ret = os_aio_windows_handle(
			segment, 0, &fil_node, &message, &type, &space_id);
#elif defined(LINUX_NATIVE_AIO)
		ret = os_aio_linux_handle(
			segment, &fil_node, &message, &type, &space_id);
#else
		ut_error;
		ret = 0; /* Eliminate compiler warning */
#endif /* WIN_ASYNC_IO */
	} else {
		srv_set_io_thread_op_info(segment, "simulated aio handle");

		ret = os_aio_simulated_handle(
			segment, &fil_node, &message, &type, &space_id);
	}

	ut_a(ret);
	if (fil_node == NULL) {
		ut_ad(srv_shutdown_state == SRV_SHUTDOWN_EXIT_THREADS);
		return;
	}

	srv_set_io_thread_op_info(segment, "complete io for fil node");

	mutex_enter(&fil_system->mutex);

	fil_node_complete_io(fil_node, fil_system, type);

	mutex_exit(&fil_system->mutex);

	ut_ad(fil_validate_skip());

	/* Do the i/o handling */
	/* IMPORTANT: since i/o handling for reads will read also the insert
	buffer in tablespace 0, you have to be very careful not to introduce
	deadlocks in the i/o system. We keep tablespace 0 data files always
	open, and use a special i/o thread to serve insert buffer requests. */

	if (fil_node->space->purpose == FIL_TABLESPACE) {
		srv_set_io_thread_op_info(segment, "complete io for buf page");
		buf_page_io_complete(static_cast<buf_page_t*>(message));
	} else {
		srv_set_io_thread_op_info(segment, "complete io for log");
		log_io_complete(static_cast<log_group_t*>(message));
	}
}
#endif /* UNIV_HOTBACKUP */

/**********************************************************************//**
Flushes to disk possible writes cached by the OS. If the space does not exist
or is being dropped, does not do anything. */
UNIV_INTERN
void
fil_flush(
/*======*/
	ulint	space_id)	/*!< in: file space id (this can be a group of
				log files or a tablespace of the database) */
{
	fil_space_t*	space;
	fil_node_t*	node;
	os_file_t	file;


	mutex_enter(&fil_system->mutex);

	space = fil_space_get_by_id(space_id);

	if (!space || space->stop_new_ops) {
		mutex_exit(&fil_system->mutex);

		return;
	}

	if (fil_buffering_disabled(space)) {

		/* No need to flush. User has explicitly disabled
		buffering. */
		ut_ad(!space->is_in_unflushed_spaces);
		ut_ad(fil_space_is_flushed(space));
		ut_ad(space->n_pending_flushes == 0);

#ifdef UNIV_DEBUG
		for (node = UT_LIST_GET_FIRST(space->chain);
		     node != NULL;
		     node = UT_LIST_GET_NEXT(chain, node)) {
			ut_ad(node->modification_counter
			      == node->flush_counter);
			ut_ad(node->n_pending_flushes == 0);
		}
#endif /* UNIV_DEBUG */

		mutex_exit(&fil_system->mutex);
		return;
	}

	space->n_pending_flushes++;	/*!< prevent dropping of the space while
					we are flushing */
	for (node = UT_LIST_GET_FIRST(space->chain);
	     node != NULL;
	     node = UT_LIST_GET_NEXT(chain, node)) {

		ib_int64_t old_mod_counter = node->modification_counter;

		if (old_mod_counter <= node->flush_counter) {
			continue;
		}

		ut_a(node->open);

		if (space->purpose == FIL_TABLESPACE) {
			fil_n_pending_tablespace_flushes++;
		} else {
			fil_n_pending_log_flushes++;
			fil_n_log_flushes++;
		}
#ifdef __WIN__
		if (node->is_raw_disk) {

			goto skip_flush;
		}
#endif /* __WIN__ */
retry:
		if (node->n_pending_flushes > 0) {
			/* We want to avoid calling os_file_flush() on
			the file twice at the same time, because we do
			not know what bugs OS's may contain in file
			i/o */

			ib_int64_t sig_count =
				os_event_reset(node->sync_event);

			mutex_exit(&fil_system->mutex);

			os_event_wait_low(node->sync_event, sig_count);

			mutex_enter(&fil_system->mutex);

			if (node->flush_counter >= old_mod_counter) {

				goto skip_flush;
			}

			goto retry;
		}

		ut_a(node->open);
		file = node->handle;
		node->n_pending_flushes++;

		mutex_exit(&fil_system->mutex);

		os_file_flush(file);

		mutex_enter(&fil_system->mutex);

		os_event_set(node->sync_event);

		node->n_pending_flushes--;
skip_flush:
		if (node->flush_counter < old_mod_counter) {
			node->flush_counter = old_mod_counter;

			if (space->is_in_unflushed_spaces
			    && fil_space_is_flushed(space)) {

				space->is_in_unflushed_spaces = false;

				UT_LIST_REMOVE(
					unflushed_spaces,
					fil_system->unflushed_spaces,
					space);
			}
		}

		if (space->purpose == FIL_TABLESPACE) {
			fil_n_pending_tablespace_flushes--;
		} else {
			fil_n_pending_log_flushes--;
		}
	}

	space->n_pending_flushes--;

	mutex_exit(&fil_system->mutex);
}

/**********************************************************************//**
Flushes to disk the writes in file spaces of the given type possibly cached by
the OS. */
UNIV_INTERN
void
fil_flush_file_spaces(
/*==================*/
	ulint	purpose)	/*!< in: FIL_TABLESPACE, FIL_LOG */
{
	fil_space_t*	space;
	ulint*		space_ids;
	ulint		n_space_ids;
	ulint		i;

	mutex_enter(&fil_system->mutex);

	n_space_ids = UT_LIST_GET_LEN(fil_system->unflushed_spaces);
	if (n_space_ids == 0) {

		mutex_exit(&fil_system->mutex);
		return;
	}

	/* Assemble a list of space ids to flush.  Previously, we
	traversed fil_system->unflushed_spaces and called UT_LIST_GET_NEXT()
	on a space that was just removed from the list by fil_flush().
	Thus, the space could be dropped and the memory overwritten. */
	space_ids = static_cast<ulint*>(
		mem_alloc(n_space_ids * sizeof *space_ids));

	n_space_ids = 0;

	for (space = UT_LIST_GET_FIRST(fil_system->unflushed_spaces);
	     space;
	     space = UT_LIST_GET_NEXT(unflushed_spaces, space)) {

		if (space->purpose == purpose && !space->stop_new_ops) {

			space_ids[n_space_ids++] = space->id;
		}
	}

	mutex_exit(&fil_system->mutex);

	/* Flush the spaces.  It will not hurt to call fil_flush() on
	a non-existing space id. */
	for (i = 0; i < n_space_ids; i++) {

		fil_flush(space_ids[i]);
	}

	mem_free(space_ids);
}

/** Functor to validate the space list. */
struct	Check {
	void	operator()(const fil_node_t* elem)
	{
		ut_a(elem->open || !elem->n_pending);
	}
};

/******************************************************************//**
Checks the consistency of the tablespace cache.
@return	TRUE if ok */
UNIV_INTERN
ibool
fil_validate(void)
/*==============*/
{
	fil_space_t*	space;
	fil_node_t*	fil_node;
	ulint		n_open		= 0;
	ulint		i;

	mutex_enter(&fil_system->mutex);

	/* Look for spaces in the hash table */

	for (i = 0; i < hash_get_n_cells(fil_system->spaces); i++) {

		for (space = static_cast<fil_space_t*>(
				HASH_GET_FIRST(fil_system->spaces, i));
		     space != 0;
		     space = static_cast<fil_space_t*>(
			     	HASH_GET_NEXT(hash, space))) {

			UT_LIST_VALIDATE(
				chain, fil_node_t, space->chain, Check());

			for (fil_node = UT_LIST_GET_FIRST(space->chain);
			     fil_node != 0;
			     fil_node = UT_LIST_GET_NEXT(chain, fil_node)) {

				if (fil_node->n_pending > 0) {
					ut_a(fil_node->open);
				}

				if (fil_node->open) {
					n_open++;
				}
			}
		}
	}

	ut_a(fil_system->n_open == n_open);

	UT_LIST_CHECK(LRU, fil_node_t, fil_system->LRU);

	for (fil_node = UT_LIST_GET_FIRST(fil_system->LRU);
	     fil_node != 0;
	     fil_node = UT_LIST_GET_NEXT(LRU, fil_node)) {

		ut_a(fil_node->n_pending == 0);
		ut_a(!fil_node->being_extended);
		ut_a(fil_node->open);
		ut_a(fil_space_belongs_in_lru(fil_node->space));
	}

	mutex_exit(&fil_system->mutex);

	return(TRUE);
}

/********************************************************************//**
Returns TRUE if file address is undefined.
@return	TRUE if undefined */
UNIV_INTERN
ibool
fil_addr_is_null(
/*=============*/
	fil_addr_t	addr)	/*!< in: address */
{
	return(addr.page == FIL_NULL);
}

/********************************************************************//**
Get the predecessor of a file page.
@return	FIL_PAGE_PREV */
UNIV_INTERN
ulint
fil_page_get_prev(
/*==============*/
	const byte*	page)	/*!< in: file page */
{
	return(mach_read_from_4(page + FIL_PAGE_PREV));
}

/********************************************************************//**
Get the successor of a file page.
@return	FIL_PAGE_NEXT */
UNIV_INTERN
ulint
fil_page_get_next(
/*==============*/
	const byte*	page)	/*!< in: file page */
{
	return(mach_read_from_4(page + FIL_PAGE_NEXT));
}

/*********************************************************************//**
Sets the file page type. */
UNIV_INTERN
void
fil_page_set_type(
/*==============*/
	byte*	page,	/*!< in/out: file page */
	ulint	type)	/*!< in: type */
{
	ut_ad(page);

	mach_write_to_2(page + FIL_PAGE_TYPE, type);
}

/*********************************************************************//**
Gets the file page type.
@return type; NOTE that if the type has not been written to page, the
return value not defined */
UNIV_INTERN
ulint
fil_page_get_type(
/*==============*/
	const byte*	page)	/*!< in: file page */
{
	ut_ad(page);

	return(mach_read_from_2(page + FIL_PAGE_TYPE));
}

/****************************************************************//**
Closes the tablespace memory cache. */
UNIV_INTERN
void
fil_close(void)
/*===========*/
{
	fil_space_crypt_cleanup();

#ifndef UNIV_HOTBACKUP
	/* The mutex should already have been freed. */
	ut_ad(fil_system->mutex.magic_n == 0);
#endif /* !UNIV_HOTBACKUP */

	hash_table_free(fil_system->spaces);

	hash_table_free(fil_system->name_hash);

	ut_a(UT_LIST_GET_LEN(fil_system->LRU) == 0);
	ut_a(UT_LIST_GET_LEN(fil_system->unflushed_spaces) == 0);
	ut_a(UT_LIST_GET_LEN(fil_system->space_list) == 0);

	mem_free(fil_system);

	fil_system = NULL;
}

/********************************************************************//**
Initializes a buffer control block when the buf_pool is created. */
static
void
fil_buf_block_init(
/*===============*/
	buf_block_t*	block,		/*!< in: pointer to control block */
	byte*		frame)		/*!< in: pointer to buffer frame */
{
	UNIV_MEM_DESC(frame, UNIV_PAGE_SIZE);

	block->frame = frame;

	block->page.io_fix = BUF_IO_NONE;
	/* There are assertions that check for this. */
	block->page.buf_fix_count = 1;
	block->page.state = BUF_BLOCK_READY_FOR_USE;

	page_zip_des_init(&block->page.zip);
}

struct fil_iterator_t {
	os_file_t	file;			/*!< File handle */
	const char*	filepath;		/*!< File path name */
	os_offset_t	start;			/*!< From where to start */
	os_offset_t	end;			/*!< Where to stop */
	os_offset_t	file_size;		/*!< File size in bytes */
	ulint		page_size;		/*!< Page size */
	ulint		n_io_buffers;		/*!< Number of pages to use
						for IO */
	byte*		io_buffer;		/*!< Buffer to use for IO */
	fil_space_crypt_t *crypt_data;		/*!< Crypt data (if encrypted) */
	byte*           crypt_io_buffer;        /*!< IO buffer when encrypted */
};

/********************************************************************//**
TODO: This can be made parallel trivially by chunking up the file and creating
a callback per thread. . Main benefit will be to use multiple CPUs for
checksums and compressed tables. We have to do compressed tables block by
block right now. Secondly we need to decompress/compress and copy too much
of data. These are CPU intensive.

Iterate over all the pages in the tablespace.
@param iter - Tablespace iterator
@param block - block to use for IO
@param callback - Callback to inspect and update page contents
@retval DB_SUCCESS or error code */
static
dberr_t
fil_iterate(
/*========*/
	const fil_iterator_t&	iter,
	buf_block_t*		block,
	PageCallback&		callback)
{
	os_offset_t		offset;
	ulint			page_no = 0;
	ulint			space_id = callback.get_space_id();
	ulint			n_bytes = iter.n_io_buffers * iter.page_size;

	ut_ad(!srv_read_only_mode);

	/* TODO: For compressed tables we do a lot of useless
	copying for non-index pages. Unfortunately, it is
	required by buf_zip_decompress() */

	for (offset = iter.start; offset < iter.end; offset += n_bytes) {

		byte*		io_buffer = iter.io_buffer;

		block->frame = io_buffer;

		if (callback.get_zip_size() > 0) {
			page_zip_des_init(&block->page.zip);
			page_zip_set_size(&block->page.zip, iter.page_size);
			block->page.zip.data = block->frame + UNIV_PAGE_SIZE;
			ut_d(block->page.zip.m_external = true);
			ut_ad(iter.page_size == callback.get_zip_size());

			/* Zip IO is done in the compressed page buffer. */
			io_buffer = block->page.zip.data;
		} else {
			io_buffer = iter.io_buffer;
		}

		/* We have to read the exact number of bytes. Otherwise the
		InnoDB IO functions croak on failed reads. */

		n_bytes = static_cast<ulint>(
			ut_min(static_cast<os_offset_t>(n_bytes),
			       iter.end - offset));

		ut_ad(n_bytes > 0);
		ut_ad(!(n_bytes % iter.page_size));

		byte* readptr = io_buffer;
		byte* writeptr = io_buffer;
		bool encrypted = false;

		/* Use additional crypt io buffer if tablespace is encrypted */
		if ((iter.crypt_data != NULL && iter.crypt_data->encryption == FIL_SPACE_ENCRYPTION_ON) ||
				(srv_encrypt_tables &&
					iter.crypt_data && iter.crypt_data->encryption == FIL_SPACE_ENCRYPTION_DEFAULT)) {

			encrypted = true;
			readptr = iter.crypt_io_buffer;
			writeptr = iter.crypt_io_buffer;
		}

		if (!os_file_read(iter.file, readptr, offset, (ulint) n_bytes)) {

			ib_logf(IB_LOG_LEVEL_ERROR, "os_file_read() failed");

			return(DB_IO_ERROR);
		}

		bool		updated = false;
		os_offset_t	page_off = offset;
		ulint		n_pages_read = (ulint) n_bytes / iter.page_size;
		bool		decrypted = false;

		for (ulint i = 0; i < n_pages_read; ++i) {
			ulint 	size = iter.page_size;
			dberr_t	err = DB_SUCCESS;
			byte*	src = (readptr + (i * size));
			byte*	dst = (io_buffer + (i * size));

			ulint page_type = mach_read_from_2(src+FIL_PAGE_TYPE);

			bool page_compressed = (page_type == FIL_PAGE_PAGE_COMPRESSED_ENCRYPTED ||
				page_type == FIL_PAGE_PAGE_COMPRESSED);

			/* If tablespace is encrypted, we need to decrypt
			the page. */
			if (encrypted) {
				decrypted = fil_space_decrypt(
							iter.crypt_data,
							dst, //dst
							iter.page_size,
							src, // src
							&err); // src

				if (err != DB_SUCCESS) {
					return(err);
				}

				if (decrypted) {
					updated = true;
				} else {
					/* TODO: remove unnecessary memcpy's */
					memcpy(dst, src, size);
				}
			}

			/* If the original page is page_compressed, we need
			to decompress page before we can update it. */
			if (page_compressed) {
				fil_decompress_page(NULL, dst, size, NULL);
				updated = true;
			}

			buf_block_set_file_page(block, space_id, page_no++);

			if ((err = callback(page_off, block)) != DB_SUCCESS) {

				return(err);

			} else if (!updated) {
				updated = buf_block_get_state(block)
					== BUF_BLOCK_FILE_PAGE;
			}

			buf_block_set_state(block, BUF_BLOCK_NOT_USED);
			buf_block_set_state(block, BUF_BLOCK_READY_FOR_USE);

			src =  (io_buffer + (i * size));

			if (page_compressed) {
				ulint len = 0;
				fil_compress_page(space_id,
					src,
					NULL,
					size,
					fil_space_get_page_compression_level(space_id),
					fil_space_get_block_size(space_id, offset, size),
					encrypted,
					&len,
					NULL);

				updated = true;
			}

			/* If tablespace is encrypted, encrypt page before we
			write it back. Note that we should not encrypt the
			buffer that is in buffer pool. */
			if (decrypted && encrypted) {
				unsigned char *dest = (writeptr + (i * size));
				ulint space = mach_read_from_4(
					src + FIL_PAGE_ARCH_LOG_NO_OR_SPACE_ID);
				ulint offset = mach_read_from_4(src + FIL_PAGE_OFFSET);
				ib_uint64_t lsn = mach_read_from_8(src + FIL_PAGE_LSN);

				byte* tmp = fil_encrypt_buf(
							iter.crypt_data,
							space,
							offset,
							lsn,
							src,
							iter.page_size == UNIV_PAGE_SIZE ? 0 : iter.page_size,
							dest);

				if (tmp == src) {
					/* TODO: remove unnecessary memcpy's */
					memcpy(dest, src, size);
				}

				updated = true;
			}

			page_off += iter.page_size;
			block->frame += iter.page_size;
		}

		/* A page was updated in the set, write back to disk. */
		if (updated
		    && !os_file_write(
				iter.filepath, iter.file, writeptr,
				offset, (ulint) n_bytes)) {

			ib_logf(IB_LOG_LEVEL_ERROR, "os_file_write() failed");

			return(DB_IO_ERROR);
		}
	}

	return(DB_SUCCESS);
}

/********************************************************************//**
Iterate over all the pages in the tablespace.
@param table - the table definiton in the server
@param n_io_buffers - number of blocks to read and write together
@param callback - functor that will do the page updates
@return	DB_SUCCESS or error code */
UNIV_INTERN
dberr_t
fil_tablespace_iterate(
/*===================*/
	dict_table_t*	table,
	ulint		n_io_buffers,
	PageCallback&	callback)
{
	dberr_t		err;
	os_file_t	file;
	char*		filepath;

	ut_a(n_io_buffers > 0);
	ut_ad(!srv_read_only_mode);

	DBUG_EXECUTE_IF("ib_import_trigger_corruption_1",
			return(DB_CORRUPTION););

	if (DICT_TF_HAS_DATA_DIR(table->flags)) {
		dict_get_and_save_data_dir_path(table, false);
		ut_a(table->data_dir_path);

		filepath = os_file_make_remote_pathname(
			table->data_dir_path, table->name, "ibd");
	} else {
		filepath = fil_make_ibd_name(table->name, false);
	}

	{
		ibool	success;

		file = os_file_create_simple_no_error_handling(
			innodb_file_data_key, filepath,
			OS_FILE_OPEN, OS_FILE_READ_WRITE, &success, FALSE);

		DBUG_EXECUTE_IF("fil_tablespace_iterate_failure",
		{
			static bool once;

			if (!once || ut_rnd_interval(0, 10) == 5) {
				once = true;
				success = FALSE;
				os_file_close(file);
			}
		});

		if (!success) {
			/* The following call prints an error message */
			os_file_get_last_error(true);

			ib_logf(IB_LOG_LEVEL_ERROR,
				"Trying to import a tablespace, but could not "
				"open the tablespace file %s", filepath);

			mem_free(filepath);

			return(DB_TABLESPACE_NOT_FOUND);

		} else {
			err = DB_SUCCESS;
		}
	}

	callback.set_file(filepath, file);

	os_offset_t	file_size = os_file_get_size(file);
	ut_a(file_size != (os_offset_t) -1);

	/* The block we will use for every physical page */
	buf_block_t	block;

	memset(&block, 0x0, sizeof(block));

	/* Allocate a page to read in the tablespace header, so that we
	can determine the page size and zip_size (if it is compressed).
	We allocate an extra page in case it is a compressed table. One
	page is to ensure alignement. */

	void*	page_ptr = mem_alloc(3 * UNIV_PAGE_SIZE);
	byte*	page = static_cast<byte*>(ut_align(page_ptr, UNIV_PAGE_SIZE));

	fil_buf_block_init(&block, page);

	/* Read the first page and determine the page and zip size. */

	if (!os_file_read(file, page, 0, UNIV_PAGE_SIZE)) {

		err = DB_IO_ERROR;

	} else if ((err = callback.init(file_size, &block)) == DB_SUCCESS) {
		fil_iterator_t	iter;

		iter.file = file;
		iter.start = 0;
		iter.end = file_size;
		iter.filepath = filepath;
		iter.file_size = file_size;
		iter.n_io_buffers = n_io_buffers;
		iter.page_size = callback.get_page_size();

		ulint crypt_data_offset = fsp_header_get_crypt_offset(
			callback.get_zip_size(), 0);

		/* read (optional) crypt data */
		iter.crypt_data = fil_space_read_crypt_data(
			0, page, crypt_data_offset);

		/* Compressed pages can't be optimised for block IO for now.
		We do the IMPORT page by page. */

		if (callback.get_zip_size() > 0) {
			iter.n_io_buffers = 1;
			ut_a(iter.page_size == callback.get_zip_size());
		}

		/** If tablespace is encrypted, it needs extra buffers */
		if (iter.crypt_data != NULL) {
			/* decrease io buffers so that memory
			* consumption doesnt double
			* note: the +1 is to avoid n_io_buffers getting down to 0 */
			iter.n_io_buffers = (iter.n_io_buffers + 1) / 2;
		}

		/** Add an extra page for compressed page scratch area. */

		void*	io_buffer = mem_alloc(
			(2 + iter.n_io_buffers) * UNIV_PAGE_SIZE);

		iter.io_buffer = static_cast<byte*>(
			ut_align(io_buffer, UNIV_PAGE_SIZE));

		void* crypt_io_buffer = NULL;
		if (iter.crypt_data != NULL) {
			crypt_io_buffer = mem_alloc(
				iter.n_io_buffers * UNIV_PAGE_SIZE);
			iter.crypt_io_buffer = static_cast<byte*>(
				crypt_io_buffer);
		}

		err = fil_iterate(iter, &block, callback);

		mem_free(io_buffer);

		if (iter.crypt_data != NULL) {
			mem_free(crypt_io_buffer);
			iter.crypt_io_buffer = NULL;
			fil_space_destroy_crypt_data(&iter.crypt_data);
		}
	}

	if (err == DB_SUCCESS) {

		ib_logf(IB_LOG_LEVEL_INFO, "Sync to disk");

		if (!os_file_flush(file)) {
			ib_logf(IB_LOG_LEVEL_INFO, "os_file_flush() failed!");
			err = DB_IO_ERROR;
		} else {
			ib_logf(IB_LOG_LEVEL_INFO, "Sync to disk - done!");
		}
	}

	os_file_close(file);

	mem_free(page_ptr);
	mem_free(filepath);

	return(err);
}

/**
Set the tablespace compressed table size.
@return DB_SUCCESS if it is valie or DB_CORRUPTION if not */
dberr_t
PageCallback::set_zip_size(const buf_frame_t* page) UNIV_NOTHROW
{
	m_zip_size = fsp_header_get_zip_size(page);

	if (!ut_is_2pow(m_zip_size) || m_zip_size > UNIV_ZIP_SIZE_MAX) {
		return(DB_CORRUPTION);
	}

	return(DB_SUCCESS);
}

/********************************************************************//**
Delete the tablespace file and any related files like .cfg.
This should not be called for temporary tables. */
UNIV_INTERN
void
fil_delete_file(
/*============*/
	const char*	ibd_name)	/*!< in: filepath of the ibd
					tablespace */
{
	/* Force a delete of any stale .ibd files that are lying around. */

	ib_logf(IB_LOG_LEVEL_INFO, "Deleting %s", ibd_name);

	os_file_delete_if_exists(innodb_file_data_key, ibd_name);

	char*	cfg_name = fil_make_cfg_name(ibd_name);

	os_file_delete_if_exists(innodb_file_data_key, cfg_name);

	mem_free(cfg_name);
}

/*************************************************************************
Return local hash table informations. */

ulint
fil_system_hash_cells(void)
/*=======================*/
{
       if (fil_system) {
               return (fil_system->spaces->n_cells
                       + fil_system->name_hash->n_cells);
       } else {
               return 0;
       }
}

ulint
fil_system_hash_nodes(void)
/*=======================*/
{
       if (fil_system) {
               return (UT_LIST_GET_LEN(fil_system->space_list)
                       * (sizeof(fil_space_t) + MEM_BLOCK_HEADER_SIZE));
       } else {
               return 0;
       }
}

/**
Iterate over all the spaces in the space list and fetch the
tablespace names. It will return a copy of the name that must be
freed by the caller using: delete[].
@return DB_SUCCESS if all OK. */
UNIV_INTERN
dberr_t
fil_get_space_names(
/*================*/
	space_name_list_t&	space_name_list)
				/*!< in/out: List to append to */
{
	fil_space_t*	space;
	dberr_t		err = DB_SUCCESS;

	mutex_enter(&fil_system->mutex);

	for (space = UT_LIST_GET_FIRST(fil_system->space_list);
	     space != NULL;
	     space = UT_LIST_GET_NEXT(space_list, space)) {

		if (space->purpose == FIL_TABLESPACE) {
			ulint	len;
			char*	name;

			len = strlen(space->name);
			name = new(std::nothrow) char[len + 1];

			if (name == 0) {
				/* Caller to free elements allocated so far. */
				err = DB_OUT_OF_MEMORY;
				break;
			}

			memcpy(name, space->name, len);
			name[len] = 0;

			space_name_list.push_back(name);
		}
	}

	mutex_exit(&fil_system->mutex);

	return(err);
}

/** Generate redo log for swapping two .ibd files
@param[in]	old_table	old table
@param[in]	new_table	new table
@param[in]	tmp_name	temporary table name
@param[in,out]	mtr		mini-transaction
@return innodb error code */
UNIV_INTERN
dberr_t
fil_mtr_rename_log(
	const dict_table_t*	old_table,
	const dict_table_t*	new_table,
	const char*		tmp_name,
	mtr_t*			mtr)
{
	dberr_t	err = DB_SUCCESS;
	char*	old_path;

	/* If neither table is file-per-table,
	there will be no renaming of files. */
	if (old_table->space == TRX_SYS_SPACE
	    && new_table->space == TRX_SYS_SPACE) {
		return(DB_SUCCESS);
	}

	if (DICT_TF_HAS_DATA_DIR(old_table->flags)) {
		old_path = os_file_make_remote_pathname(
			old_table->data_dir_path, old_table->name, "ibd");
	} else {
		old_path = fil_make_ibd_name(old_table->name, false);
	}
	if (old_path == NULL) {
		return(DB_OUT_OF_MEMORY);
	}

	if (old_table->space != TRX_SYS_SPACE) {
		char*	tmp_path;

		if (DICT_TF_HAS_DATA_DIR(old_table->flags)) {
			tmp_path = os_file_make_remote_pathname(
				old_table->data_dir_path, tmp_name, "ibd");
		}
		else {
			tmp_path = fil_make_ibd_name(tmp_name, false);
		}

		if (tmp_path == NULL) {
			mem_free(old_path);
			return(DB_OUT_OF_MEMORY);
		}

		/* Temp filepath must not exist. */
		err = fil_rename_tablespace_check(
			old_table->space, old_path, tmp_path,
			dict_table_is_discarded(old_table));
		mem_free(tmp_path);
		if (err != DB_SUCCESS) {
			mem_free(old_path);
			return(err);
		}

		fil_op_write_log(MLOG_FILE_RENAME, old_table->space,
				 0, 0, old_table->name, tmp_name, mtr);
	}

	if (new_table->space != TRX_SYS_SPACE) {

		/* Destination filepath must not exist unless this ALTER
		TABLE starts and ends with a file_per-table tablespace. */
		if (old_table->space == TRX_SYS_SPACE) {
			char*	new_path = NULL;

			if (DICT_TF_HAS_DATA_DIR(new_table->flags)) {
				new_path = os_file_make_remote_pathname(
					new_table->data_dir_path,
					new_table->name, "ibd");
			}
			else {
				new_path = fil_make_ibd_name(
					new_table->name, false);
			}

			if (new_path == NULL) {
				mem_free(old_path);
				return(DB_OUT_OF_MEMORY);
			}

			err = fil_rename_tablespace_check(
				new_table->space, new_path, old_path,
				dict_table_is_discarded(new_table));
			mem_free(new_path);
			if (err != DB_SUCCESS) {
				mem_free(old_path);
				return(err);
			}
		}

		fil_op_write_log(MLOG_FILE_RENAME, new_table->space,
				 0, 0, new_table->name, old_table->name, mtr);

	}

	mem_free(old_path);

	return(err);
}

/*************************************************************************
functions to access is_corrupt flag of fil_space_t*/

ibool
fil_space_is_corrupt(
/*=================*/
	ulint	space_id)
{
	fil_space_t*	space;
	ibool		ret = FALSE;

	mutex_enter(&fil_system->mutex);

	space = fil_space_get_by_id(space_id);

	if (UNIV_UNLIKELY(space && space->is_corrupt)) {
		ret = TRUE;
	}

	mutex_exit(&fil_system->mutex);

	return(ret);
}

void
fil_space_set_corrupt(
/*==================*/
	ulint	space_id)
{
	fil_space_t*	space;

	mutex_enter(&fil_system->mutex);

	space = fil_space_get_by_id(space_id);

	if (space) {
		space->is_corrupt = TRUE;
	}

	mutex_exit(&fil_system->mutex);
}

/****************************************************************//**
Acquire fil_system mutex */
void
fil_system_enter(void)
/*==================*/
{
	ut_ad(!mutex_own(&fil_system->mutex));
	mutex_enter(&fil_system->mutex);
}

/****************************************************************//**
Release fil_system mutex */
void
fil_system_exit(void)
/*=================*/
{
	ut_ad(mutex_own(&fil_system->mutex));
	mutex_exit(&fil_system->mutex);
}


/******************************************************************
Get id of first tablespace or ULINT_UNDEFINED if none */
UNIV_INTERN
ulint
fil_get_first_space()
/*=================*/
{
	ulint out_id = ULINT_UNDEFINED;
	fil_space_t* space;

	mutex_enter(&fil_system->mutex);

	space = UT_LIST_GET_FIRST(fil_system->space_list);
	if (space != NULL) {
		do
		{
			if (!space->stop_new_ops) {
				out_id = space->id;
				break;
			}
			space = UT_LIST_GET_NEXT(space_list, space);
		} while (space != NULL);
	}

	mutex_exit(&fil_system->mutex);

	return out_id;
}

/******************************************************************
Get id of first tablespace that has node or ULINT_UNDEFINED if none */
UNIV_INTERN
ulint
fil_get_first_space_safe()
/*======================*/
{
	ulint out_id = ULINT_UNDEFINED;
	fil_space_t* space;

	mutex_enter(&fil_system->mutex);

	space = UT_LIST_GET_FIRST(fil_system->space_list);
	if (space != NULL) {
		do
		{
			if (!space->stop_new_ops && UT_LIST_GET_LEN(space->chain) > 0) {
				out_id = space->id;
				break;
			}

			space = UT_LIST_GET_NEXT(space_list, space);
		} while (space != NULL);
	}

	mutex_exit(&fil_system->mutex);

	return out_id;
}

/******************************************************************
Get id of next tablespace or ULINT_UNDEFINED if none */
UNIV_INTERN
ulint
fil_get_next_space(
/*===============*/
	ulint	id)	/*!< in: previous space id */
{
	bool found;
	fil_space_t* space;
	ulint out_id = ULINT_UNDEFINED;

	mutex_enter(&fil_system->mutex);

	space = fil_space_get_by_id(id);
	if (space == NULL) {
		/* we didn't find it...search for space with space->id > id */
		found = false;
		space = UT_LIST_GET_FIRST(fil_system->space_list);
	} else {
		/* we found it, take next available space */
		found = true;
	}

	while ((space = UT_LIST_GET_NEXT(space_list, space)) != NULL) {

		if (!found && space->id <= id)
			continue;

		if (!space->stop_new_ops && UT_LIST_GET_LEN(space->chain) > 0) {
			/* inc reference to prevent drop */
			out_id = space->id;
			break;
		}
	}

	mutex_exit(&fil_system->mutex);

	return out_id;
}

/******************************************************************
Get id of next tablespace that has node or ULINT_UNDEFINED if none */
UNIV_INTERN
ulint
fil_get_next_space_safe(
/*====================*/
	ulint	id)	/*!< in: previous space id */
{
	bool found;
	fil_space_t* space;
	ulint out_id = ULINT_UNDEFINED;

	mutex_enter(&fil_system->mutex);

	space = fil_space_get_by_id(id);
	if (space == NULL) {
		/* we didn't find it...search for space with space->id > id */
		found = false;
		space = UT_LIST_GET_FIRST(fil_system->space_list);
	} else {
		/* we found it, take next available space */
		found = true;
	}

	while ((space = UT_LIST_GET_NEXT(space_list, space)) != NULL) {

		if (!found && space->id <= id)
			continue;

		if (!space->stop_new_ops) {
			/* inc reference to prevent drop */
			out_id = space->id;
			break;
		}
	}

	mutex_exit(&fil_system->mutex);

	return out_id;
}

/******************************************************************
Get crypt data for a tablespace */
UNIV_INTERN
fil_space_crypt_t*
fil_space_get_crypt_data(
/*=====================*/
	ulint id)	/*!< in: space id */
{
	fil_space_t*	space;
	fil_space_crypt_t* crypt_data = NULL;

	ut_ad(fil_system);

	mutex_enter(&fil_system->mutex);

	space = fil_space_get_by_id(id);

	if (space != NULL) {
		crypt_data = space->crypt_data;
	}

	mutex_exit(&fil_system->mutex);

	return(crypt_data);
}

/******************************************************************
Get crypt data for a tablespace */
UNIV_INTERN
fil_space_crypt_t*
fil_space_set_crypt_data(
/*=====================*/
	ulint id, 	               /*!< in: space id */
	fil_space_crypt_t* crypt_data) /*!< in: crypt data */
{
	fil_space_t*	space;
	fil_space_crypt_t* free_crypt_data = NULL;
	fil_space_crypt_t* ret_crypt_data = NULL;

	ut_ad(fil_system);

	mutex_enter(&fil_system->mutex);

	space = fil_space_get_by_id(id);

	if (space != NULL) {
		if (space->crypt_data != NULL) {
			/* Here we need to release fil_system mutex to
			avoid mutex deadlock assertion. Here we would
			take mutexes in order fil_system, crypt_data and
			in fil_crypt_start_encrypting_space we would
			take them in order crypt_data, fil_system
			at fil_space_get_flags -> fil_space_get_space */
			mutex_exit(&fil_system->mutex);
			fil_space_merge_crypt_data(space->crypt_data,
						   crypt_data);
			ret_crypt_data = space->crypt_data;
			free_crypt_data = crypt_data;
		} else {
			space->crypt_data = crypt_data;
			ret_crypt_data = space->crypt_data;
			mutex_exit(&fil_system->mutex);
		}
	} else {
		/* there is a small risk that tablespace has been deleted */
		free_crypt_data = crypt_data;
		mutex_exit(&fil_system->mutex);
	}

	if (free_crypt_data != NULL) {
		/* there was already crypt data present and the new crypt
		* data provided as argument to this function has been merged
		* into that => free new crypt data
		*/
		fil_space_destroy_crypt_data(&free_crypt_data);
	}

	return ret_crypt_data;
}<|MERGE_RESOLUTION|>--- conflicted
+++ resolved
@@ -5300,17 +5300,10 @@
 		success = os_file_write(name, node->handle, buf,
 					offset, page_size * n_pages);
 #else
-<<<<<<< HEAD
 		success = os_aio(OS_FILE_WRITE, 0, OS_AIO_SYNC,
-				 node->name, node->handle, buf,
+				 name, node->handle, buf,
 				 offset, page_size * n_pages, page_size,
 				 node, NULL, space_id, NULL, 0);
-=======
-		success = os_aio(OS_FILE_WRITE, OS_AIO_SYNC,
-				 name, node->handle, buf,
-				 offset, page_size * n_pages,
-				 NULL, NULL, space_id, NULL);
->>>>>>> cee9ab9d
 #endif /* UNIV_HOTBACKUP */
 
 		DBUG_EXECUTE_IF("ib_os_aio_func_io_failure_28",
@@ -5972,29 +5965,12 @@
 		}
 	}
 
+	const char* name = node->name == NULL ? space->name : node->name;
+
 	/* Queue the aio request */
-<<<<<<< HEAD
-	ret = os_aio(
-		type,
-		is_log,
-		mode | wake_later,
-		node->name,
-		node->handle,
-		buf,
-		offset,
-		len,
-		zip_size ? zip_size : UNIV_PAGE_SIZE,
-		node,
-		message,
-		space_id,
-		trx,
-		write_size);
-=======
-	const char* name = node->name == NULL ? space->name : node->name;
-
-	ret = os_aio(type, mode | wake_later, name, node->handle, buf,
-		offset, len, node, message, space_id, trx);
->>>>>>> cee9ab9d
+	ret = os_aio(type, is_log, mode | wake_later, name, node->handle, buf,
+		offset, len, zip_size ? zip_size : UNIV_PAGE_SIZE, node,
+		message, space_id, trx, write_size);
 
 #else
 	/* In mysqlbackup do normal i/o, not aio */
