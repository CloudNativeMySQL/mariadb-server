/*****************************************************************************

Copyright (c) 1996, 2016, Oracle and/or its affiliates. All Rights Reserved.
Copyright (c) 2014, 2015, MariaDB Corporation

This program is free software; you can redistribute it and/or modify it under
the terms of the GNU General Public License as published by the Free Software
Foundation; version 2 of the License.

This program is distributed in the hope that it will be useful, but WITHOUT
ANY WARRANTY; without even the implied warranty of MERCHANTABILITY or FITNESS
FOR A PARTICULAR PURPOSE. See the GNU General Public License for more details.

You should have received a copy of the GNU General Public License along with
this program; if not, write to the Free Software Foundation, Inc.,
51 Franklin Street, Suite 500, Boston, MA 02110-1335 USA

*****************************************************************************/

/**************************************************//**
@file lock/lock0lock.cc
The transaction lock system

Created 5/7/1996 Heikki Tuuri
*******************************************************/

#define LOCK_MODULE_IMPLEMENTATION

#include "lock0lock.h"
#include "lock0priv.h"

#ifdef UNIV_NONINL
#include "lock0lock.ic"
#include "lock0priv.ic"
#endif

#include "ha_prototypes.h"
#include "usr0sess.h"
#include "trx0purge.h"
#include "dict0mem.h"
#include "dict0boot.h"
#include "trx0sys.h"
#include "pars0pars.h" /* pars_complete_graph_for_exec() */
#include "que0que.h" /* que_node_get_parent() */
#include "row0mysql.h" /* row_mysql_handle_errors() */
#include "row0sel.h" /* sel_node_create(), sel_node_t */
#include "row0types.h" /* sel_node_t */
#include "srv0mon.h"
#include "ut0vec.h"
#include "btr0btr.h"
#include "dict0boot.h"
#include <set>
#include "mysql/plugin.h"

<<<<<<< HEAD
#include <mysql/service_wsrep.h>
=======
#ifdef WITH_WSREP
extern my_bool wsrep_debug;
extern my_bool wsrep_log_conflicts;
#include "ha_prototypes.h"
#endif
>>>>>>> b506d952

#include <string>
#include <sstream>

/* Restricts the length of search we will do in the waits-for
graph of transactions */
#define LOCK_MAX_N_STEPS_IN_DEADLOCK_CHECK 1000000

/* Restricts the search depth we will do in the waits-for graph of
transactions */
#define LOCK_MAX_DEPTH_IN_DEADLOCK_CHECK 200

/* When releasing transaction locks, this specifies how often we release
the lock mutex for a moment to give also others access to it */

#define LOCK_RELEASE_INTERVAL		1000

/* Safety margin when creating a new record lock: this many extra records
can be inserted to the page without need to create a lock with a bigger
bitmap */

#define LOCK_PAGE_BITMAP_MARGIN		64

/* An explicit record lock affects both the record and the gap before it.
An implicit x-lock does not affect the gap, it only locks the index
record from read or update.

If a transaction has modified or inserted an index record, then
it owns an implicit x-lock on the record. On a secondary index record,
a transaction has an implicit x-lock also if it has modified the
clustered index record, the max trx id of the page where the secondary
index record resides is >= trx id of the transaction (or database recovery
is running), and there are no explicit non-gap lock requests on the
secondary index record.

This complicated definition for a secondary index comes from the
implementation: we want to be able to determine if a secondary index
record has an implicit x-lock, just by looking at the present clustered
index record, not at the historical versions of the record. The
complicated definition can be explained to the user so that there is
nondeterminism in the access path when a query is answered: we may,
or may not, access the clustered index record and thus may, or may not,
bump into an x-lock set there.

Different transaction can have conflicting locks set on the gap at the
same time. The locks on the gap are purely inhibitive: an insert cannot
be made, or a select cursor may have to wait if a different transaction
has a conflicting lock on the gap. An x-lock on the gap does not give
the right to insert into the gap.

An explicit lock can be placed on a user record or the supremum record of
a page. The locks on the supremum record are always thought to be of the gap
type, though the gap bit is not set. When we perform an update of a record
where the size of the record changes, we may temporarily store its explicit
locks on the infimum record of the page, though the infimum otherwise never
carries locks.

A waiting record lock can also be of the gap type. A waiting lock request
can be granted when there is no conflicting mode lock request by another
transaction ahead of it in the explicit lock queue.

In version 4.0.5 we added yet another explicit lock type: LOCK_REC_NOT_GAP.
It only locks the record it is placed on, not the gap before the record.
This lock type is necessary to emulate an Oracle-like READ COMMITTED isolation
level.

-------------------------------------------------------------------------
RULE 1: If there is an implicit x-lock on a record, and there are non-gap
-------
lock requests waiting in the queue, then the transaction holding the implicit
x-lock also has an explicit non-gap record x-lock. Therefore, as locks are
released, we can grant locks to waiting lock requests purely by looking at
the explicit lock requests in the queue.

RULE 3: Different transactions cannot have conflicting granted non-gap locks
-------
on a record at the same time. However, they can have conflicting granted gap
locks.
RULE 4: If a there is a waiting lock request in a queue, no lock request,
-------
gap or not, can be inserted ahead of it in the queue. In record deletes
and page splits new gap type locks can be created by the database manager
for a transaction, and without rule 4, the waits-for graph of transactions
might become cyclic without the database noticing it, as the deadlock check
is only performed when a transaction itself requests a lock!
-------------------------------------------------------------------------

An insert is allowed to a gap if there are no explicit lock requests by
other transactions on the next record. It does not matter if these lock
requests are granted or waiting, gap bit set or not, with the exception
that a gap type request set by another transaction to wait for
its turn to do an insert is ignored. On the other hand, an
implicit x-lock by another transaction does not prevent an insert, which
allows for more concurrency when using an Oracle-style sequence number
generator for the primary key with many transactions doing inserts
concurrently.

A modify of a record is allowed if the transaction has an x-lock on the
record, or if other transactions do not have any non-gap lock requests on the
record.

A read of a single user record with a cursor is allowed if the transaction
has a non-gap explicit, or an implicit lock on the record, or if the other
transactions have no x-lock requests on the record. At a page supremum a
read is always allowed.

In summary, an implicit lock is seen as a granted x-lock only on the
record, not on the gap. An explicit lock with no gap bit set is a lock
both on the record and the gap. If the gap bit is set, the lock is only
on the gap. Different transaction cannot own conflicting locks on the
record at the same time, but they may own conflicting locks on the gap.
Granted locks on a record give an access right to the record, but gap type
locks just inhibit operations.

NOTE: Finding out if some transaction has an implicit x-lock on a secondary
index record can be cumbersome. We may have to look at previous versions of
the corresponding clustered index record to find out if a delete marked
secondary index record was delete marked by an active transaction, not by
a committed one.

FACT A: If a transaction has inserted a row, it can delete it any time
without need to wait for locks.

PROOF: The transaction has an implicit x-lock on every index record inserted
for the row, and can thus modify each record without the need to wait. Q.E.D.

FACT B: If a transaction has read some result set with a cursor, it can read
it again, and retrieves the same result set, if it has not modified the
result set in the meantime. Hence, there is no phantom problem. If the
biggest record, in the alphabetical order, touched by the cursor is removed,
a lock wait may occur, otherwise not.

PROOF: When a read cursor proceeds, it sets an s-lock on each user record
it passes, and a gap type s-lock on each page supremum. The cursor must
wait until it has these locks granted. Then no other transaction can
have a granted x-lock on any of the user records, and therefore cannot
modify the user records. Neither can any other transaction insert into
the gaps which were passed over by the cursor. Page splits and merges,
and removal of obsolete versions of records do not affect this, because
when a user record or a page supremum is removed, the next record inherits
its locks as gap type locks, and therefore blocks inserts to the same gap.
Also, if a page supremum is inserted, it inherits its locks from the successor
record. When the cursor is positioned again at the start of the result set,
the records it will touch on its course are either records it touched
during the last pass or new inserted page supremums. It can immediately
access all these records, and when it arrives at the biggest record, it
notices that the result set is complete. If the biggest record was removed,
lock wait can occur because the next record only inherits a gap type lock,
and a wait may be needed. Q.E.D. */

/* If an index record should be changed or a new inserted, we must check
the lock on the record or the next. When a read cursor starts reading,
we will set a record level s-lock on each record it passes, except on the
initial record on which the cursor is positioned before we start to fetch
records. Our index tree search has the convention that the B-tree
cursor is positioned BEFORE the first possibly matching record in
the search. Optimizations are possible here: if the record is searched
on an equality condition to a unique key, we could actually set a special
lock on the record, a lock which would not prevent any insert before
this record. In the next key locking an x-lock set on a record also
prevents inserts just before that record.
	There are special infimum and supremum records on each page.
A supremum record can be locked by a read cursor. This records cannot be
updated but the lock prevents insert of a user record to the end of
the page.
	Next key locks will prevent the phantom problem where new rows
could appear to SELECT result sets after the select operation has been
performed. Prevention of phantoms ensures the serilizability of
transactions.
	What should we check if an insert of a new record is wanted?
Only the lock on the next record on the same page, because also the
supremum record can carry a lock. An s-lock prevents insertion, but
what about an x-lock? If it was set by a searched update, then there
is implicitly an s-lock, too, and the insert should be prevented.
What if our transaction owns an x-lock to the next record, but there is
a waiting s-lock request on the next record? If this s-lock was placed
by a read cursor moving in the ascending order in the index, we cannot
do the insert immediately, because when we finally commit our transaction,
the read cursor should see also the new inserted record. So we should
move the read cursor backward from the next record for it to pass over
the new inserted record. This move backward may be too cumbersome to
implement. If we in this situation just enqueue a second x-lock request
for our transaction on the next record, then the deadlock mechanism
notices a deadlock between our transaction and the s-lock request
transaction. This seems to be an ok solution.
	We could have the convention that granted explicit record locks,
lock the corresponding records from changing, and also lock the gaps
before them from inserting. A waiting explicit lock request locks the gap
before from inserting. Implicit record x-locks, which we derive from the
transaction id in the clustered index record, only lock the record itself
from modification, not the gap before it from inserting.
	How should we store update locks? If the search is done by a unique
key, we could just modify the record trx id. Otherwise, we could put a record
x-lock on the record. If the update changes ordering fields of the
clustered index record, the inserted new record needs no record lock in
lock table, the trx id is enough. The same holds for a secondary index
record. Searched delete is similar to update.

PROBLEM:
What about waiting lock requests? If a transaction is waiting to make an
update to a record which another modified, how does the other transaction
know to send the end-lock-wait signal to the waiting transaction? If we have
the convention that a transaction may wait for just one lock at a time, how
do we preserve it if lock wait ends?

PROBLEM:
Checking the trx id label of a secondary index record. In the case of a
modification, not an insert, is this necessary? A secondary index record
is modified only by setting or resetting its deleted flag. A secondary index
record contains fields to uniquely determine the corresponding clustered
index record. A secondary index record is therefore only modified if we
also modify the clustered index record, and the trx id checking is done
on the clustered index record, before we come to modify the secondary index
record. So, in the case of delete marking or unmarking a secondary index
record, we do not have to care about trx ids, only the locks in the lock
table must be checked. In the case of a select from a secondary index, the
trx id is relevant, and in this case we may have to search the clustered
index record.

PROBLEM: How to update record locks when page is split or merged, or
--------------------------------------------------------------------
a record is deleted or updated?
If the size of fields in a record changes, we perform the update by
a delete followed by an insert. How can we retain the locks set or
waiting on the record? Because a record lock is indexed in the bitmap
by the heap number of the record, when we remove the record from the
record list, it is possible still to keep the lock bits. If the page
is reorganized, we could make a table of old and new heap numbers,
and permute the bitmaps in the locks accordingly. We can add to the
table a row telling where the updated record ended. If the update does
not require a reorganization of the page, we can simply move the lock
bits for the updated record to the position determined by its new heap
number (we may have to allocate a new lock, if we run out of the bitmap
in the old one).
	A more complicated case is the one where the reinsertion of the
updated record is done pessimistically, because the structure of the
tree may change.

PROBLEM: If a supremum record is removed in a page merge, or a record
---------------------------------------------------------------------
removed in a purge, what to do to the waiting lock requests? In a split to
the right, we just move the lock requests to the new supremum. If a record
is removed, we could move the waiting lock request to its inheritor, the
next record in the index. But, the next record may already have lock
requests on its own queue. A new deadlock check should be made then. Maybe
it is easier just to release the waiting transactions. They can then enqueue
new lock requests on appropriate records.

PROBLEM: When a record is inserted, what locks should it inherit from the
-------------------------------------------------------------------------
upper neighbor? An insert of a new supremum record in a page split is
always possible, but an insert of a new user record requires that the upper
neighbor does not have any lock requests by other transactions, granted or
waiting, in its lock queue. Solution: We can copy the locks as gap type
locks, so that also the waiting locks are transformed to granted gap type
locks on the inserted record. */

#define LOCK_STACK_SIZE		OS_THREAD_MAX_N

/* LOCK COMPATIBILITY MATRIX
 *    IS IX S  X  AI
 * IS +	 +  +  -  +
 * IX +	 +  -  -  +
 * S  +	 -  +  -  -
 * X  -	 -  -  -  -
 * AI +	 +  -  -  -
 *
 * Note that for rows, InnoDB only acquires S or X locks.
 * For tables, InnoDB normally acquires IS or IX locks.
 * S or X table locks are only acquired for LOCK TABLES.
 * Auto-increment (AI) locks are needed because of
 * statement-level MySQL binlog.
 * See also lock_mode_compatible().
 */
static const byte lock_compatibility_matrix[5][5] = {
 /**         IS     IX       S     X       AI */
 /* IS */ {  TRUE,  TRUE,  TRUE,  FALSE,  TRUE},
 /* IX */ {  TRUE,  TRUE,  FALSE, FALSE,  TRUE},
 /* S  */ {  TRUE,  FALSE, TRUE,  FALSE,  FALSE},
 /* X  */ {  FALSE, FALSE, FALSE, FALSE,  FALSE},
 /* AI */ {  TRUE,  TRUE,  FALSE, FALSE,  FALSE}
};

/* STRONGER-OR-EQUAL RELATION (mode1=row, mode2=column)
 *    IS IX S  X  AI
 * IS +  -  -  -  -
 * IX +  +  -  -  -
 * S  +  -  +  -  -
 * X  +  +  +  +  +
 * AI -  -  -  -  +
 * See lock_mode_stronger_or_eq().
 */
static const byte lock_strength_matrix[5][5] = {
 /**         IS     IX       S     X       AI */
 /* IS */ {  TRUE,  FALSE, FALSE,  FALSE, FALSE},
 /* IX */ {  TRUE,  TRUE,  FALSE, FALSE,  FALSE},
 /* S  */ {  TRUE,  FALSE, TRUE,  FALSE,  FALSE},
 /* X  */ {  TRUE,  TRUE,  TRUE,  TRUE,   TRUE},
 /* AI */ {  FALSE, FALSE, FALSE, FALSE,  TRUE}
};

/** Deadlock check context. */
struct lock_deadlock_ctx_t {
	const trx_t*	start;		/*!< Joining transaction that is
					requesting a lock in an incompatible
					mode */

	const lock_t*	wait_lock;	/*!< Lock that trx wants */

	ib_uint64_t	mark_start;	/*!<  Value of lock_mark_count at
					the start of the deadlock check. */

	ulint		depth;		/*!< Stack depth */

	ulint		cost;		/*!< Calculation steps thus far */

	ibool		too_deep;	/*!< TRUE if search was too deep and
					was aborted */
};

/** DFS visited node information used during deadlock checking. */
struct lock_stack_t {
	const lock_t*	lock;			/*!< Current lock */
	const lock_t*	wait_lock;		/*!< Waiting for lock */
	ulint		heap_no;		/*!< heap number if rec lock */
};

extern "C" void thd_report_wait_for(MYSQL_THD thd, MYSQL_THD other_thd);
extern "C" int thd_need_wait_for(const MYSQL_THD thd);
extern "C"
int thd_need_ordering_with(const MYSQL_THD thd, const MYSQL_THD other_thd);

/** Stack to use during DFS search. Currently only a single stack is required
because there is no parallel deadlock check. This stack is protected by
the lock_sys_t::mutex. */
static lock_stack_t*	lock_stack;

#ifdef UNIV_DEBUG
/** The count of the types of locks. */
static const ulint	lock_types = UT_ARR_SIZE(lock_compatibility_matrix);
#endif /* UNIV_DEBUG */

#ifdef UNIV_PFS_MUTEX
/* Key to register mutex with performance schema */
UNIV_INTERN mysql_pfs_key_t	lock_sys_mutex_key;
/* Key to register mutex with performance schema */
UNIV_INTERN mysql_pfs_key_t	lock_sys_wait_mutex_key;
#endif /* UNIV_PFS_MUTEX */

/* Buffer to collect THDs to report waits for. */
struct thd_wait_reports {
	struct thd_wait_reports *next;	/*!< List link */
	ulint used;			/*!< How many elements in waitees[] */
	trx_t *waitees[64];		/*!< Trxs for thd_report_wait_for() */
};


#ifdef UNIV_DEBUG
UNIV_INTERN ibool	lock_print_waits	= FALSE;

/*********************************************************************//**
Validates the lock system.
@return	TRUE if ok */
static
bool
lock_validate();
/*============*/

/*********************************************************************//**
Validates the record lock queues on a page.
@return	TRUE if ok */
static
ibool
lock_rec_validate_page(
/*===================*/
	const buf_block_t*	block)	/*!< in: buffer block */
	MY_ATTRIBUTE((nonnull, warn_unused_result));
#endif /* UNIV_DEBUG */

/* The lock system */
UNIV_INTERN lock_sys_t*	lock_sys	= NULL;

/** We store info on the latest deadlock error to this buffer. InnoDB
Monitor will then fetch it and print */
UNIV_INTERN ibool	lock_deadlock_found = FALSE;
/** Only created if !srv_read_only_mode */
static FILE*		lock_latest_err_file;

/********************************************************************//**
Checks if a joining lock request results in a deadlock. If a deadlock is
found this function will resolve the dadlock by choosing a victim transaction
and rolling it back. It will attempt to resolve all deadlocks. The returned
transaction id will be the joining transaction id or 0 if some other
transaction was chosen as a victim and rolled back or no deadlock found.

@return id of transaction chosen as victim or 0 */
static
trx_id_t
lock_deadlock_check_and_resolve(
/*===========================*/
	const lock_t*	lock,	/*!< in: lock the transaction is requesting */
	const trx_t*	trx);	/*!< in: transaction */

/*********************************************************************//**
Gets the nth bit of a record lock.
@return	TRUE if bit set also if i == ULINT_UNDEFINED return FALSE*/
UNIV_INLINE
ibool
lock_rec_get_nth_bit(
/*=================*/
	const lock_t*	lock,	/*!< in: record lock */
	ulint		i)	/*!< in: index of the bit */
{
	const byte*	b;

	ut_ad(lock);
	ut_ad(lock_get_type_low(lock) == LOCK_REC);

	if (i >= lock->un_member.rec_lock.n_bits) {

		return(FALSE);
	}

	b = ((const byte*) &lock[1]) + (i / 8);

	return(1 & *b >> (i % 8));
}

/*********************************************************************//**
Reports that a transaction id is insensible, i.e., in the future. */
UNIV_INTERN
void
lock_report_trx_id_insanity(
/*========================*/
	trx_id_t	trx_id,		/*!< in: trx id */
	const rec_t*	rec,		/*!< in: user record */
	dict_index_t*	index,		/*!< in: index */
	const ulint*	offsets,	/*!< in: rec_get_offsets(rec, index) */
	trx_id_t	max_trx_id)	/*!< in: trx_sys_get_max_trx_id() */
{
	ut_print_timestamp(stderr);
	fputs("  InnoDB: Error: transaction id associated with record\n",
	      stderr);
	rec_print_new(stderr, rec, offsets);
	fputs("InnoDB: in ", stderr);
	dict_index_name_print(stderr, NULL, index);
	fprintf(stderr, "\n"
		"InnoDB: is " TRX_ID_FMT " which is higher than the"
		" global trx id counter " TRX_ID_FMT "!\n"
		"InnoDB: The table is corrupt. You have to do"
		" dump + drop + reimport.\n",
		trx_id, max_trx_id);
}

/*********************************************************************//**
Checks that a transaction id is sensible, i.e., not in the future.
@return	true if ok */
#ifdef UNIV_DEBUG
UNIV_INTERN
#else
static MY_ATTRIBUTE((nonnull, warn_unused_result))
#endif
bool
lock_check_trx_id_sanity(
/*=====================*/
	trx_id_t	trx_id,		/*!< in: trx id */
	const rec_t*	rec,		/*!< in: user record */
	dict_index_t*	index,		/*!< in: index */
	const ulint*	offsets)	/*!< in: rec_get_offsets(rec, index) */
{
	bool		is_ok;
	trx_id_t	max_trx_id;

	ut_ad(rec_offs_validate(rec, index, offsets));

	max_trx_id = trx_sys_get_max_trx_id();
	is_ok = trx_id < max_trx_id;

	if (UNIV_UNLIKELY(!is_ok)) {
		lock_report_trx_id_insanity(trx_id,
					    rec, index, offsets, max_trx_id);
	}

	return(is_ok);
}

/*********************************************************************//**
Checks that a record is seen in a consistent read.
@return true if sees, or false if an earlier version of the record
should be retrieved */
UNIV_INTERN
bool
lock_clust_rec_cons_read_sees(
/*==========================*/
	const rec_t*	rec,	/*!< in: user record which should be read or
				passed over by a read cursor */
	dict_index_t*	index,	/*!< in: clustered index */
	const ulint*	offsets,/*!< in: rec_get_offsets(rec, index) */
	read_view_t*	view)	/*!< in: consistent read view */
{
	trx_id_t	trx_id;

	ut_ad(dict_index_is_clust(index));
	ut_ad(page_rec_is_user_rec(rec));
	ut_ad(rec_offs_validate(rec, index, offsets));

	/* NOTE that we call this function while holding the search
	system latch. */

	trx_id = row_get_rec_trx_id(rec, index, offsets);

	return(read_view_sees_trx_id(view, trx_id));
}

/*********************************************************************//**
Checks that a non-clustered index record is seen in a consistent read.

NOTE that a non-clustered index page contains so little information on
its modifications that also in the case false, the present version of
rec may be the right, but we must check this from the clustered index
record.

@return true if certainly sees, or false if an earlier version of the
clustered index record might be needed */
UNIV_INTERN
bool
lock_sec_rec_cons_read_sees(
/*========================*/
	const rec_t*		rec,	/*!< in: user record which
					should be read or passed over
					by a read cursor */
	const read_view_t*	view)	/*!< in: consistent read view */
{
	trx_id_t	max_trx_id;

	ut_ad(page_rec_is_user_rec(rec));

	/* NOTE that we might call this function while holding the search
	system latch. */

	if (recv_recovery_is_on()) {

		return(false);
	}

	max_trx_id = page_get_max_trx_id(page_align(rec));
	ut_ad(max_trx_id);

	return(max_trx_id < view->up_limit_id);
}

/*********************************************************************//**
Creates the lock system at database start. */
UNIV_INTERN
void
lock_sys_create(
/*============*/
	ulint	n_cells)	/*!< in: number of slots in lock hash table */
{
	ulint	lock_sys_sz;

	lock_sys_sz = sizeof(*lock_sys)
		+ OS_THREAD_MAX_N * sizeof(srv_slot_t);

	lock_sys = static_cast<lock_sys_t*>(mem_zalloc(lock_sys_sz));

	lock_stack = static_cast<lock_stack_t*>(
		mem_zalloc(sizeof(*lock_stack) * LOCK_STACK_SIZE));

	void*	ptr = &lock_sys[1];

	lock_sys->waiting_threads = static_cast<srv_slot_t*>(ptr);

	lock_sys->last_slot = lock_sys->waiting_threads;

	mutex_create(lock_sys_mutex_key, &lock_sys->mutex, SYNC_LOCK_SYS);

	mutex_create(lock_sys_wait_mutex_key,
		     &lock_sys->wait_mutex, SYNC_LOCK_WAIT_SYS);

	lock_sys->timeout_event = os_event_create();

	lock_sys->rec_hash = hash_create(n_cells);
	lock_sys->rec_num = 0;

	if (!srv_read_only_mode) {
		lock_latest_err_file = os_file_create_tmpfile(NULL);
		ut_a(lock_latest_err_file);
	}
}

/*********************************************************************//**
Closes the lock system at database shutdown. */
UNIV_INTERN
void
lock_sys_close(void)
/*================*/
{
	if (lock_latest_err_file != NULL) {
		fclose(lock_latest_err_file);
		lock_latest_err_file = NULL;
	}

	hash_table_free(lock_sys->rec_hash);

	mutex_free(&lock_sys->mutex);
	mutex_free(&lock_sys->wait_mutex);

	os_event_free(lock_sys->timeout_event);

	for (srv_slot_t* slot = lock_sys->waiting_threads;
	     slot < lock_sys->waiting_threads + OS_THREAD_MAX_N; slot++) {

		ut_ad(!slot->in_use);
		ut_ad(!slot->thr);
		if (slot->event != NULL)
			os_event_free(slot->event);
	}

	mem_free(lock_stack);
	mem_free(lock_sys);

	lock_sys = NULL;
	lock_stack = NULL;
}

/*********************************************************************//**
Gets the size of a lock struct.
@return	size in bytes */
UNIV_INTERN
ulint
lock_get_size(void)
/*===============*/
{
	return((ulint) sizeof(lock_t));
}

/*********************************************************************//**
Gets the mode of a lock.
@return	mode */
UNIV_INLINE
enum lock_mode
lock_get_mode(
/*==========*/
	const lock_t*	lock)	/*!< in: lock */
{
	ut_ad(lock);

	return(static_cast<enum lock_mode>(lock->type_mode & LOCK_MODE_MASK));
}

/*********************************************************************//**
Gets the wait flag of a lock.
@return	LOCK_WAIT if waiting, 0 if not */
UNIV_INLINE
ulint
lock_get_wait(
/*==========*/
	const lock_t*	lock)	/*!< in: lock */
{
	ut_ad(lock);

	return(lock->type_mode & LOCK_WAIT);
}

/*********************************************************************//**
Gets the source table of an ALTER TABLE transaction.  The table must be
covered by an IX or IS table lock.
@return the source table of transaction, if it is covered by an IX or
IS table lock; dest if there is no source table, and NULL if the
transaction is locking more than two tables or an inconsistency is
found */
UNIV_INTERN
dict_table_t*
lock_get_src_table(
/*===============*/
	trx_t*		trx,	/*!< in: transaction */
	dict_table_t*	dest,	/*!< in: destination of ALTER TABLE */
	enum lock_mode*	mode)	/*!< out: lock mode of the source table */
{
	dict_table_t*	src;
	lock_t*		lock;

	ut_ad(!lock_mutex_own());

	src = NULL;
	*mode = LOCK_NONE;

	/* The trx mutex protects the trx_locks for our purposes.
	Other transactions could want to convert one of our implicit
	record locks to an explicit one. For that, they would need our
	trx mutex. Waiting locks can be removed while only holding
	lock_sys->mutex, but this is a running transaction and cannot
	thus be holding any waiting locks. */
	trx_mutex_enter(trx);

	for (lock = UT_LIST_GET_FIRST(trx->lock.trx_locks);
	     lock != NULL;
	     lock = UT_LIST_GET_NEXT(trx_locks, lock)) {
		lock_table_t*	tab_lock;
		enum lock_mode	lock_mode;
		if (!(lock_get_type_low(lock) & LOCK_TABLE)) {
			/* We are only interested in table locks. */
			continue;
		}
		tab_lock = &lock->un_member.tab_lock;
		if (dest == tab_lock->table) {
			/* We are not interested in the destination table. */
			continue;
		} else if (!src) {
			/* This presumably is the source table. */
			src = tab_lock->table;
			if (UT_LIST_GET_LEN(src->locks) != 1
			    || UT_LIST_GET_FIRST(src->locks) != lock) {
				/* We only support the case when
				there is only one lock on this table. */
				src = NULL;
				goto func_exit;
			}
		} else if (src != tab_lock->table) {
			/* The transaction is locking more than
			two tables (src and dest): abort */
			src = NULL;
			goto func_exit;
		}

		/* Check that the source table is locked by
		LOCK_IX or LOCK_IS. */
		lock_mode = lock_get_mode(lock);
		if (lock_mode == LOCK_IX || lock_mode == LOCK_IS) {
			if (*mode != LOCK_NONE && *mode != lock_mode) {
				/* There are multiple locks on src. */
				src = NULL;
				goto func_exit;
			}
			*mode = lock_mode;
		}
	}

	if (!src) {
		/* No source table lock found: flag the situation to caller */
		src = dest;
	}

func_exit:
	trx_mutex_exit(trx);
	return(src);
}

/*********************************************************************//**
Determine if the given table is exclusively "owned" by the given
transaction, i.e., transaction holds LOCK_IX and possibly LOCK_AUTO_INC
on the table.
@return TRUE if table is only locked by trx, with LOCK_IX, and
possibly LOCK_AUTO_INC */
UNIV_INTERN
ibool
lock_is_table_exclusive(
/*====================*/
	const dict_table_t*	table,	/*!< in: table */
	const trx_t*		trx)	/*!< in: transaction */
{
	const lock_t*	lock;
	ibool		ok	= FALSE;

	ut_ad(table);
	ut_ad(trx);

	lock_mutex_enter();

	for (lock = UT_LIST_GET_FIRST(table->locks);
	     lock != NULL;
	     lock = UT_LIST_GET_NEXT(locks, &lock->un_member.tab_lock)) {
		if (lock->trx != trx) {
			/* A lock on the table is held
			by some other transaction. */
			goto not_ok;
		}

		if (!(lock_get_type_low(lock) & LOCK_TABLE)) {
			/* We are interested in table locks only. */
			continue;
		}

		switch (lock_get_mode(lock)) {
		case LOCK_IX:
			ok = TRUE;
			break;
		case LOCK_AUTO_INC:
			/* It is allowed for trx to hold an
			auto_increment lock. */
			break;
		default:
not_ok:
			/* Other table locks than LOCK_IX are not allowed. */
			ok = FALSE;
			goto func_exit;
		}
	}

func_exit:
	lock_mutex_exit();

	return(ok);
}

/*********************************************************************//**
Sets the wait flag of a lock and the back pointer in trx to lock. */
UNIV_INLINE
void
lock_set_lock_and_trx_wait(
/*=======================*/
	lock_t*	lock,	/*!< in: lock */
	trx_t*	trx)	/*!< in/out: trx */
{
	ut_ad(lock);
	ut_ad(lock->trx == trx);
	ut_ad(trx->lock.wait_lock == NULL);
	ut_ad(lock_mutex_own());
	ut_ad(trx_mutex_own(trx));

	trx->lock.wait_lock = lock;
	lock->type_mode |= LOCK_WAIT;
}

/**********************************************************************//**
The back pointer to a waiting lock request in the transaction is set to NULL
and the wait bit in lock type_mode is reset. */
UNIV_INLINE
void
lock_reset_lock_and_trx_wait(
/*=========================*/
	lock_t*	lock)	/*!< in/out: record lock */
{
	ut_ad(lock->trx->lock.wait_lock == lock);
	ut_ad(lock_get_wait(lock));
	ut_ad(lock_mutex_own());

	lock->trx->lock.wait_lock = NULL;
	lock->type_mode &= ~LOCK_WAIT;
}

/*********************************************************************//**
Gets the gap flag of a record lock.
@return	LOCK_GAP or 0 */
UNIV_INLINE
ulint
lock_rec_get_gap(
/*=============*/
	const lock_t*	lock)	/*!< in: record lock */
{
	ut_ad(lock);
	ut_ad(lock_get_type_low(lock) == LOCK_REC);

	return(lock->type_mode & LOCK_GAP);
}

/*********************************************************************//**
Gets the LOCK_REC_NOT_GAP flag of a record lock.
@return	LOCK_REC_NOT_GAP or 0 */
UNIV_INLINE
ulint
lock_rec_get_rec_not_gap(
/*=====================*/
	const lock_t*	lock)	/*!< in: record lock */
{
	ut_ad(lock);
	ut_ad(lock_get_type_low(lock) == LOCK_REC);

	return(lock->type_mode & LOCK_REC_NOT_GAP);
}

/*********************************************************************//**
Gets the waiting insert flag of a record lock.
@return	LOCK_INSERT_INTENTION or 0 */
UNIV_INLINE
ulint
lock_rec_get_insert_intention(
/*==========================*/
	const lock_t*	lock)	/*!< in: record lock */
{
	ut_ad(lock);
	ut_ad(lock_get_type_low(lock) == LOCK_REC);

	return(lock->type_mode & LOCK_INSERT_INTENTION);
}

/*********************************************************************//**
Calculates if lock mode 1 is stronger or equal to lock mode 2.
@return	nonzero if mode1 stronger or equal to mode2 */
UNIV_INLINE
ulint
lock_mode_stronger_or_eq(
/*=====================*/
	enum lock_mode	mode1,	/*!< in: lock mode */
	enum lock_mode	mode2)	/*!< in: lock mode */
{
	ut_ad((ulint) mode1 < lock_types);
	ut_ad((ulint) mode2 < lock_types);

	return(lock_strength_matrix[mode1][mode2]);
}

/*********************************************************************//**
Calculates if lock mode 1 is compatible with lock mode 2.
@return	nonzero if mode1 compatible with mode2 */
UNIV_INLINE
ulint
lock_mode_compatible(
/*=================*/
	enum lock_mode	mode1,	/*!< in: lock mode */
	enum lock_mode	mode2)	/*!< in: lock mode */
{
	ut_ad((ulint) mode1 < lock_types);
	ut_ad((ulint) mode2 < lock_types);

	return(lock_compatibility_matrix[mode1][mode2]);
}

/*********************************************************************//**
Checks if a lock request for a new lock has to wait for request lock2.
@return	TRUE if new lock has to wait for lock2 to be removed */
UNIV_INLINE
ibool
lock_rec_has_to_wait(
/*=================*/
#ifdef WITH_WSREP
	ibool		for_locking, /*!< is caller locking or releasing */
#endif /* WITH_WSREP */
	const trx_t*	trx,	/*!< in: trx of new lock */
	ulint		type_mode,/*!< in: precise mode of the new lock
				to set: LOCK_S or LOCK_X, possibly
				ORed to LOCK_GAP or LOCK_REC_NOT_GAP,
				LOCK_INSERT_INTENTION */
	const lock_t*	lock2,	/*!< in: another record lock; NOTE that
				it is assumed that this has a lock bit
				set on the same record as in the new
				lock we are setting */
	ibool lock_is_on_supremum)  /*!< in: TRUE if we are setting the
				lock on the 'supremum' record of an
				index page: we know then that the lock
				request is really for a 'gap' type lock */
{
	ut_ad(trx && lock2);
	ut_ad(lock_get_type_low(lock2) == LOCK_REC);

	if (trx != lock2->trx
	    && !lock_mode_compatible(static_cast<enum lock_mode>(
			             LOCK_MODE_MASK & type_mode),
				     lock_get_mode(lock2))) {

		/* We have somewhat complex rules when gap type record locks
		cause waits */

		if ((lock_is_on_supremum || (type_mode & LOCK_GAP))
		    && !(type_mode & LOCK_INSERT_INTENTION)) {

			/* Gap type locks without LOCK_INSERT_INTENTION flag
			do not need to wait for anything. This is because
			different users can have conflicting lock types
			on gaps. */

			return(FALSE);
		}

		if (!(type_mode & LOCK_INSERT_INTENTION)
		    && lock_rec_get_gap(lock2)) {

			/* Record lock (LOCK_ORDINARY or LOCK_REC_NOT_GAP
			does not need to wait for a gap type lock */

			return(FALSE);
		}

		if ((type_mode & LOCK_GAP)
		    && lock_rec_get_rec_not_gap(lock2)) {

			/* Lock on gap does not need to wait for
			a LOCK_REC_NOT_GAP type lock */

			return(FALSE);
		}

		if (lock_rec_get_insert_intention(lock2)) {

			/* No lock request needs to wait for an insert
			intention lock to be removed. This is ok since our
			rules allow conflicting locks on gaps. This eliminates
			a spurious deadlock caused by a next-key lock waiting
			for an insert intention lock; when the insert
			intention lock was granted, the insert deadlocked on
			the waiting next-key lock.

			Also, insert intention locks do not disturb each
			other. */

			return(FALSE);
		}

		if ((type_mode & LOCK_GAP || lock_rec_get_gap(lock2)) &&
		    !thd_need_ordering_with(trx->mysql_thd,
					    lock2->trx->mysql_thd)) {
			/* If the upper server layer has already decided on the
			commit order between the transaction requesting the
			lock and the transaction owning the lock, we do not
			need to wait for gap locks. Such ordeering by the upper
			server layer happens in parallel replication, where the
			commit order is fixed to match the original order on the
			master.

			Such gap locks are mainly needed to get serialisability
			between transactions so that they will be binlogged in
			the correct order so that statement-based replication
			will give the correct results. Since the right order
			was already determined on the master, we do not need
			to enforce it again here.

			Skipping the locks is not essential for correctness,
			since in case of deadlock we will just kill the later
			transaction and retry it. But it can save some
			unnecessary rollbacks and retries. */

			return (FALSE);
		}

#ifdef WITH_WSREP
		/* if BF thread is locking and has conflict with another BF
		   thread, we need to look at trx ordering and lock types */
		if (wsrep_thd_is_BF(trx->mysql_thd, FALSE)         &&
		    wsrep_thd_is_BF(lock2->trx->mysql_thd, TRUE)) {

			if (wsrep_debug) {
				fprintf(stderr,
					"BF-BF lock conflict, locking: %lu\n",
					for_locking);
				lock_rec_print(stderr, lock2);
			}

			if (wsrep_trx_order_before(trx->mysql_thd,
						   lock2->trx->mysql_thd) &&
			    (type_mode & LOCK_MODE_MASK) == LOCK_X        &&
			    (lock2->type_mode & LOCK_MODE_MASK) == LOCK_X)
			{
				if (for_locking || wsrep_debug) {
					/* exclusive lock conflicts are not
					   accepted */
					fprintf(stderr,
						"BF-BF X lock conflict,"
						"mode: %lu supremum: %lu\n",
						type_mode, lock_is_on_supremum);
					fprintf(stderr,
						"conflicts states: my %d locked %d\n",
						wsrep_thd_conflict_state(trx->mysql_thd, FALSE), 
						wsrep_thd_conflict_state(lock2->trx->mysql_thd, FALSE) );
					lock_rec_print(stderr, lock2);
					if (for_locking) return FALSE;
					//abort();
				}
			} else {
				/* if lock2->index->n_uniq <=
				   lock2->index->n_user_defined_cols
				   operation is on uniq index
				*/
				if (wsrep_debug) fprintf(stderr,
					"BF conflict, modes: %lu %lu, "
					"idx: %s-%s n_uniq %u n_user %u\n",
					type_mode, lock2->type_mode,
					lock2->index->name, 
					lock2->index->table_name,
					lock2->index->n_uniq,
					lock2->index->n_user_defined_cols);
				return FALSE;
			}
		}
#endif /* WITH_WSREP */
<<<<<<< HEAD

=======
>>>>>>> b506d952
		return(TRUE);
	}

	return(FALSE);
}

/*********************************************************************//**
Checks if a lock request lock1 has to wait for request lock2.
@return	TRUE if lock1 has to wait for lock2 to be removed */
UNIV_INTERN
ibool
lock_has_to_wait(
/*=============*/
	const lock_t*	lock1,	/*!< in: waiting lock */
	const lock_t*	lock2)	/*!< in: another lock; NOTE that it is
				assumed that this has a lock bit set
				on the same record as in lock1 if the
				locks are record locks */
{
	ut_ad(lock1 && lock2);

	if (lock1->trx != lock2->trx
	    && !lock_mode_compatible(lock_get_mode(lock1),
				     lock_get_mode(lock2))) {
		if (lock_get_type_low(lock1) == LOCK_REC) {
			ut_ad(lock_get_type_low(lock2) == LOCK_REC);

			/* If this lock request is for a supremum record
			then the second bit on the lock bitmap is set */

#ifdef WITH_WSREP
			return(lock_rec_has_to_wait(FALSE, lock1->trx,
#else
			return(lock_rec_has_to_wait(lock1->trx,
#endif /* WITH_WSREP */
						    lock1->type_mode, lock2,
						    lock_rec_get_nth_bit(
							    lock1, 1)));
		}

		return(TRUE);
	}

	return(FALSE);
}

/*============== RECORD LOCK BASIC FUNCTIONS ============================*/

/*********************************************************************//**
Gets the number of bits in a record lock bitmap.
@return	number of bits */
UNIV_INLINE
ulint
lock_rec_get_n_bits(
/*================*/
	const lock_t*	lock)	/*!< in: record lock */
{
	return(lock->un_member.rec_lock.n_bits);
}

/**********************************************************************//**
Sets the nth bit of a record lock to TRUE. */
UNIV_INLINE
void
lock_rec_set_nth_bit(
/*=================*/
	lock_t*	lock,	/*!< in: record lock */
	ulint	i)	/*!< in: index of the bit */
{
	ulint	byte_index;
	ulint	bit_index;

	ut_ad(lock);
	ut_ad(lock_get_type_low(lock) == LOCK_REC);
	ut_ad(i < lock->un_member.rec_lock.n_bits);

	byte_index = i / 8;
	bit_index = i % 8;

	((byte*) &lock[1])[byte_index] |= 1 << bit_index;
}

/**********************************************************************//**
Looks for a set bit in a record lock bitmap. Returns ULINT_UNDEFINED,
if none found.
@return bit index == heap number of the record, or ULINT_UNDEFINED if
none found */
UNIV_INTERN
ulint
lock_rec_find_set_bit(
/*==================*/
	const lock_t*	lock)	/*!< in: record lock with at least one bit set */
{
	ulint	i;

	for (i = 0; i < lock_rec_get_n_bits(lock); i++) {

		if (lock_rec_get_nth_bit(lock, i)) {

			return(i);
		}
	}

	return(ULINT_UNDEFINED);
}

/**********************************************************************//**
Resets the nth bit of a record lock. */
UNIV_INLINE
void
lock_rec_reset_nth_bit(
/*===================*/
	lock_t*	lock,	/*!< in: record lock */
	ulint	i)	/*!< in: index of the bit which must be set to TRUE
			when this function is called */
{
	ulint	byte_index;
	ulint	bit_index;

	ut_ad(lock);
	ut_ad(lock_get_type_low(lock) == LOCK_REC);
	ut_ad(i < lock->un_member.rec_lock.n_bits);

	byte_index = i / 8;
	bit_index = i % 8;

	((byte*) &lock[1])[byte_index] &= ~(1 << bit_index);
}

/*********************************************************************//**
Gets the first or next record lock on a page.
@return	next lock, NULL if none exists */
UNIV_INLINE
const lock_t*
lock_rec_get_next_on_page_const(
/*============================*/
	const lock_t*	lock)	/*!< in: a record lock */
{
	ulint	space;
	ulint	page_no;

	ut_ad(lock_mutex_own());
	ut_ad(lock_get_type_low(lock) == LOCK_REC);

	space = lock->un_member.rec_lock.space;
	page_no = lock->un_member.rec_lock.page_no;

	for (;;) {
		lock = static_cast<const lock_t*>(HASH_GET_NEXT(hash, lock));

		if (!lock) {

			break;
		}

		if ((lock->un_member.rec_lock.space == space)
		    && (lock->un_member.rec_lock.page_no == page_no)) {

			break;
		}
	}

	return(lock);
}

/*********************************************************************//**
Gets the first or next record lock on a page.
@return	next lock, NULL if none exists */
UNIV_INLINE
lock_t*
lock_rec_get_next_on_page(
/*======================*/
	lock_t*	lock)	/*!< in: a record lock */
{
	return((lock_t*) lock_rec_get_next_on_page_const(lock));
}

/*********************************************************************//**
Gets the first record lock on a page, where the page is identified by its
file address.
@return	first lock, NULL if none exists */
UNIV_INLINE
lock_t*
lock_rec_get_first_on_page_addr(
/*============================*/
	ulint	space,	/*!< in: space */
	ulint	page_no)/*!< in: page number */
{
	lock_t*	lock;

	ut_ad(lock_mutex_own());

	for (lock = static_cast<lock_t*>(
			HASH_GET_FIRST(lock_sys->rec_hash,
				       lock_rec_hash(space, page_no)));
	      lock != NULL;
	      lock = static_cast<lock_t*>(HASH_GET_NEXT(hash, lock))) {

		if (lock->un_member.rec_lock.space == space
		    && lock->un_member.rec_lock.page_no == page_no) {

			break;
		}
	}

	return(lock);
}

/*********************************************************************//**
Determines if there are explicit record locks on a page.
@return	an explicit record lock on the page, or NULL if there are none */
UNIV_INTERN
lock_t*
lock_rec_expl_exist_on_page(
/*========================*/
	ulint	space,	/*!< in: space id */
	ulint	page_no)/*!< in: page number */
{
	lock_t*	lock;

	lock_mutex_enter();
	lock = lock_rec_get_first_on_page_addr(space, page_no);
	lock_mutex_exit();

	return(lock);
}

/*********************************************************************//**
Gets the first record lock on a page, where the page is identified by a
pointer to it.
@return	first lock, NULL if none exists */
UNIV_INLINE
lock_t*
lock_rec_get_first_on_page(
/*=======================*/
	const buf_block_t*	block)	/*!< in: buffer block */
{
	ulint	hash;
	lock_t*	lock;
	ulint	space	= buf_block_get_space(block);
	ulint	page_no	= buf_block_get_page_no(block);

	ut_ad(lock_mutex_own());

	hash = buf_block_get_lock_hash_val(block);

	for (lock = static_cast<lock_t*>(
			HASH_GET_FIRST( lock_sys->rec_hash, hash));
	     lock != NULL;
	     lock = static_cast<lock_t*>(HASH_GET_NEXT(hash, lock))) {

		if ((lock->un_member.rec_lock.space == space)
		    && (lock->un_member.rec_lock.page_no == page_no)) {

			break;
		}
	}

	return(lock);
}

/*********************************************************************//**
Gets the next explicit lock request on a record.
@return	next lock, NULL if none exists or if heap_no == ULINT_UNDEFINED */
UNIV_INLINE
lock_t*
lock_rec_get_next(
/*==============*/
	ulint	heap_no,/*!< in: heap number of the record */
	lock_t*	lock)	/*!< in: lock */
{
	ut_ad(lock_mutex_own());

	do {
		ut_ad(lock_get_type_low(lock) == LOCK_REC);
		lock = lock_rec_get_next_on_page(lock);
	} while (lock && !lock_rec_get_nth_bit(lock, heap_no));

	return(lock);
}

/*********************************************************************//**
Gets the next explicit lock request on a record.
@return	next lock, NULL if none exists or if heap_no == ULINT_UNDEFINED */
UNIV_INLINE
const lock_t*
lock_rec_get_next_const(
/*====================*/
	ulint		heap_no,/*!< in: heap number of the record */
	const lock_t*	lock)	/*!< in: lock */
{
	return(lock_rec_get_next(heap_no, (lock_t*) lock));
}

/*********************************************************************//**
Gets the first explicit lock request on a record.
@return	first lock, NULL if none exists */
UNIV_INLINE
lock_t*
lock_rec_get_first(
/*===============*/
	const buf_block_t*	block,	/*!< in: block containing the record */
	ulint			heap_no)/*!< in: heap number of the record */
{
	lock_t*	lock;

	ut_ad(lock_mutex_own());

	for (lock = lock_rec_get_first_on_page(block); lock;
	     lock = lock_rec_get_next_on_page(lock)) {
		if (lock_rec_get_nth_bit(lock, heap_no)) {
			break;
		}
	}

	return(lock);
}

/*********************************************************************//**
Resets the record lock bitmap to zero. NOTE: does not touch the wait_lock
pointer in the transaction! This function is used in lock object creation
and resetting. */
static
void
lock_rec_bitmap_reset(
/*==================*/
	lock_t*	lock)	/*!< in: record lock */
{
	ulint	n_bytes;

	ut_ad(lock_get_type_low(lock) == LOCK_REC);

	/* Reset to zero the bitmap which resides immediately after the lock
	struct */

	n_bytes = lock_rec_get_n_bits(lock) / 8;

	ut_ad((lock_rec_get_n_bits(lock) % 8) == 0);

	memset(&lock[1], 0, n_bytes);
}

/*********************************************************************//**
Copies a record lock to heap.
@return	copy of lock */
static
lock_t*
lock_rec_copy(
/*==========*/
	const lock_t*	lock,	/*!< in: record lock */
	mem_heap_t*	heap)	/*!< in: memory heap */
{
	ulint	size;

	ut_ad(lock_get_type_low(lock) == LOCK_REC);

	size = sizeof(lock_t) + lock_rec_get_n_bits(lock) / 8;

	return(static_cast<lock_t*>(mem_heap_dup(heap, lock, size)));
}

/*********************************************************************//**
Gets the previous record lock set on a record.
@return	previous lock on the same record, NULL if none exists */
UNIV_INTERN
const lock_t*
lock_rec_get_prev(
/*==============*/
	const lock_t*	in_lock,/*!< in: record lock */
	ulint		heap_no)/*!< in: heap number of the record */
{
	lock_t*	lock;
	ulint	space;
	ulint	page_no;
	lock_t*	found_lock	= NULL;

	ut_ad(lock_mutex_own());
	ut_ad(lock_get_type_low(in_lock) == LOCK_REC);

	space = in_lock->un_member.rec_lock.space;
	page_no = in_lock->un_member.rec_lock.page_no;

	for (lock = lock_rec_get_first_on_page_addr(space, page_no);
	     /* No op */;
	     lock = lock_rec_get_next_on_page(lock)) {

		ut_ad(lock);

		if (lock == in_lock) {

			return(found_lock);
		}

		if (lock_rec_get_nth_bit(lock, heap_no)) {

			found_lock = lock;
		}
	}
}

/*============= FUNCTIONS FOR ANALYZING TABLE LOCK QUEUE ================*/

/*********************************************************************//**
Checks if a transaction has the specified table lock, or stronger. This
function should only be called by the thread that owns the transaction.
@return	lock or NULL */
UNIV_INLINE
const lock_t*
lock_table_has(
/*===========*/
	const trx_t*		trx,	/*!< in: transaction */
	const dict_table_t*	table,	/*!< in: table */
	enum lock_mode		mode)	/*!< in: lock mode */
{
	lint			i;

	if (ib_vector_is_empty(trx->lock.table_locks)) {
		return(NULL);
	}

	/* Look for stronger locks the same trx already has on the table */

	for (i = ib_vector_size(trx->lock.table_locks) - 1; i >= 0; --i) {
		const lock_t*	lock;
		enum lock_mode	lock_mode;

		lock = *static_cast<const lock_t**>(
			ib_vector_get(trx->lock.table_locks, i));

		if (lock == NULL) {
			continue;
		}

		lock_mode = lock_get_mode(lock);

		ut_ad(trx == lock->trx);
		ut_ad(lock_get_type_low(lock) & LOCK_TABLE);
		ut_ad(lock->un_member.tab_lock.table != NULL);

		if (table == lock->un_member.tab_lock.table
		    && lock_mode_stronger_or_eq(lock_mode, mode)) {

			ut_ad(!lock_get_wait(lock));

			return(lock);
		}
	}

	return(NULL);
}

/*============= FUNCTIONS FOR ANALYZING RECORD LOCK QUEUE ================*/

/*********************************************************************//**
Checks if a transaction has a GRANTED explicit lock on rec stronger or equal
to precise_mode.
@return	lock or NULL */
UNIV_INLINE
lock_t*
lock_rec_has_expl(
/*==============*/
	ulint			precise_mode,/*!< in: LOCK_S or LOCK_X
					possibly ORed to LOCK_GAP or
					LOCK_REC_NOT_GAP, for a
					supremum record we regard this
					always a gap type request */
	const buf_block_t*	block,	/*!< in: buffer block containing
					the record */
	ulint			heap_no,/*!< in: heap number of the record */
	trx_id_t		trx_id)	/*!< in: transaction id */
{
	lock_t*	lock;

	ut_ad(lock_mutex_own());
	ut_ad((precise_mode & LOCK_MODE_MASK) == LOCK_S
	      || (precise_mode & LOCK_MODE_MASK) == LOCK_X);
	ut_ad(!(precise_mode & LOCK_INSERT_INTENTION));

	for (lock = lock_rec_get_first(block, heap_no);
	     lock != NULL;
	     lock = lock_rec_get_next(heap_no, lock)) {

		if (lock->trx->id == trx_id
		    && !lock_rec_get_insert_intention(lock)
		    && lock_mode_stronger_or_eq(
			    lock_get_mode(lock),
			    static_cast<enum lock_mode>(
				    precise_mode & LOCK_MODE_MASK))
		    && !lock_get_wait(lock)
		    && (!lock_rec_get_rec_not_gap(lock)
			|| (precise_mode & LOCK_REC_NOT_GAP)
			|| heap_no == PAGE_HEAP_NO_SUPREMUM)
		    && (!lock_rec_get_gap(lock)
			|| (precise_mode & LOCK_GAP)
			|| heap_no == PAGE_HEAP_NO_SUPREMUM)) {

			return(lock);
		}
	}

	return(NULL);
}

#ifdef WITH_WSREP
static
void
lock_rec_discard(lock_t*	in_lock);
#endif
#ifdef UNIV_DEBUG
/*********************************************************************//**
Checks if some other transaction has a lock request in the queue.
@return	lock or NULL */
static MY_ATTRIBUTE((nonnull, warn_unused_result))
const lock_t*
lock_rec_other_has_expl_req(
/*========================*/
	enum lock_mode		mode,	/*!< in: LOCK_S or LOCK_X */
	ulint			gap,	/*!< in: LOCK_GAP if also gap
					locks are taken into account,
					or 0 if not */
	ulint			wait,	/*!< in: LOCK_WAIT if also
					waiting locks are taken into
					account, or 0 if not */
	const buf_block_t*	block,	/*!< in: buffer block containing
					the record */
	ulint			heap_no,/*!< in: heap number of the record */
	trx_id_t		trx_id)	/*!< in: transaction */
{
	const lock_t*	lock;

	ut_ad(lock_mutex_own());
	ut_ad(mode == LOCK_X || mode == LOCK_S);
	ut_ad(gap == 0 || gap == LOCK_GAP);
	ut_ad(wait == 0 || wait == LOCK_WAIT);

	for (lock = lock_rec_get_first(block, heap_no);
	     lock != NULL;
	     lock = lock_rec_get_next_const(heap_no, lock)) {

		if (lock->trx->id != trx_id
		    && (gap
			|| !(lock_rec_get_gap(lock)
			     || heap_no == PAGE_HEAP_NO_SUPREMUM))
		    && (wait || !lock_get_wait(lock))
		    && lock_mode_stronger_or_eq(lock_get_mode(lock), mode)) {

			return(lock);
		}
	}

	return(NULL);
}
#endif /* UNIV_DEBUG */

#ifdef WITH_WSREP
static
void
wsrep_kill_victim(
	const trx_t * const trx,
	const lock_t *lock)
{
        ut_ad(lock_mutex_own());
        ut_ad(trx_mutex_own(lock->trx));
<<<<<<< HEAD
=======

	/* quit for native mysql */
	if (!wsrep_on(trx->mysql_thd)) return;

>>>>>>> b506d952
	my_bool bf_this  = wsrep_thd_is_BF(trx->mysql_thd, FALSE);
	my_bool bf_other = wsrep_thd_is_BF(lock->trx->mysql_thd, TRUE);

	if ((bf_this && !bf_other) ||
		(bf_this && bf_other && wsrep_trx_order_before(
			trx->mysql_thd, lock->trx->mysql_thd))) {

		if (lock->trx->lock.que_state == TRX_QUE_LOCK_WAIT) {
			if (wsrep_debug) {
				fprintf(stderr, "WSREP: BF victim waiting\n");
			}
			/* cannot release lock, until our lock
			is in the queue*/
		} else if (lock->trx != trx) {
			if (wsrep_log_conflicts) {
				mutex_enter(&trx_sys->mutex);
				if (bf_this) {
					fputs("\n*** Priority TRANSACTION:\n",
					      stderr);
				} else {
					fputs("\n*** Victim TRANSACTION:\n",
					      stderr);
				}

				trx_print_latched(stderr, trx, 3000);

				if (bf_other) {
					fputs("\n*** Priority TRANSACTION:\n",
					      stderr);
				} else {
					fputs("\n*** Victim TRANSACTION:\n",
					      stderr);
				}

				trx_print_latched(stderr, lock->trx, 3000);

				mutex_exit(&trx_sys->mutex);

				fputs("*** WAITING FOR THIS LOCK TO BE GRANTED:\n",
				      stderr);

				if (lock_get_type(lock) == LOCK_REC) {
					lock_rec_print(stderr, lock);
				} else {
					lock_table_print(stderr, lock);
				}
			}

			lock->trx->abort_type = TRX_WSREP_ABORT;
			wsrep_innobase_kill_one_trx(trx->mysql_thd,
				(const trx_t*) trx, lock->trx, TRUE);
			lock->trx->abort_type = TRX_SERVER_ABORT;
		}
	}
}
#endif
/*********************************************************************//**
Checks if some other transaction has a conflicting explicit lock request
in the queue, so that we have to wait.
@return	lock or NULL */
static
const lock_t*
lock_rec_other_has_conflicting(
/*===========================*/
	enum lock_mode		mode,	/*!< in: LOCK_S or LOCK_X,
					possibly ORed to LOCK_GAP or
					LOC_REC_NOT_GAP,
					LOCK_INSERT_INTENTION */
	const buf_block_t*	block,	/*!< in: buffer block containing
					the record */
	ulint			heap_no,/*!< in: heap number of the record */
	const trx_t*		trx)	/*!< in: our transaction */
{
	const lock_t*		lock;
	ibool			is_supremum;

	ut_ad(lock_mutex_own());

	is_supremum = (heap_no == PAGE_HEAP_NO_SUPREMUM);

	for (lock = lock_rec_get_first(block, heap_no);
	     lock != NULL;
	     lock = lock_rec_get_next_const(heap_no, lock)) {

#ifdef WITH_WSREP
		if (lock_rec_has_to_wait(TRUE, trx, mode, lock, is_supremum)) {
<<<<<<< HEAD
			trx_mutex_enter(lock->trx);
			wsrep_kill_victim((trx_t *)trx, (lock_t *)lock);
			trx_mutex_exit(lock->trx);
=======
			if (wsrep_on(trx->mysql_thd)) {
				trx_mutex_enter(lock->trx);
				wsrep_kill_victim(trx, lock);
				trx_mutex_exit(lock->trx);
			}
>>>>>>> b506d952
#else
 		if (lock_rec_has_to_wait(trx, mode, lock, is_supremum)) {
#endif /* WITH_WSREP */

			return(lock);
		}
	}

	return(NULL);
}

/*********************************************************************//**
Looks for a suitable type record lock struct by the same trx on the same page.
This can be used to save space when a new record lock should be set on a page:
no new struct is needed, if a suitable old is found.
@return	lock or NULL */
UNIV_INLINE
lock_t*
lock_rec_find_similar_on_page(
/*==========================*/
	ulint		type_mode,	/*!< in: lock type_mode field */
	ulint		heap_no,	/*!< in: heap number of the record */
	lock_t*		lock,		/*!< in: lock_rec_get_first_on_page() */
	const trx_t*	trx)		/*!< in: transaction */
{
	ut_ad(lock_mutex_own());

	for (/* No op */;
	     lock != NULL;
	     lock = lock_rec_get_next_on_page(lock)) {

		if (lock->trx == trx
		    && lock->type_mode == type_mode
		    && lock_rec_get_n_bits(lock) > heap_no) {

			return(lock);
		}
	}

	return(NULL);
}

/*********************************************************************//**
Checks if some transaction has an implicit x-lock on a record in a secondary
index.
@return	transaction id of the transaction which has the x-lock, or 0;
NOTE that this function can return false positives but never false
negatives. The caller must confirm all positive results by calling
trx_is_active(). */
static
trx_id_t
lock_sec_rec_some_has_impl(
/*=======================*/
	const rec_t*	rec,	/*!< in: user record */
	dict_index_t*	index,	/*!< in: secondary index */
	const ulint*	offsets)/*!< in: rec_get_offsets(rec, index) */
{
	trx_id_t	trx_id;
	trx_id_t	max_trx_id;
	const page_t*	page = page_align(rec);

	ut_ad(!lock_mutex_own());
	ut_ad(!mutex_own(&trx_sys->mutex));
	ut_ad(!dict_index_is_clust(index));
	ut_ad(page_rec_is_user_rec(rec));
	ut_ad(rec_offs_validate(rec, index, offsets));

	max_trx_id = page_get_max_trx_id(page);

	/* Some transaction may have an implicit x-lock on the record only
	if the max trx id for the page >= min trx id for the trx list, or
	database recovery is running. We do not write the changes of a page
	max trx id to the log, and therefore during recovery, this value
	for a page may be incorrect. */

	if (max_trx_id < trx_rw_min_trx_id() && !recv_recovery_is_on()) {

		trx_id = 0;

	} else if (!lock_check_trx_id_sanity(max_trx_id, rec, index, offsets)) {

		buf_page_print(page, 0, 0);

		/* The page is corrupt: try to avoid a crash by returning 0 */
		trx_id = 0;

	/* In this case it is possible that some transaction has an implicit
	x-lock. We have to look in the clustered index. */

	} else {
		trx_id = row_vers_impl_x_locked(rec, index, offsets);
	}

	return(trx_id);
}

#ifdef UNIV_DEBUG
/*********************************************************************//**
Checks if some transaction, other than given trx_id, has an explicit
lock on the given rec, in the given precise_mode.
@return	the transaction, whose id is not equal to trx_id, that has an
explicit lock on the given rec, in the given precise_mode or NULL.*/
static
trx_t*
lock_rec_other_trx_holds_expl(
/*==========================*/
	ulint			precise_mode,	/*!< in: LOCK_S or LOCK_X
						possibly ORed to LOCK_GAP or
						LOCK_REC_NOT_GAP. */
	trx_id_t		trx_id,		/*!< in: trx holding implicit
						lock on rec */
	const rec_t*		rec,		/*!< in: user record */
	const buf_block_t*	block)		/*!< in: buffer block
						containing the record */
{
	trx_t* holds = NULL;

	lock_mutex_enter();
	mutex_enter(&trx_sys->mutex);

	trx_id_t* impl_trx_desc = trx_find_descriptor(trx_sys->descriptors,
						      trx_sys->descr_n_used,
						      trx_id);
	if (impl_trx_desc) {
		ut_ad(trx_id == *impl_trx_desc);
		ulint heap_no = page_rec_get_heap_no(rec);
		ulint rw_trx_count = trx_sys->descr_n_used;
		trx_id_t* rw_trx_snapshot = static_cast<trx_id_t *>
			(ut_malloc(sizeof(trx_id_t) * rw_trx_count));
		memcpy(rw_trx_snapshot, trx_sys->descriptors,
		       sizeof(trx_id_t) * rw_trx_count);

		mutex_exit(&trx_sys->mutex);

		for (ulint i = 0; i < rw_trx_count; i++) {

			lock_t* expl_lock = lock_rec_has_expl(precise_mode,
							block, heap_no,
							rw_trx_snapshot[i]);
			if (expl_lock && expl_lock->trx->id != trx_id) {
				/* An explicit lock is held by trx other than
				the trx holding the implicit lock. */
				holds = expl_lock->trx;
				break;
			}
		}

		ut_free(rw_trx_snapshot);

	} else {
		mutex_exit(&trx_sys->mutex);
	}

	lock_mutex_exit();

	return(holds);
}
#endif /* UNIV_DEBUG */

/*********************************************************************//**
Return approximate number or record locks (bits set in the bitmap) for
this transaction. Since delete-marked records may be removed, the
record count will not be precise.
The caller must be holding lock_sys->mutex. */
UNIV_INTERN
ulint
lock_number_of_rows_locked(
/*=======================*/
	const trx_lock_t*	trx_lock)	/*!< in: transaction locks */
{
	const lock_t*	lock;
	ulint		n_records = 0;

	ut_ad(lock_mutex_own());

	for (lock = UT_LIST_GET_FIRST(trx_lock->trx_locks);
	     lock != NULL;
	     lock = UT_LIST_GET_NEXT(trx_locks, lock)) {

		if (lock_get_type_low(lock) == LOCK_REC) {
			ulint	n_bit;
			ulint	n_bits = lock_rec_get_n_bits(lock);

			for (n_bit = 0; n_bit < n_bits; n_bit++) {
				if (lock_rec_get_nth_bit(lock, n_bit)) {
					n_records++;
				}
			}
		}
	}

	return(n_records);
}

/*============== RECORD LOCK CREATION AND QUEUE MANAGEMENT =============*/

#ifdef WITH_WSREP
static
void
wsrep_print_wait_locks(
/*============*/
	lock_t*		c_lock) /* conflicting lock to print */
{
	if (wsrep_debug &&  c_lock->trx->lock.wait_lock != c_lock) {
		fprintf(stderr, "WSREP: c_lock != wait lock\n");
		if (lock_get_type_low(c_lock) & LOCK_TABLE)
			lock_table_print(stderr, c_lock);
		else
			lock_rec_print(stderr, c_lock);

		if (lock_get_type_low(c_lock->trx->lock.wait_lock) & LOCK_TABLE)
			lock_table_print(stderr, c_lock->trx->lock.wait_lock);
		else
			lock_rec_print(stderr, c_lock->trx->lock.wait_lock);
	}
}
#endif /* WITH_WSREP */

/*********************************************************************//**
Creates a new record lock and inserts it to the lock queue. Does NOT check
for deadlocks or lock compatibility!
@return	created lock */
static
lock_t*
lock_rec_create(
/*============*/
#ifdef WITH_WSREP
	lock_t*			const c_lock,   /* conflicting lock */
	que_thr_t*		thr,
#endif
	ulint			type_mode,/*!< in: lock mode and wait
					flag, type is ignored and
					replaced by LOCK_REC */
	const buf_block_t*	block,	/*!< in: buffer block containing
					the record */
	ulint			heap_no,/*!< in: heap number of the record */
	dict_index_t*		index,	/*!< in: index of record */
	trx_t*			trx,	/*!< in/out: transaction */
	ibool			caller_owns_trx_mutex)
					/*!< in: TRUE if caller owns
					trx mutex */
{
	lock_t*		lock;
	ulint		page_no;
	ulint		space;
	ulint		n_bits;
	ulint		n_bytes;
	const page_t*	page;

	ut_ad(lock_mutex_own());
	ut_ad(caller_owns_trx_mutex == trx_mutex_own(trx));
	ut_ad(dict_index_is_clust(index) || !dict_index_is_online_ddl(index));

	/* Non-locking autocommit read-only transactions should not set
	any locks. */
	assert_trx_in_list(trx);

	space = buf_block_get_space(block);
	page_no	= buf_block_get_page_no(block);
	page = block->frame;

	btr_assert_not_corrupted(block, index);

	/* If rec is the supremum record, then we reset the gap and
	LOCK_REC_NOT_GAP bits, as all locks on the supremum are
	automatically of the gap type */

	if (UNIV_UNLIKELY(heap_no == PAGE_HEAP_NO_SUPREMUM)) {
		ut_ad(!(type_mode & LOCK_REC_NOT_GAP));

		type_mode = type_mode & ~(LOCK_GAP | LOCK_REC_NOT_GAP);
	}

	/* Make lock bitmap bigger by a safety margin */
	n_bits = page_dir_get_n_heap(page) + LOCK_PAGE_BITMAP_MARGIN;
	n_bytes = 1 + n_bits / 8;

	lock = static_cast<lock_t*>(
		mem_heap_alloc(trx->lock.lock_heap, sizeof(lock_t) + n_bytes));

	lock->trx = trx;

	lock->type_mode = (type_mode & ~LOCK_TYPE_MASK) | LOCK_REC;
	lock->index = index;

	lock->un_member.rec_lock.space = space;
	lock->un_member.rec_lock.page_no = page_no;
	lock->un_member.rec_lock.n_bits = n_bytes * 8;

	/* Reset to zero the bitmap which resides immediately after the
	lock struct */

	lock_rec_bitmap_reset(lock);

	/* Set the bit corresponding to rec */
	lock_rec_set_nth_bit(lock, heap_no);

	lock->requested_time = ut_time();
	lock->wait_time = 0;

	index->table->n_rec_locks++;

	ut_ad(index->table->n_ref_count > 0 || !index->table->can_be_evicted);

#ifdef WITH_WSREP
<<<<<<< HEAD
	if (c_lock && wsrep_thd_is_BF(trx->mysql_thd, FALSE)) {
=======
	if (c_lock                      &&
	    wsrep_on(trx->mysql_thd)    &&
	    wsrep_thd_is_BF(trx->mysql_thd, FALSE)) {
>>>>>>> b506d952
		lock_t *hash	= (lock_t *)c_lock->hash;
		lock_t *prev	= NULL;

		while (hash 						       &&
		       wsrep_thd_is_BF(((lock_t *)hash)->trx->mysql_thd, TRUE) &&
		       wsrep_trx_order_before(
				((lock_t *)hash)->trx->mysql_thd,
				trx->mysql_thd)) {
			prev = hash;
			hash = (lock_t *)hash->hash;
		}
		lock->hash = hash;
		if (prev) {
			prev->hash = lock;
		} else {
			c_lock->hash = lock;
		}
		/*
		 * delayed conflict resolution '...kill_one_trx' was not called,
		 * if victim was waiting for some other lock
		 */
		trx_mutex_enter(c_lock->trx);
		if (c_lock->trx->lock.que_state == TRX_QUE_LOCK_WAIT) {

			c_lock->trx->lock.was_chosen_as_deadlock_victim = TRUE;

			if (wsrep_debug) {
				wsrep_print_wait_locks(c_lock);
			}

			trx->lock.que_state = TRX_QUE_LOCK_WAIT;
			lock_set_lock_and_trx_wait(lock, trx);
			UT_LIST_ADD_LAST(trx_locks, trx->lock.trx_locks, lock);

			ut_ad(thr != NULL);
			trx->lock.wait_thr = thr;
			thr->state = QUE_THR_LOCK_WAIT;

			/* have to release trx mutex for the duration of
			   victim lock release. This will eventually call
			   lock_grant, which wants to grant trx mutex again
			*/
			if (caller_owns_trx_mutex) {
				trx_mutex_exit(trx);
			}
			lock_cancel_waiting_and_release(
				c_lock->trx->lock.wait_lock);

			if (caller_owns_trx_mutex) {
				trx_mutex_enter(trx);
			}

			/* trx might not wait for c_lock, but some other lock
			   does not matter if wait_lock was released above
			 */
			if (c_lock->trx->lock.wait_lock == c_lock) {
				lock_reset_lock_and_trx_wait(lock);
			}

			trx_mutex_exit(c_lock->trx);

			if (wsrep_debug) {
				fprintf(
					stderr,
					"WSREP: c_lock canceled %llu\n",
					(ulonglong) c_lock->trx->id);
			}

			/* have to bail out here to avoid lock_set_lock... */
			return(lock);
		}
		trx_mutex_exit(c_lock->trx);
	} else {
		HASH_INSERT(lock_t, hash, lock_sys->rec_hash,
			    lock_rec_fold(space, page_no), lock);
	}
#else
	HASH_INSERT(lock_t, hash, lock_sys->rec_hash,
		    lock_rec_fold(space, page_no), lock);
#endif /* WITH_WSREP */

	lock_sys->rec_num++;

	if (!caller_owns_trx_mutex) {
		trx_mutex_enter(trx);
	}
	ut_ad(trx_mutex_own(trx));

	if (type_mode & LOCK_WAIT) {
		lock_set_lock_and_trx_wait(lock, trx);
	}

	UT_LIST_ADD_LAST(trx_locks, trx->lock.trx_locks, lock);

	if (!caller_owns_trx_mutex) {
		trx_mutex_exit(trx);
	}

	MONITOR_INC(MONITOR_RECLOCK_CREATED);
	MONITOR_INC(MONITOR_NUM_RECLOCK);
	return(lock);
}

/*********************************************************************//**
Enqueues a waiting request for a lock which cannot be granted immediately.
Checks for deadlocks.
@return DB_LOCK_WAIT, DB_DEADLOCK, or DB_QUE_THR_SUSPENDED, or
DB_SUCCESS_LOCKED_REC; DB_SUCCESS_LOCKED_REC means that
there was a deadlock, but another transaction was chosen as a victim,
and we got the lock immediately: no need to wait then */
static
dberr_t
lock_rec_enqueue_waiting(
/*=====================*/
#ifdef WITH_WSREP
	lock_t*			c_lock,	/* conflicting lock */
#endif
	ulint			type_mode,/*!< in: lock mode this
					transaction is requesting:
					LOCK_S or LOCK_X, possibly
					ORed with LOCK_GAP or
					LOCK_REC_NOT_GAP, ORed with
					LOCK_INSERT_INTENTION if this
					waiting lock request is set
					when performing an insert of
					an index record */
	const buf_block_t*	block,	/*!< in: buffer block containing
					the record */
	ulint			heap_no,/*!< in: heap number of the record */
	dict_index_t*		index,	/*!< in: index of record */
	que_thr_t*		thr)	/*!< in: query thread */
{
	trx_t*			trx;
	lock_t*			lock;
	trx_id_t		victim_trx_id;
	ulint			sec;
	ulint			ms;


	ut_ad(lock_mutex_own());
	ut_ad(!srv_read_only_mode);
	ut_ad(dict_index_is_clust(index) || !dict_index_is_online_ddl(index));

	trx = thr_get_trx(thr);

	ut_ad(trx_mutex_own(trx));

	/* Test if there already is some other reason to suspend thread:
	we do not enqueue a lock request if the query thread should be
	stopped anyway */

	if (que_thr_stop(thr)) {
		ut_error;

		return(DB_QUE_THR_SUSPENDED);
	}

	switch (trx_get_dict_operation(trx)) {
	case TRX_DICT_OP_NONE:
		break;
	case TRX_DICT_OP_TABLE:
	case TRX_DICT_OP_INDEX:
		ut_print_timestamp(stderr);
		fputs("  InnoDB: Error: a record lock wait happens"
		      " in a dictionary operation!\n"
		      "InnoDB: ", stderr);
		dict_index_name_print(stderr, trx, index);
		fputs(".\n"
		      "InnoDB: Submit a detailed bug report"
		      " to http://bugs.mysql.com\n",
		      stderr);
		ut_ad(0);
	}

	/* Enqueue the lock request that will wait to be granted, note that
	we already own the trx mutex. */
	lock = lock_rec_create(
#ifdef WITH_WSREP
                c_lock, thr,
#endif /* WITH_WSREP */
                type_mode | LOCK_WAIT, block, heap_no, index, trx, TRUE);

	/* Release the mutex to obey the latching order.
	This is safe, because lock_deadlock_check_and_resolve()
	is invoked when a lock wait is enqueued for the currently
	running transaction. Because trx is a running transaction
	(it is not currently suspended because of a lock wait),
	its state can only be changed by this thread, which is
	currently associated with the transaction. */

	trx_mutex_exit(trx);

	victim_trx_id = lock_deadlock_check_and_resolve(lock, trx);

	trx_mutex_enter(trx);

	if (victim_trx_id != 0) {

		ut_ad(victim_trx_id == trx->id);

		lock_reset_lock_and_trx_wait(lock);
		lock_rec_reset_nth_bit(lock, heap_no);

		return(DB_DEADLOCK);

	} else if (trx->lock.wait_lock == NULL) {

		/* If there was a deadlock but we chose another
		transaction as a victim, it is possible that we
		already have the lock now granted! */

		return(DB_SUCCESS_LOCKED_REC);
	}

	trx->lock.que_state = TRX_QUE_LOCK_WAIT;

	trx->lock.was_chosen_as_deadlock_victim = FALSE;
	trx->lock.wait_started = ut_time();

	if (UNIV_UNLIKELY(trx->take_stats)) {
		ut_usectime(&sec, &ms);
		trx->lock_que_wait_ustarted = (ib_uint64_t)sec * 1000000 + ms;
	}

	ut_a(que_thr_stop(thr));

#ifdef UNIV_DEBUG
	if (lock_print_waits) {
		fprintf(stderr, "Lock wait for trx " TRX_ID_FMT " in index ",
			trx->id);
		ut_print_name(stderr, trx, FALSE, index->name);
	}
#endif /* UNIV_DEBUG */

	MONITOR_INC(MONITOR_LOCKREC_WAIT);

	trx->n_rec_lock_waits++;

	return(DB_LOCK_WAIT);
}

/*********************************************************************//**
Adds a record lock request in the record queue. The request is normally
added as the last in the queue, but if there are no waiting lock requests
on the record, and the request to be added is not a waiting request, we
can reuse a suitable record lock object already existing on the same page,
just setting the appropriate bit in its bitmap. This is a low-level function
which does NOT check for deadlocks or lock compatibility!
@return	lock where the bit was set */
static
lock_t*
lock_rec_add_to_queue(
/*==================*/
	ulint			type_mode,/*!< in: lock mode, wait, gap
					etc. flags; type is ignored
					and replaced by LOCK_REC */
	const buf_block_t*	block,	/*!< in: buffer block containing
					the record */
	ulint			heap_no,/*!< in: heap number of the record */
	dict_index_t*		index,	/*!< in: index of record */
	trx_t*			trx,	/*!< in/out: transaction */
	ibool			caller_owns_trx_mutex)
					/*!< in: TRUE if caller owns the
					transaction mutex */
{
	lock_t*	lock;
	lock_t*	first_lock;

	ut_ad(lock_mutex_own());
	ut_ad(caller_owns_trx_mutex == trx_mutex_own(trx));
	ut_ad(dict_index_is_clust(index)
	      || dict_index_get_online_status(index) != ONLINE_INDEX_CREATION);
#ifdef UNIV_DEBUG
	switch (type_mode & LOCK_MODE_MASK) {
	case LOCK_X:
	case LOCK_S:
		break;
	default:
		ut_error;
	}

	if (!(type_mode & (LOCK_WAIT | LOCK_GAP))) {
		enum lock_mode	mode = (type_mode & LOCK_MODE_MASK) == LOCK_S
			? LOCK_X
			: LOCK_S;
		const lock_t*	other_lock
			= lock_rec_other_has_expl_req(mode, 0, LOCK_WAIT,
						      block, heap_no, trx->id);
#ifdef WITH_WSREP
		/* this can potentionally assert with wsrep */
		if (wsrep_thd_is_wsrep(trx->mysql_thd)) {
			if (wsrep_debug && other_lock) {
				fprintf(stderr,
					"WSREP: InnoDB assert ignored\n");
			}
		} else {
			ut_a(!other_lock);
		}
#else
		ut_a(!other_lock);
#endif /* WITH_WSREP */
	}
#endif /* UNIV_DEBUG */

	type_mode |= LOCK_REC;

	/* If rec is the supremum record, then we can reset the gap bit, as
	all locks on the supremum are automatically of the gap type, and we
	try to avoid unnecessary memory consumption of a new record lock
	struct for a gap type lock */

	if (UNIV_UNLIKELY(heap_no == PAGE_HEAP_NO_SUPREMUM)) {
		ut_ad(!(type_mode & LOCK_REC_NOT_GAP));

		/* There should never be LOCK_REC_NOT_GAP on a supremum
		record, but let us play safe */

		type_mode = type_mode & ~(LOCK_GAP | LOCK_REC_NOT_GAP);
	}

	/* Look for a waiting lock request on the same record or on a gap */

	for (first_lock = lock = lock_rec_get_first_on_page(block);
	     lock != NULL;
	     lock = lock_rec_get_next_on_page(lock)) {

		if (lock_get_wait(lock)
		    && lock_rec_get_nth_bit(lock, heap_no)) {
#ifdef WITH_WSREP
			if (wsrep_thd_is_BF(trx->mysql_thd, FALSE)) {
				if (wsrep_debug) {
					fprintf(stderr,
						"BF skipping wait: %lu\n",
						trx->id);
					lock_rec_print(stderr, lock);
				}
		  } else
#endif
			goto somebody_waits;
		}
	}

	if (UNIV_LIKELY(!(type_mode & LOCK_WAIT))) {

		/* Look for a similar record lock on the same page:
		if one is found and there are no waiting lock requests,
		we can just set the bit */

		lock = lock_rec_find_similar_on_page(
			type_mode, heap_no, first_lock, trx);

		if (lock) {

			lock_rec_set_nth_bit(lock, heap_no);

			return(lock);
		}
	}

somebody_waits:
#ifdef WITH_WSREP
	return(lock_rec_create(NULL, NULL,
			type_mode, block, heap_no, index, trx,
			caller_owns_trx_mutex));
#else
	return(lock_rec_create(
			type_mode, block, heap_no, index, trx,
			caller_owns_trx_mutex));
#endif /* WITH_WSREP */
}

/** Record locking request status */
enum lock_rec_req_status {
	/** Failed to acquire a lock */
	LOCK_REC_FAIL,
	/** Succeeded in acquiring a lock (implicit or already acquired) */
	LOCK_REC_SUCCESS,
	/** Explicitly created a new lock */
	LOCK_REC_SUCCESS_CREATED
};

/*********************************************************************//**
This is a fast routine for locking a record in the most common cases:
there are no explicit locks on the page, or there is just one lock, owned
by this transaction, and of the right type_mode. This is a low-level function
which does NOT look at implicit locks! Checks lock compatibility within
explicit locks. This function sets a normal next-key lock, or in the case of
a page supremum record, a gap type lock.
@return whether the locking succeeded */
UNIV_INLINE
enum lock_rec_req_status
lock_rec_lock_fast(
/*===============*/
	ibool			impl,	/*!< in: if TRUE, no lock is set
					if no wait is necessary: we
					assume that the caller will
					set an implicit lock */
	ulint			mode,	/*!< in: lock mode: LOCK_X or
					LOCK_S possibly ORed to either
					LOCK_GAP or LOCK_REC_NOT_GAP */
	const buf_block_t*	block,	/*!< in: buffer block containing
					the record */
	ulint			heap_no,/*!< in: heap number of record */
	dict_index_t*		index,	/*!< in: index of record */
	que_thr_t*		thr)	/*!< in: query thread */
{
	lock_t*			lock;
	trx_t*			trx;
	enum lock_rec_req_status status = LOCK_REC_SUCCESS;

	ut_ad(lock_mutex_own());
	ut_ad((LOCK_MODE_MASK & mode) != LOCK_S
	      || lock_table_has(thr_get_trx(thr), index->table, LOCK_IS));
	ut_ad((LOCK_MODE_MASK & mode) != LOCK_X
	      || lock_table_has(thr_get_trx(thr), index->table, LOCK_IX));
	ut_ad((LOCK_MODE_MASK & mode) == LOCK_S
	      || (LOCK_MODE_MASK & mode) == LOCK_X);
	ut_ad(mode - (LOCK_MODE_MASK & mode) == LOCK_GAP
	      || mode - (LOCK_MODE_MASK & mode) == 0
	      || mode - (LOCK_MODE_MASK & mode) == LOCK_REC_NOT_GAP);
	ut_ad(dict_index_is_clust(index) || !dict_index_is_online_ddl(index));

	DBUG_EXECUTE_IF("innodb_report_deadlock", return(LOCK_REC_FAIL););

	lock = lock_rec_get_first_on_page(block);

	trx = thr_get_trx(thr);

	if (lock == NULL) {
		if (!impl) {
			/* Note that we don't own the trx mutex. */
#ifdef WITH_WSREP
			lock = lock_rec_create(NULL, thr,
				mode, block, heap_no, index, trx, FALSE);
#else
			lock = lock_rec_create(
				mode, block, heap_no, index, trx, FALSE);
#endif

		}
		status = LOCK_REC_SUCCESS_CREATED;
	} else {
		trx_mutex_enter(trx);

		if (lock_rec_get_next_on_page(lock)
		     || lock->trx != trx
		     || lock->type_mode != (mode | LOCK_REC)
		     || lock_rec_get_n_bits(lock) <= heap_no) {

			status = LOCK_REC_FAIL;
		} else if (!impl) {
			/* If the nth bit of the record lock is already set
			then we do not set a new lock bit, otherwise we do
			set */
			if (!lock_rec_get_nth_bit(lock, heap_no)) {
				lock_rec_set_nth_bit(lock, heap_no);
				status = LOCK_REC_SUCCESS_CREATED;
			}
		}

		trx_mutex_exit(trx);
	}

	return(status);
}

/*********************************************************************//**
This is the general, and slower, routine for locking a record. This is a
low-level function which does NOT look at implicit locks! Checks lock
compatibility within explicit locks. This function sets a normal next-key
lock, or in the case of a page supremum record, a gap type lock.
@return	DB_SUCCESS, DB_SUCCESS_LOCKED_REC, DB_LOCK_WAIT, DB_DEADLOCK,
or DB_QUE_THR_SUSPENDED */
static
dberr_t
lock_rec_lock_slow(
/*===============*/
	ibool			impl,	/*!< in: if TRUE, no lock is set
					if no wait is necessary: we
					assume that the caller will
					set an implicit lock */
	ulint			mode,	/*!< in: lock mode: LOCK_X or
					LOCK_S possibly ORed to either
					LOCK_GAP or LOCK_REC_NOT_GAP */
	const buf_block_t*	block,	/*!< in: buffer block containing
					the record */
	ulint			heap_no,/*!< in: heap number of record */
	dict_index_t*		index,	/*!< in: index of record */
	que_thr_t*		thr)	/*!< in: query thread */
{
	trx_t*			trx;
#ifdef WITH_WSREP
	lock_t*			c_lock(NULL);
#endif
	dberr_t			err = DB_SUCCESS;

	ut_ad(lock_mutex_own());
	ut_ad((LOCK_MODE_MASK & mode) != LOCK_S
	      || lock_table_has(thr_get_trx(thr), index->table, LOCK_IS));
	ut_ad((LOCK_MODE_MASK & mode) != LOCK_X
	      || lock_table_has(thr_get_trx(thr), index->table, LOCK_IX));
	ut_ad((LOCK_MODE_MASK & mode) == LOCK_S
	      || (LOCK_MODE_MASK & mode) == LOCK_X);
	ut_ad(mode - (LOCK_MODE_MASK & mode) == LOCK_GAP
	      || mode - (LOCK_MODE_MASK & mode) == 0
	      || mode - (LOCK_MODE_MASK & mode) == LOCK_REC_NOT_GAP);
	ut_ad(dict_index_is_clust(index) || !dict_index_is_online_ddl(index));

	DBUG_EXECUTE_IF("innodb_report_deadlock", return(DB_DEADLOCK););

	trx = thr_get_trx(thr);
	trx_mutex_enter(trx);

	if (lock_rec_has_expl(mode, block, heap_no, trx->id)) {

		/* The trx already has a strong enough lock on rec: do
		nothing */

#ifdef WITH_WSREP
	} else if ((c_lock = (lock_t *)lock_rec_other_has_conflicting(
			static_cast<enum lock_mode>(mode),
			block, heap_no, trx))) {
#else
	} else if (lock_rec_other_has_conflicting(
			static_cast<enum lock_mode>(mode),
			block, heap_no, trx)) {
#endif /* WITH_WSREP */

		/* If another transaction has a non-gap conflicting
		request in the queue, as this transaction does not
		have a lock strong enough already granted on the
		record, we have to wait. */

#ifdef WITH_WSREP
		/* c_lock is NULL here if jump to enqueue_waiting happened
		but it's ok because lock is not NULL in that case and c_lock
		is not used. */
		err = lock_rec_enqueue_waiting(c_lock,
			mode, block, heap_no, index, thr);
#else
		err = lock_rec_enqueue_waiting(
			mode, block, heap_no, index, thr);
#endif /* WITH_WSREP */

	} else if (!impl) {
		/* Set the requested lock on the record, note that
		we already own the transaction mutex. */

		lock_rec_add_to_queue(
			LOCK_REC | mode, block, heap_no, index, trx, TRUE);

		err = DB_SUCCESS_LOCKED_REC;
	}

	trx_mutex_exit(trx);

	return(err);
}

/*********************************************************************//**
Tries to lock the specified record in the mode requested. If not immediately
possible, enqueues a waiting lock request. This is a low-level function
which does NOT look at implicit locks! Checks lock compatibility within
explicit locks. This function sets a normal next-key lock, or in the case
of a page supremum record, a gap type lock.
@return	DB_SUCCESS, DB_SUCCESS_LOCKED_REC, DB_LOCK_WAIT, DB_DEADLOCK,
or DB_QUE_THR_SUSPENDED */
static
dberr_t
lock_rec_lock(
/*==========*/
	ibool			impl,	/*!< in: if TRUE, no lock is set
					if no wait is necessary: we
					assume that the caller will
					set an implicit lock */
	ulint			mode,	/*!< in: lock mode: LOCK_X or
					LOCK_S possibly ORed to either
					LOCK_GAP or LOCK_REC_NOT_GAP */
	const buf_block_t*	block,	/*!< in: buffer block containing
					the record */
	ulint			heap_no,/*!< in: heap number of record */
	dict_index_t*		index,	/*!< in: index of record */
	que_thr_t*		thr)	/*!< in: query thread */
{
	ut_ad(lock_mutex_own());
	ut_ad((LOCK_MODE_MASK & mode) != LOCK_S
	      || lock_table_has(thr_get_trx(thr), index->table, LOCK_IS));
	ut_ad((LOCK_MODE_MASK & mode) != LOCK_X
	      || lock_table_has(thr_get_trx(thr), index->table, LOCK_IX));
	ut_ad((LOCK_MODE_MASK & mode) == LOCK_S
	      || (LOCK_MODE_MASK & mode) == LOCK_X);
	ut_ad(mode - (LOCK_MODE_MASK & mode) == LOCK_GAP
	      || mode - (LOCK_MODE_MASK & mode) == LOCK_REC_NOT_GAP
	      || mode - (LOCK_MODE_MASK & mode) == 0);

	ut_ad(dict_index_is_clust(index) || !dict_index_is_online_ddl(index));

	/* We try a simplified and faster subroutine for the most
	common cases */
	switch (lock_rec_lock_fast(impl, mode, block, heap_no, index, thr)) {
	case LOCK_REC_SUCCESS:
		return(DB_SUCCESS);
	case LOCK_REC_SUCCESS_CREATED:
		return(DB_SUCCESS_LOCKED_REC);
	case LOCK_REC_FAIL:
		return(lock_rec_lock_slow(impl, mode, block,
					  heap_no, index, thr));
	}

	ut_error;
	return(DB_ERROR);
}

/*********************************************************************//**
Checks if a waiting record lock request still has to wait in a queue.
@return	lock that is causing the wait */
static
const lock_t*
lock_rec_has_to_wait_in_queue(
/*==========================*/
	const lock_t*	wait_lock)	/*!< in: waiting record lock */
{
	const lock_t*	lock;
	ulint		space;
	ulint		page_no;
	ulint		heap_no;
	ulint		bit_mask;
	ulint		bit_offset;

	ut_ad(lock_mutex_own());
	ut_ad(lock_get_wait(wait_lock));
	ut_ad(lock_get_type_low(wait_lock) == LOCK_REC);

	space = wait_lock->un_member.rec_lock.space;
	page_no = wait_lock->un_member.rec_lock.page_no;
	heap_no = lock_rec_find_set_bit(wait_lock);

	bit_offset = heap_no / 8;
	bit_mask = static_cast<ulint>(1 << (heap_no % 8));

	for (lock = lock_rec_get_first_on_page_addr(space, page_no);
	     lock != wait_lock;
	     lock = lock_rec_get_next_on_page_const(lock)) {

		const byte*	p = (const byte*) &lock[1];

		if (heap_no < lock_rec_get_n_bits(lock)
		    && (p[bit_offset] & bit_mask)
		    && lock_has_to_wait(wait_lock, lock)) {
#ifdef WITH_WSREP
			if (wsrep_thd_is_BF(wait_lock->trx->mysql_thd, FALSE) &&
			    wsrep_thd_is_BF(lock->trx->mysql_thd, TRUE)) {
				/* don't wait for another BF lock */
				continue;
			}
#endif
			return(lock);
		}
	}

	return(NULL);
}

/*************************************************************//**
Grants a lock to a waiting lock request and releases the waiting transaction.
The caller must hold lock_sys->mutex but not lock->trx->mutex. */
static
void
lock_grant(
/*=======*/
	lock_t*	lock)	/*!< in/out: waiting lock request */
{
	ut_ad(lock_mutex_own());

	lock_reset_lock_and_trx_wait(lock);

	trx_mutex_enter(lock->trx);

	if (lock_get_mode(lock) == LOCK_AUTO_INC) {
		dict_table_t*	table = lock->un_member.tab_lock.table;

		if (UNIV_UNLIKELY(table->autoinc_trx == lock->trx)) {
			fprintf(stderr,
				"InnoDB: Error: trx already had"
				" an AUTO-INC lock!\n");
		} else {
			table->autoinc_trx = lock->trx;

			ib_vector_push(lock->trx->autoinc_locks, &lock);
		}
	}

#ifdef UNIV_DEBUG
	if (lock_print_waits) {
		fprintf(stderr, "Lock wait for trx " TRX_ID_FMT " ends\n",
			lock->trx->id);
	}
#endif /* UNIV_DEBUG */

	/* If we are resolving a deadlock by choosing another transaction
	as a victim, then our original transaction may not be in the
	TRX_QUE_LOCK_WAIT state, and there is no need to end the lock wait
	for it */

	if (lock->trx->lock.que_state == TRX_QUE_LOCK_WAIT) {
		que_thr_t*	thr;

		thr = que_thr_end_lock_wait(lock->trx);

		if (thr != NULL) {
			lock_wait_release_thread_if_suspended(thr);
		}
	}

	/* Cumulate total lock wait time for statistics */
	if (lock_get_type_low(lock) & LOCK_TABLE) {
		lock->trx->total_table_lock_wait_time +=
			(ulint)difftime(ut_time(), lock->trx->lock.wait_started);
	} else {
		lock->trx->total_rec_lock_wait_time +=
			(ulint)difftime(ut_time(), lock->trx->lock.wait_started);
	}

	lock->wait_time = (ulint)difftime(ut_time(), lock->requested_time);

	trx_mutex_exit(lock->trx);
}

/*************************************************************//**
Cancels a waiting record lock request and releases the waiting transaction
that requested it. NOTE: does NOT check if waiting lock requests behind this
one can now be granted! */
static
void
lock_rec_cancel(
/*============*/
	lock_t*	lock)	/*!< in: waiting record lock request */
{
	que_thr_t*	thr;

	ut_ad(lock_mutex_own());
	ut_ad(lock_get_type_low(lock) == LOCK_REC);

	/* Reset the bit (there can be only one set bit) in the lock bitmap */
	lock_rec_reset_nth_bit(lock, lock_rec_find_set_bit(lock));

	/* Reset the wait flag and the back pointer to lock in trx */

	lock_reset_lock_and_trx_wait(lock);

	/* The following function releases the trx from lock wait */

	trx_mutex_enter(lock->trx);

	thr = que_thr_end_lock_wait(lock->trx);

	if (thr != NULL) {
		lock_wait_release_thread_if_suspended(thr);
	}

	trx_mutex_exit(lock->trx);
}

/*************************************************************//**
Removes a record lock request, waiting or granted, from the queue and
grants locks to other transactions in the queue if they now are entitled
to a lock. NOTE: all record locks contained in in_lock are removed. */
static
void
lock_rec_dequeue_from_page(
/*=======================*/
	lock_t*		in_lock)	/*!< in: record lock object: all
					record locks which are contained in
					this lock object are removed;
					transactions waiting behind will
					get their lock requests granted,
					if they are now qualified to it */
{
	ulint		space;
	ulint		page_no;
	lock_t*		lock;
	trx_lock_t*	trx_lock;

	ut_ad(lock_mutex_own());
	ut_ad(lock_get_type_low(in_lock) == LOCK_REC);
	/* We may or may not be holding in_lock->trx->mutex here. */

	trx_lock = &in_lock->trx->lock;

	space = in_lock->un_member.rec_lock.space;
	page_no = in_lock->un_member.rec_lock.page_no;

	in_lock->index->table->n_rec_locks--;

	HASH_DELETE(lock_t, hash, lock_sys->rec_hash,
		    lock_rec_fold(space, page_no), in_lock);
	lock_sys->rec_num--;

	UT_LIST_REMOVE(trx_locks, trx_lock->trx_locks, in_lock);

	MONITOR_INC(MONITOR_RECLOCK_REMOVED);
	MONITOR_DEC(MONITOR_NUM_RECLOCK);

	/* Check if waiting locks in the queue can now be granted: grant
	locks if there are no conflicting locks ahead. Stop at the first
	X lock that is waiting or has been granted. */

	for (lock = lock_rec_get_first_on_page_addr(space, page_no);
	     lock != NULL;
	     lock = lock_rec_get_next_on_page(lock)) {

		if (lock_get_wait(lock)
		    && !lock_rec_has_to_wait_in_queue(lock)) {

			/* Grant the lock */
			ut_ad(lock->trx != in_lock->trx);
			lock_grant(lock);
		}
	}
}

/*************************************************************//**
Removes a record lock request, waiting or granted, from the queue. */
static
void
lock_rec_discard(
/*=============*/
	lock_t*		in_lock)	/*!< in: record lock object: all
					record locks which are contained
					in this lock object are removed */
{
	ulint		space;
	ulint		page_no;
	trx_lock_t*	trx_lock;

	ut_ad(lock_mutex_own());
	ut_ad(lock_get_type_low(in_lock) == LOCK_REC);

	trx_lock = &in_lock->trx->lock;

	space = in_lock->un_member.rec_lock.space;
	page_no = in_lock->un_member.rec_lock.page_no;

	in_lock->index->table->n_rec_locks--;

	HASH_DELETE(lock_t, hash, lock_sys->rec_hash,
		    lock_rec_fold(space, page_no), in_lock);
	lock_sys->rec_num--;

	UT_LIST_REMOVE(trx_locks, trx_lock->trx_locks, in_lock);

	MONITOR_INC(MONITOR_RECLOCK_REMOVED);
	MONITOR_DEC(MONITOR_NUM_RECLOCK);
}

/*************************************************************//**
Removes record lock objects set on an index page which is discarded. This
function does not move locks, or check for waiting locks, therefore the
lock bitmaps must already be reset when this function is called. */
static
void
lock_rec_free_all_from_discard_page(
/*================================*/
	const buf_block_t*	block)	/*!< in: page to be discarded */
{
	ulint	space;
	ulint	page_no;
	lock_t*	lock;
	lock_t*	next_lock;

	ut_ad(lock_mutex_own());

	space = buf_block_get_space(block);
	page_no = buf_block_get_page_no(block);

	lock = lock_rec_get_first_on_page_addr(space, page_no);

	while (lock != NULL) {
		ut_ad(lock_rec_find_set_bit(lock) == ULINT_UNDEFINED);
		ut_ad(!lock_get_wait(lock));

		next_lock = lock_rec_get_next_on_page(lock);

		lock_rec_discard(lock);

		lock = next_lock;
	}
}

/*============= RECORD LOCK MOVING AND INHERITING ===================*/

/*************************************************************//**
Resets the lock bits for a single record. Releases transactions waiting for
lock requests here. */
static
void
lock_rec_reset_and_release_wait(
/*============================*/
	const buf_block_t*	block,	/*!< in: buffer block containing
					the record */
	ulint			heap_no)/*!< in: heap number of record */
{
	lock_t*	lock;

	ut_ad(lock_mutex_own());

	for (lock = lock_rec_get_first(block, heap_no);
	     lock != NULL;
	     lock = lock_rec_get_next(heap_no, lock)) {

		if (lock_get_wait(lock)) {
			lock_rec_cancel(lock);
		} else {
			lock_rec_reset_nth_bit(lock, heap_no);
		}
	}
}

/*************************************************************//**
Makes a record to inherit the locks (except LOCK_INSERT_INTENTION type)
of another record as gap type locks, but does not reset the lock bits of
the other record. Also waiting lock requests on rec are inherited as
GRANTED gap locks. */
static
void
lock_rec_inherit_to_gap(
/*====================*/
	const buf_block_t*	heir_block,	/*!< in: block containing the
						record which inherits */
	const buf_block_t*	block,		/*!< in: block containing the
						record from which inherited;
						does NOT reset the locks on
						this record */
	ulint			heir_heap_no,	/*!< in: heap_no of the
						inheriting record */
	ulint			heap_no)	/*!< in: heap_no of the
						donating record */
{
	lock_t*	lock;

	ut_ad(lock_mutex_own());

	/* If srv_locks_unsafe_for_binlog is TRUE or session is using
	READ COMMITTED isolation level, we do not want locks set
	by an UPDATE or a DELETE to be inherited as gap type locks. But we
	DO want S-locks/X-locks(taken for replace) set by a consistency
	constraint to be inherited also then */

	for (lock = lock_rec_get_first(block, heap_no);
	     lock != NULL;
	     lock = lock_rec_get_next(heap_no, lock)) {

		if (!lock_rec_get_insert_intention(lock)
		    && !((srv_locks_unsafe_for_binlog
			  || lock->trx->isolation_level
			  <= TRX_ISO_READ_COMMITTED)
			 && lock_get_mode(lock) ==
			 (lock->trx->duplicates ? LOCK_S : LOCK_X))) {

			lock_rec_add_to_queue(
				LOCK_REC | LOCK_GAP | lock_get_mode(lock),
				heir_block, heir_heap_no, lock->index,
				lock->trx, FALSE);
		}
	}
}

/*************************************************************//**
Makes a record to inherit the gap locks (except LOCK_INSERT_INTENTION type)
of another record as gap type locks, but does not reset the lock bits of the
other record. Also waiting lock requests are inherited as GRANTED gap locks. */
static
void
lock_rec_inherit_to_gap_if_gap_lock(
/*================================*/
	const buf_block_t*	block,		/*!< in: buffer block */
	ulint			heir_heap_no,	/*!< in: heap_no of
						record which inherits */
	ulint			heap_no)	/*!< in: heap_no of record
						from which inherited;
						does NOT reset the locks
						on this record */
{
	lock_t*	lock;

	lock_mutex_enter();

	for (lock = lock_rec_get_first(block, heap_no);
	     lock != NULL;
	     lock = lock_rec_get_next(heap_no, lock)) {

		if (!lock_rec_get_insert_intention(lock)
		    && (heap_no == PAGE_HEAP_NO_SUPREMUM
			|| !lock_rec_get_rec_not_gap(lock))) {

			lock_rec_add_to_queue(
				LOCK_REC | LOCK_GAP | lock_get_mode(lock),
				block, heir_heap_no, lock->index,
				lock->trx, FALSE);
		}
	}

	lock_mutex_exit();
}

/*************************************************************//**
Moves the locks of a record to another record and resets the lock bits of
the donating record. */
static
void
lock_rec_move(
/*==========*/
	const buf_block_t*	receiver,	/*!< in: buffer block containing
						the receiving record */
	const buf_block_t*	donator,	/*!< in: buffer block containing
						the donating record */
	ulint			receiver_heap_no,/*!< in: heap_no of the record
						which gets the locks; there
						must be no lock requests
						on it! */
	ulint			donator_heap_no)/*!< in: heap_no of the record
						which gives the locks */
{
	lock_t*	lock;

	ut_ad(lock_mutex_own());

	ut_ad(lock_rec_get_first(receiver, receiver_heap_no) == NULL);

	for (lock = lock_rec_get_first(donator, donator_heap_no);
	     lock != NULL;
	     lock = lock_rec_get_next(donator_heap_no, lock)) {

		const ulint	type_mode = lock->type_mode;

		lock_rec_reset_nth_bit(lock, donator_heap_no);

		if (UNIV_UNLIKELY(type_mode & LOCK_WAIT)) {
			lock_reset_lock_and_trx_wait(lock);
		}

		/* Note that we FIRST reset the bit, and then set the lock:
		the function works also if donator == receiver */

		lock_rec_add_to_queue(
			type_mode, receiver, receiver_heap_no,
			lock->index, lock->trx, FALSE);
	}

	ut_ad(lock_rec_get_first(donator, donator_heap_no) == NULL);
}

/*************************************************************//**
Updates the lock table when we have reorganized a page. NOTE: we copy
also the locks set on the infimum of the page; the infimum may carry
locks if an update of a record is occurring on the page, and its locks
were temporarily stored on the infimum. */
UNIV_INTERN
void
lock_move_reorganize_page(
/*======================*/
	const buf_block_t*	block,	/*!< in: old index page, now
					reorganized */
	const buf_block_t*	oblock)	/*!< in: copy of the old, not
					reorganized page */
{
	lock_t*		lock;
	UT_LIST_BASE_NODE_T(lock_t)	old_locks;
	mem_heap_t*	heap		= NULL;
	ulint		comp;

	lock_mutex_enter();

	lock = lock_rec_get_first_on_page(block);

	if (lock == NULL) {
		lock_mutex_exit();

		return;
	}

	heap = mem_heap_create(256);

	/* Copy first all the locks on the page to heap and reset the
	bitmaps in the original locks; chain the copies of the locks
	using the trx_locks field in them. */

	UT_LIST_INIT(old_locks);

	do {
		/* Make a copy of the lock */
		lock_t*	old_lock = lock_rec_copy(lock, heap);

		UT_LIST_ADD_LAST(trx_locks, old_locks, old_lock);

		/* Reset bitmap of lock */
		lock_rec_bitmap_reset(lock);

		if (lock_get_wait(lock)) {

			lock_reset_lock_and_trx_wait(lock);
		}

		lock = lock_rec_get_next_on_page(lock);
	} while (lock != NULL);

	comp = page_is_comp(block->frame);
	ut_ad(comp == page_is_comp(oblock->frame));

	for (lock = UT_LIST_GET_FIRST(old_locks); lock;
	     lock = UT_LIST_GET_NEXT(trx_locks, lock)) {
		/* NOTE: we copy also the locks set on the infimum and
		supremum of the page; the infimum may carry locks if an
		update of a record is occurring on the page, and its locks
		were temporarily stored on the infimum */
		page_cur_t	cur1;
		page_cur_t	cur2;

		page_cur_set_before_first(block, &cur1);
		page_cur_set_before_first(oblock, &cur2);

		/* Set locks according to old locks */
		for (;;) {
			ulint	old_heap_no;
			ulint	new_heap_no;

			ut_ad(comp || !memcmp(page_cur_get_rec(&cur1),
					      page_cur_get_rec(&cur2),
					      rec_get_data_size_old(
						      page_cur_get_rec(
							      &cur2))));
			if (UNIV_LIKELY(comp)) {
				old_heap_no = rec_get_heap_no_new(
					page_cur_get_rec(&cur2));
				new_heap_no = rec_get_heap_no_new(
					page_cur_get_rec(&cur1));
			} else {
				old_heap_no = rec_get_heap_no_old(
					page_cur_get_rec(&cur2));
				new_heap_no = rec_get_heap_no_old(
					page_cur_get_rec(&cur1));
			}

			if (lock_rec_get_nth_bit(lock, old_heap_no)) {

				/* Clear the bit in old_lock. */
				ut_d(lock_rec_reset_nth_bit(lock,
							    old_heap_no));

				/* NOTE that the old lock bitmap could be too
				small for the new heap number! */

				lock_rec_add_to_queue(
					lock->type_mode, block, new_heap_no,
					lock->index, lock->trx, FALSE);

				/* if (new_heap_no == PAGE_HEAP_NO_SUPREMUM
				&& lock_get_wait(lock)) {
				fprintf(stderr,
				"---\n--\n!!!Lock reorg: supr type %lu\n",
				lock->type_mode);
				} */
			}

			if (UNIV_UNLIKELY
			    (new_heap_no == PAGE_HEAP_NO_SUPREMUM)) {

				ut_ad(old_heap_no == PAGE_HEAP_NO_SUPREMUM);
				break;
			}

			page_cur_move_to_next(&cur1);
			page_cur_move_to_next(&cur2);
		}

#ifdef UNIV_DEBUG
		{
			ulint	i = lock_rec_find_set_bit(lock);

			/* Check that all locks were moved. */
			if (UNIV_UNLIKELY(i != ULINT_UNDEFINED)) {
				fprintf(stderr,
					"lock_move_reorganize_page():"
					" %lu not moved in %p\n",
					(ulong) i, (void*) lock);
				ut_error;
			}
		}
#endif /* UNIV_DEBUG */
	}

	lock_mutex_exit();

	mem_heap_free(heap);

#ifdef UNIV_DEBUG_LOCK_VALIDATE
	ut_ad(lock_rec_validate_page(block));
#endif
}

/*************************************************************//**
Moves the explicit locks on user records to another page if a record
list end is moved to another page. */
UNIV_INTERN
void
lock_move_rec_list_end(
/*===================*/
	const buf_block_t*	new_block,	/*!< in: index page to move to */
	const buf_block_t*	block,		/*!< in: index page */
	const rec_t*		rec)		/*!< in: record on page: this
						is the first record moved */
{
	lock_t*		lock;
	const ulint	comp	= page_rec_is_comp(rec);

	lock_mutex_enter();

	/* Note: when we move locks from record to record, waiting locks
	and possible granted gap type locks behind them are enqueued in
	the original order, because new elements are inserted to a hash
	table to the end of the hash chain, and lock_rec_add_to_queue
	does not reuse locks if there are waiters in the queue. */

	for (lock = lock_rec_get_first_on_page(block); lock;
	     lock = lock_rec_get_next_on_page(lock)) {
		page_cur_t	cur1;
		page_cur_t	cur2;
		const ulint	type_mode = lock->type_mode;

		page_cur_position(rec, block, &cur1);

		if (page_cur_is_before_first(&cur1)) {
			page_cur_move_to_next(&cur1);
		}

		page_cur_set_before_first(new_block, &cur2);
		page_cur_move_to_next(&cur2);

		/* Copy lock requests on user records to new page and
		reset the lock bits on the old */

		while (!page_cur_is_after_last(&cur1)) {
			ulint	heap_no;

			if (comp) {
				heap_no = rec_get_heap_no_new(
					page_cur_get_rec(&cur1));
			} else {
				heap_no = rec_get_heap_no_old(
					page_cur_get_rec(&cur1));
				ut_ad(!memcmp(page_cur_get_rec(&cur1),
					 page_cur_get_rec(&cur2),
					 rec_get_data_size_old(
						 page_cur_get_rec(&cur2))));
			}

			if (lock_rec_get_nth_bit(lock, heap_no)) {
				lock_rec_reset_nth_bit(lock, heap_no);

				if (UNIV_UNLIKELY(type_mode & LOCK_WAIT)) {
					lock_reset_lock_and_trx_wait(lock);
				}

				if (comp) {
					heap_no = rec_get_heap_no_new(
						page_cur_get_rec(&cur2));
				} else {
					heap_no = rec_get_heap_no_old(
						page_cur_get_rec(&cur2));
				}

				lock_rec_add_to_queue(
					type_mode, new_block, heap_no,
					lock->index, lock->trx, FALSE);
			}

			page_cur_move_to_next(&cur1);
			page_cur_move_to_next(&cur2);
		}
	}

	lock_mutex_exit();

#ifdef UNIV_DEBUG_LOCK_VALIDATE
	ut_ad(lock_rec_validate_page(block));
	ut_ad(lock_rec_validate_page(new_block));
#endif
}

/*************************************************************//**
Moves the explicit locks on user records to another page if a record
list start is moved to another page. */
UNIV_INTERN
void
lock_move_rec_list_start(
/*=====================*/
	const buf_block_t*	new_block,	/*!< in: index page to
						move to */
	const buf_block_t*	block,		/*!< in: index page */
	const rec_t*		rec,		/*!< in: record on page:
						this is the first
						record NOT copied */
	const rec_t*		old_end)	/*!< in: old
						previous-to-last
						record on new_page
						before the records
						were copied */
{
	lock_t*		lock;
	const ulint	comp	= page_rec_is_comp(rec);

	ut_ad(block->frame == page_align(rec));
	ut_ad(new_block->frame == page_align(old_end));

	lock_mutex_enter();

	for (lock = lock_rec_get_first_on_page(block); lock;
	     lock = lock_rec_get_next_on_page(lock)) {
		page_cur_t	cur1;
		page_cur_t	cur2;
		const ulint	type_mode = lock->type_mode;

		page_cur_set_before_first(block, &cur1);
		page_cur_move_to_next(&cur1);

		page_cur_position(old_end, new_block, &cur2);
		page_cur_move_to_next(&cur2);

		/* Copy lock requests on user records to new page and
		reset the lock bits on the old */

		while (page_cur_get_rec(&cur1) != rec) {
			ulint	heap_no;

			if (comp) {
				heap_no = rec_get_heap_no_new(
					page_cur_get_rec(&cur1));
			} else {
				heap_no = rec_get_heap_no_old(
					page_cur_get_rec(&cur1));
				ut_ad(!memcmp(page_cur_get_rec(&cur1),
					      page_cur_get_rec(&cur2),
					      rec_get_data_size_old(
						      page_cur_get_rec(
							      &cur2))));
			}

			if (lock_rec_get_nth_bit(lock, heap_no)) {
				lock_rec_reset_nth_bit(lock, heap_no);

				if (UNIV_UNLIKELY(type_mode & LOCK_WAIT)) {
					lock_reset_lock_and_trx_wait(lock);
				}

				if (comp) {
					heap_no = rec_get_heap_no_new(
						page_cur_get_rec(&cur2));
				} else {
					heap_no = rec_get_heap_no_old(
						page_cur_get_rec(&cur2));
				}

				lock_rec_add_to_queue(
					type_mode, new_block, heap_no,
					lock->index, lock->trx, FALSE);
			}

			page_cur_move_to_next(&cur1);
			page_cur_move_to_next(&cur2);
		}

#ifdef UNIV_DEBUG
		if (page_rec_is_supremum(rec)) {
			ulint	i;

			for (i = PAGE_HEAP_NO_USER_LOW;
			     i < lock_rec_get_n_bits(lock); i++) {
				if (UNIV_UNLIKELY
				    (lock_rec_get_nth_bit(lock, i))) {

					fprintf(stderr,
						"lock_move_rec_list_start():"
						" %lu not moved in %p\n",
						(ulong) i, (void*) lock);
					ut_error;
				}
			}
		}
#endif /* UNIV_DEBUG */
	}

	lock_mutex_exit();

#ifdef UNIV_DEBUG_LOCK_VALIDATE
	ut_ad(lock_rec_validate_page(block));
#endif
}

/*************************************************************//**
Updates the lock table when a page is split to the right. */
UNIV_INTERN
void
lock_update_split_right(
/*====================*/
	const buf_block_t*	right_block,	/*!< in: right page */
	const buf_block_t*	left_block)	/*!< in: left page */
{
	ulint	heap_no = lock_get_min_heap_no(right_block);

	lock_mutex_enter();

	/* Move the locks on the supremum of the left page to the supremum
	of the right page */

	lock_rec_move(right_block, left_block,
		      PAGE_HEAP_NO_SUPREMUM, PAGE_HEAP_NO_SUPREMUM);

	/* Inherit the locks to the supremum of left page from the successor
	of the infimum on right page */

	lock_rec_inherit_to_gap(left_block, right_block,
				PAGE_HEAP_NO_SUPREMUM, heap_no);

	lock_mutex_exit();
}

/*************************************************************//**
Updates the lock table when a page is merged to the right. */
UNIV_INTERN
void
lock_update_merge_right(
/*====================*/
	const buf_block_t*	right_block,	/*!< in: right page to
						which merged */
	const rec_t*		orig_succ,	/*!< in: original
						successor of infimum
						on the right page
						before merge */
	const buf_block_t*	left_block)	/*!< in: merged index
						page which will be
						discarded */
{
	lock_mutex_enter();

	/* Inherit the locks from the supremum of the left page to the
	original successor of infimum on the right page, to which the left
	page was merged */

	lock_rec_inherit_to_gap(right_block, left_block,
				page_rec_get_heap_no(orig_succ),
				PAGE_HEAP_NO_SUPREMUM);

	/* Reset the locks on the supremum of the left page, releasing
	waiting transactions */

	lock_rec_reset_and_release_wait(left_block,
					PAGE_HEAP_NO_SUPREMUM);

	lock_rec_free_all_from_discard_page(left_block);

	lock_mutex_exit();
}

/*************************************************************//**
Updates the lock table when the root page is copied to another in
btr_root_raise_and_insert. Note that we leave lock structs on the
root page, even though they do not make sense on other than leaf
pages: the reason is that in a pessimistic update the infimum record
of the root page will act as a dummy carrier of the locks of the record
to be updated. */
UNIV_INTERN
void
lock_update_root_raise(
/*===================*/
	const buf_block_t*	block,	/*!< in: index page to which copied */
	const buf_block_t*	root)	/*!< in: root page */
{
	lock_mutex_enter();

	/* Move the locks on the supremum of the root to the supremum
	of block */

	lock_rec_move(block, root,
		      PAGE_HEAP_NO_SUPREMUM, PAGE_HEAP_NO_SUPREMUM);
	lock_mutex_exit();
}

/*************************************************************//**
Updates the lock table when a page is copied to another and the original page
is removed from the chain of leaf pages, except if page is the root! */
UNIV_INTERN
void
lock_update_copy_and_discard(
/*=========================*/
	const buf_block_t*	new_block,	/*!< in: index page to
						which copied */
	const buf_block_t*	block)		/*!< in: index page;
						NOT the root! */
{
	lock_mutex_enter();

	/* Move the locks on the supremum of the old page to the supremum
	of new_page */

	lock_rec_move(new_block, block,
		      PAGE_HEAP_NO_SUPREMUM, PAGE_HEAP_NO_SUPREMUM);
	lock_rec_free_all_from_discard_page(block);

	lock_mutex_exit();
}

/*************************************************************//**
Updates the lock table when a page is split to the left. */
UNIV_INTERN
void
lock_update_split_left(
/*===================*/
	const buf_block_t*	right_block,	/*!< in: right page */
	const buf_block_t*	left_block)	/*!< in: left page */
{
	ulint	heap_no = lock_get_min_heap_no(right_block);

	lock_mutex_enter();

	/* Inherit the locks to the supremum of the left page from the
	successor of the infimum on the right page */

	lock_rec_inherit_to_gap(left_block, right_block,
				PAGE_HEAP_NO_SUPREMUM, heap_no);

	lock_mutex_exit();
}

/*************************************************************//**
Updates the lock table when a page is merged to the left. */
UNIV_INTERN
void
lock_update_merge_left(
/*===================*/
	const buf_block_t*	left_block,	/*!< in: left page to
						which merged */
	const rec_t*		orig_pred,	/*!< in: original predecessor
						of supremum on the left page
						before merge */
	const buf_block_t*	right_block)	/*!< in: merged index page
						which will be discarded */
{
	const rec_t*	left_next_rec;

	ut_ad(left_block->frame == page_align(orig_pred));

	lock_mutex_enter();

	left_next_rec = page_rec_get_next_const(orig_pred);

	if (!page_rec_is_supremum(left_next_rec)) {

		/* Inherit the locks on the supremum of the left page to the
		first record which was moved from the right page */

		lock_rec_inherit_to_gap(left_block, left_block,
					page_rec_get_heap_no(left_next_rec),
					PAGE_HEAP_NO_SUPREMUM);

		/* Reset the locks on the supremum of the left page,
		releasing waiting transactions */

		lock_rec_reset_and_release_wait(left_block,
						PAGE_HEAP_NO_SUPREMUM);
	}

	/* Move the locks from the supremum of right page to the supremum
	of the left page */

	lock_rec_move(left_block, right_block,
		      PAGE_HEAP_NO_SUPREMUM, PAGE_HEAP_NO_SUPREMUM);

	lock_rec_free_all_from_discard_page(right_block);

	lock_mutex_exit();
}

/*************************************************************//**
Updates the lock table when a page is split and merged to
two pages. */
UNIV_INTERN
void
lock_update_split_and_merge(
	const buf_block_t* left_block,	/*!< in: left page to which merged */
	const rec_t* orig_pred,		/*!< in: original predecessor of
					supremum on the left page before merge*/
	const buf_block_t* right_block)	/*!< in: right page from which merged */
{
	const rec_t* left_next_rec;

	ut_a(left_block && right_block);
	ut_a(orig_pred);

	lock_mutex_enter();

	left_next_rec = page_rec_get_next_const(orig_pred);

	/* Inherit the locks on the supremum of the left page to the
	first record which was moved from the right page */
	lock_rec_inherit_to_gap(
		left_block, left_block,
		page_rec_get_heap_no(left_next_rec),
		PAGE_HEAP_NO_SUPREMUM);

	/* Reset the locks on the supremum of the left page,
	releasing waiting transactions */
	lock_rec_reset_and_release_wait(left_block,
					PAGE_HEAP_NO_SUPREMUM);

	/* Inherit the locks to the supremum of the left page from the
	successor of the infimum on the right page */
	lock_rec_inherit_to_gap(left_block, right_block,
				PAGE_HEAP_NO_SUPREMUM,
				lock_get_min_heap_no(right_block));

	lock_mutex_exit();
}

/*************************************************************//**
Resets the original locks on heir and replaces them with gap type locks
inherited from rec. */
UNIV_INTERN
void
lock_rec_reset_and_inherit_gap_locks(
/*=================================*/
	const buf_block_t*	heir_block,	/*!< in: block containing the
						record which inherits */
	const buf_block_t*	block,		/*!< in: block containing the
						record from which inherited;
						does NOT reset the locks on
						this record */
	ulint			heir_heap_no,	/*!< in: heap_no of the
						inheriting record */
	ulint			heap_no)	/*!< in: heap_no of the
						donating record */
{
	lock_mutex_enter();

	lock_rec_reset_and_release_wait(heir_block, heir_heap_no);

	lock_rec_inherit_to_gap(heir_block, block, heir_heap_no, heap_no);

	lock_mutex_exit();
}

/*************************************************************//**
Updates the lock table when a page is discarded. */
UNIV_INTERN
void
lock_update_discard(
/*================*/
	const buf_block_t*	heir_block,	/*!< in: index page
						which will inherit the locks */
	ulint			heir_heap_no,	/*!< in: heap_no of the record
						which will inherit the locks */
	const buf_block_t*	block)		/*!< in: index page
						which will be discarded */
{
	const page_t*	page = block->frame;
	const rec_t*	rec;
	ulint		heap_no;

	lock_mutex_enter();

	if (!lock_rec_get_first_on_page(block)) {
		/* No locks exist on page, nothing to do */

		lock_mutex_exit();

		return;
	}

	/* Inherit all the locks on the page to the record and reset all
	the locks on the page */

	if (page_is_comp(page)) {
		rec = page + PAGE_NEW_INFIMUM;

		do {
			heap_no = rec_get_heap_no_new(rec);

			lock_rec_inherit_to_gap(heir_block, block,
						heir_heap_no, heap_no);

			lock_rec_reset_and_release_wait(block, heap_no);

			rec = page + rec_get_next_offs(rec, TRUE);
		} while (heap_no != PAGE_HEAP_NO_SUPREMUM);
	} else {
		rec = page + PAGE_OLD_INFIMUM;

		do {
			heap_no = rec_get_heap_no_old(rec);

			lock_rec_inherit_to_gap(heir_block, block,
						heir_heap_no, heap_no);

			lock_rec_reset_and_release_wait(block, heap_no);

			rec = page + rec_get_next_offs(rec, FALSE);
		} while (heap_no != PAGE_HEAP_NO_SUPREMUM);
	}

	lock_rec_free_all_from_discard_page(block);

	lock_mutex_exit();
}

/*************************************************************//**
Updates the lock table when a new user record is inserted. */
UNIV_INTERN
void
lock_update_insert(
/*===============*/
	const buf_block_t*	block,	/*!< in: buffer block containing rec */
	const rec_t*		rec)	/*!< in: the inserted record */
{
	ulint	receiver_heap_no;
	ulint	donator_heap_no;

	ut_ad(block->frame == page_align(rec));

	/* Inherit the gap-locking locks for rec, in gap mode, from the next
	record */

	if (page_rec_is_comp(rec)) {
		receiver_heap_no = rec_get_heap_no_new(rec);
		donator_heap_no = rec_get_heap_no_new(
			page_rec_get_next_low(rec, TRUE));
	} else {
		receiver_heap_no = rec_get_heap_no_old(rec);
		donator_heap_no = rec_get_heap_no_old(
			page_rec_get_next_low(rec, FALSE));
	}

	lock_rec_inherit_to_gap_if_gap_lock(
		block, receiver_heap_no, donator_heap_no);
}

/*************************************************************//**
Updates the lock table when a record is removed. */
UNIV_INTERN
void
lock_update_delete(
/*===============*/
	const buf_block_t*	block,	/*!< in: buffer block containing rec */
	const rec_t*		rec)	/*!< in: the record to be removed */
{
	const page_t*	page = block->frame;
	ulint		heap_no;
	ulint		next_heap_no;

	ut_ad(page == page_align(rec));

	if (page_is_comp(page)) {
		heap_no = rec_get_heap_no_new(rec);
		next_heap_no = rec_get_heap_no_new(page
						   + rec_get_next_offs(rec,
								       TRUE));
	} else {
		heap_no = rec_get_heap_no_old(rec);
		next_heap_no = rec_get_heap_no_old(page
						   + rec_get_next_offs(rec,
								       FALSE));
	}

	lock_mutex_enter();

	/* Let the next record inherit the locks from rec, in gap mode */

	lock_rec_inherit_to_gap(block, block, next_heap_no, heap_no);

	/* Reset the lock bits on rec and release waiting transactions */

	lock_rec_reset_and_release_wait(block, heap_no);

	lock_mutex_exit();
}

/*********************************************************************//**
Stores on the page infimum record the explicit locks of another record.
This function is used to store the lock state of a record when it is
updated and the size of the record changes in the update. The record
is moved in such an update, perhaps to another page. The infimum record
acts as a dummy carrier record, taking care of lock releases while the
actual record is being moved. */
UNIV_INTERN
void
lock_rec_store_on_page_infimum(
/*===========================*/
	const buf_block_t*	block,	/*!< in: buffer block containing rec */
	const rec_t*		rec)	/*!< in: record whose lock state
					is stored on the infimum
					record of the same page; lock
					bits are reset on the
					record */
{
	ulint	heap_no = page_rec_get_heap_no(rec);

	ut_ad(block->frame == page_align(rec));

	lock_mutex_enter();

	lock_rec_move(block, block, PAGE_HEAP_NO_INFIMUM, heap_no);

	lock_mutex_exit();
}

/*********************************************************************//**
Restores the state of explicit lock requests on a single record, where the
state was stored on the infimum of the page. */
UNIV_INTERN
void
lock_rec_restore_from_page_infimum(
/*===============================*/
	const buf_block_t*	block,	/*!< in: buffer block containing rec */
	const rec_t*		rec,	/*!< in: record whose lock state
					is restored */
	const buf_block_t*	donator)/*!< in: page (rec is not
					necessarily on this page)
					whose infimum stored the lock
					state; lock bits are reset on
					the infimum */
{
	ulint	heap_no = page_rec_get_heap_no(rec);

	lock_mutex_enter();

	lock_rec_move(block, donator, heap_no, PAGE_HEAP_NO_INFIMUM);

	lock_mutex_exit();
}

/*=========== DEADLOCK CHECKING ======================================*/

/*********************************************************************//**
rewind(3) the file used for storing the latest detected deadlock and
print a heading message to stderr if printing of all deadlocks to stderr
is enabled. */
UNIV_INLINE
void
lock_deadlock_start_print()
/*=======================*/
{
	ut_ad(lock_mutex_own());
	ut_ad(!srv_read_only_mode);

	rewind(lock_latest_err_file);
	ut_print_timestamp(lock_latest_err_file);

	if (srv_print_all_deadlocks) {
		ut_print_timestamp(stderr);
		fprintf(stderr, "InnoDB: transactions deadlock detected, "
			"dumping detailed information.\n");
		ut_print_timestamp(stderr);
	}
}

/*********************************************************************//**
Print a message to the deadlock file and possibly to stderr. */
UNIV_INLINE
void
lock_deadlock_fputs(
/*================*/
	const char*	msg)	/*!< in: message to print */
{
	if (!srv_read_only_mode) {
		fputs(msg, lock_latest_err_file);

		if (srv_print_all_deadlocks) {
			fputs(msg, stderr);
		}
	}
}

/*********************************************************************//**
Print transaction data to the deadlock file and possibly to stderr. */
UNIV_INLINE
void
lock_deadlock_trx_print(
/*====================*/
	const trx_t*	trx,		/*!< in: transaction */
	ulint		max_query_len)	/*!< in: max query length to print,
					or 0 to use the default max length */
{
	ut_ad(lock_mutex_own());
	ut_ad(!srv_read_only_mode);

	ulint	n_rec_locks = lock_number_of_rows_locked(&trx->lock);
	ulint	n_trx_locks = UT_LIST_GET_LEN(trx->lock.trx_locks);
	ulint	heap_size = mem_heap_get_size(trx->lock.lock_heap);

	mutex_enter(&trx_sys->mutex);

	trx_print_low(lock_latest_err_file, trx, max_query_len,
		      n_rec_locks, n_trx_locks, heap_size);

	if (srv_print_all_deadlocks) {
		trx_print_low(stderr, trx, max_query_len,
			      n_rec_locks, n_trx_locks, heap_size);
	}

	mutex_exit(&trx_sys->mutex);
}

/*********************************************************************//**
Print lock data to the deadlock file and possibly to stderr. */
UNIV_INLINE
void
lock_deadlock_lock_print(
/*=====================*/
	const lock_t*	lock)	/*!< in: record or table type lock */
{
	ut_ad(lock_mutex_own());
	ut_ad(!srv_read_only_mode);

	if (lock_get_type_low(lock) == LOCK_REC) {
		lock_rec_print(lock_latest_err_file, lock);

		if (srv_print_all_deadlocks) {
			lock_rec_print(stderr, lock);
		}
	} else {
		lock_table_print(lock_latest_err_file, lock);

		if (srv_print_all_deadlocks) {
			lock_table_print(stderr, lock);
		}
	}
}

/** Used in deadlock tracking. Protected by lock_sys->mutex. */
static ib_uint64_t	lock_mark_counter = 0;

/** Check if the search is too deep. */
#define lock_deadlock_too_deep(c)				\
	(c->depth > LOCK_MAX_DEPTH_IN_DEADLOCK_CHECK		\
	 || c->cost > LOCK_MAX_N_STEPS_IN_DEADLOCK_CHECK)

/********************************************************************//**
Get the next lock in the queue that is owned by a transaction whose
sub-tree has not already been searched.
@return next lock or NULL if at end of queue */
static
const lock_t*
lock_get_next_lock(
/*===============*/
	const lock_deadlock_ctx_t*
				ctx,	/*!< in: deadlock context */
	const lock_t*		lock,	/*!< in: lock in the queue */
	ulint			heap_no)/*!< in: heap no if rec lock else
					ULINT_UNDEFINED */
{
	ut_ad(lock_mutex_own());

	do {
		if (lock_get_type_low(lock) == LOCK_REC) {
			ut_ad(heap_no != ULINT_UNDEFINED);
			lock = lock_rec_get_next_const(heap_no, lock);
		} else {
			ut_ad(heap_no == ULINT_UNDEFINED);
			ut_ad(lock_get_type_low(lock) == LOCK_TABLE);

			lock = UT_LIST_GET_NEXT(un_member.tab_lock.locks, lock);
		}
	} while (lock != NULL
		 && lock->trx->lock.deadlock_mark > ctx->mark_start);

	ut_ad(lock == NULL
	      || lock_get_type_low(lock) == lock_get_type_low(ctx->wait_lock));

	return(lock);
}

/********************************************************************//**
Get the first lock to search. The search starts from the current
wait_lock. What we are really interested in is an edge from the
current wait_lock's owning transaction to another transaction that has
a lock ahead in the queue. We skip locks where the owning transaction's
sub-tree has already been searched.
@return first lock or NULL */
static
const lock_t*
lock_get_first_lock(
/*================*/
	const lock_deadlock_ctx_t*
				ctx,	/*!< in: deadlock context */
	ulint*			heap_no)/*!< out: heap no if rec lock,
					else ULINT_UNDEFINED */
{
	const lock_t*		lock;

	ut_ad(lock_mutex_own());

	lock = ctx->wait_lock;

	if (lock_get_type_low(lock) == LOCK_REC) {

		*heap_no = lock_rec_find_set_bit(lock);
		ut_ad(*heap_no != ULINT_UNDEFINED);

		lock = lock_rec_get_first_on_page_addr(
			lock->un_member.rec_lock.space,
			lock->un_member.rec_lock.page_no);

		/* Position on the first lock on the physical record. */
		if (!lock_rec_get_nth_bit(lock, *heap_no)) {
			lock = lock_rec_get_next_const(*heap_no, lock);
		}

	} else {
		*heap_no = ULINT_UNDEFINED;
		ut_ad(lock_get_type_low(lock) == LOCK_TABLE);
		dict_table_t*   table = lock->un_member.tab_lock.table;
		lock = UT_LIST_GET_FIRST(table->locks);
	}

	ut_a(lock != NULL);
	ut_a(lock != ctx->wait_lock);
	ut_ad(lock_get_type_low(lock) == lock_get_type_low(ctx->wait_lock));

	return(lock);
}

/********************************************************************//**
Notify that a deadlock has been detected and print the conflicting
transaction info. */
static
void
lock_deadlock_notify(
/*=================*/
	const lock_deadlock_ctx_t*	ctx,	/*!< in: deadlock context */
	const lock_t*			lock)	/*!< in: lock causing
						deadlock */
{
	ut_ad(lock_mutex_own());
	ut_ad(!srv_read_only_mode);

	lock_deadlock_start_print();

	lock_deadlock_fputs("\n*** (1) TRANSACTION:\n");

	lock_deadlock_trx_print(ctx->wait_lock->trx, 3000);

	lock_deadlock_fputs("*** (1) WAITING FOR THIS LOCK TO BE GRANTED:\n");

	lock_deadlock_lock_print(ctx->wait_lock);

	lock_deadlock_fputs("*** (2) TRANSACTION:\n");

	lock_deadlock_trx_print(lock->trx, 3000);

	lock_deadlock_fputs("*** (2) HOLDS THE LOCK(S):\n");

	lock_deadlock_lock_print(lock);

	/* It is possible that the joining transaction was granted its
	lock when we rolled back some other waiting transaction. */

	if (ctx->start->lock.wait_lock != 0) {
		lock_deadlock_fputs(
			"*** (2) WAITING FOR THIS LOCK TO BE GRANTED:\n");

		lock_deadlock_lock_print(ctx->start->lock.wait_lock);
	}

#ifdef UNIV_DEBUG
	if (lock_print_waits) {
		fputs("Deadlock detected\n", stderr);
	}
#endif /* UNIV_DEBUG */
}

/********************************************************************//**
Select the victim transaction that should be rolledback.
@return victim transaction */
static
const trx_t*
lock_deadlock_select_victim(
/*========================*/
	const lock_deadlock_ctx_t*	ctx)	/*!< in: deadlock context */
{
	ut_ad(lock_mutex_own());
	ut_ad(ctx->start->lock.wait_lock != 0);
	ut_ad(ctx->wait_lock->trx != ctx->start);

	if (trx_weight_ge(ctx->wait_lock->trx, ctx->start)) {
		/* The joining  transaction is 'smaller',
		choose it as the victim and roll it back. */

#ifdef WITH_WSREP
		if (wsrep_thd_is_BF(ctx->start->mysql_thd, TRUE)) {
			return(ctx->wait_lock->trx);
		}
		else
#endif /* WITH_WSREP */
			return(ctx->start);
	}

#ifdef WITH_WSREP
	if (wsrep_thd_is_BF(ctx->wait_lock->trx->mysql_thd, TRUE)) {
		return(ctx->start);
	}
	else
#endif /* WITH_WSREP */
		return(ctx->wait_lock->trx);
}

/********************************************************************//**
Pop the deadlock search state from the stack.
@return stack slot instance that was on top of the stack. */
static
const lock_stack_t*
lock_deadlock_pop(
/*==============*/
	lock_deadlock_ctx_t*	ctx)		/*!< in/out: context */
{
	ut_ad(lock_mutex_own());

	ut_ad(ctx->depth > 0);

	return(&lock_stack[--ctx->depth]);
}

/********************************************************************//**
Push the deadlock search state onto the stack.
@return slot that was used in the stack */
static
lock_stack_t*
lock_deadlock_push(
/*===============*/
	lock_deadlock_ctx_t*	ctx,		/*!< in/out: context */
	const lock_t*		lock,		/*!< in: current lock */
	ulint			heap_no)	/*!< in: heap number */
{
	ut_ad(lock_mutex_own());

	/* Save current search state. */

	if (LOCK_STACK_SIZE > ctx->depth) {
		lock_stack_t*	stack;

		stack = &lock_stack[ctx->depth++];

		stack->lock = lock;
		stack->heap_no = heap_no;
		stack->wait_lock = ctx->wait_lock;

		return(stack);
	}

	return(NULL);
}

/********************************************************************//**
Looks iteratively for a deadlock. Note: the joining transaction may
have been granted its lock by the deadlock checks.
@return 0 if no deadlock else the victim transaction id.*/
static
trx_id_t
lock_deadlock_search(
/*=================*/
	lock_deadlock_ctx_t*	ctx,	/*!< in/out: deadlock context */
	struct thd_wait_reports*waitee_ptr) /*!< in/out: list of waitees */
{
	const lock_t*	lock;
	ulint		heap_no;

	ut_ad(lock_mutex_own());
	ut_ad(!trx_mutex_own(ctx->start));

	ut_ad(ctx->start != NULL);
	ut_ad(ctx->wait_lock != NULL);
	assert_trx_in_list(ctx->wait_lock->trx);
	ut_ad(ctx->mark_start <= lock_mark_counter);

	/* Look at the locks ahead of wait_lock in the lock queue. */
	lock = lock_get_first_lock(ctx, &heap_no);

	for (;;) {

		/* We should never visit the same sub-tree more than once. */
		ut_ad(lock == NULL
		      || lock->trx->lock.deadlock_mark <= ctx->mark_start);

		while (ctx->depth > 0 && lock == NULL) {
			const lock_stack_t*	stack;

			/* Restore previous search state. */

			stack = lock_deadlock_pop(ctx);

			lock = stack->lock;
			heap_no = stack->heap_no;
			ctx->wait_lock = stack->wait_lock;

			lock = lock_get_next_lock(ctx, lock, heap_no);
		}

		if (lock == NULL) {
			break;
		} else if (lock == ctx->wait_lock) {

			/* We can mark this subtree as searched */
			ut_ad(lock->trx->lock.deadlock_mark <= ctx->mark_start);

			lock->trx->lock.deadlock_mark = ++lock_mark_counter;

			/* We are not prepared for an overflow. This 64-bit
			counter should never wrap around. At 10^9 increments
			per second, it would take 10^3 years of uptime. */

			ut_ad(lock_mark_counter > 0);

			lock = NULL;

		} else if (!lock_has_to_wait(ctx->wait_lock, lock)) {

			/* No conflict, next lock */
			lock = lock_get_next_lock(ctx, lock, heap_no);

		} else if (lock->trx == ctx->start) {

			/* Found a cycle. */

			lock_deadlock_notify(ctx, lock);

			return(lock_deadlock_select_victim(ctx)->id);

		} else if (lock_deadlock_too_deep(ctx)) {

			/* Search too deep to continue. */

			ctx->too_deep = TRUE;

#ifdef WITH_WSREP
			if (wsrep_thd_is_BF(ctx->start->mysql_thd, TRUE)) {
				return(ctx->wait_lock->trx->id);
			}
			else
#endif /* WITH_WSREP */
			/* Select the joining transaction as the victim. */
				return(ctx->start->id);

		} else {
			/* We do not need to report autoinc locks to the upper
			layer. These locks are released before commit, so they
			can not cause deadlocks with binlog-fixed commit
			order. */
			if (waitee_ptr &&
			    (lock_get_type_low(lock) != LOCK_TABLE ||
			     lock_get_mode(lock) != LOCK_AUTO_INC)) {
				if (waitee_ptr->used ==
				    sizeof(waitee_ptr->waitees) /
				    sizeof(waitee_ptr->waitees[0])) {
					waitee_ptr->next =
						(struct thd_wait_reports *)
						mem_alloc(sizeof(*waitee_ptr));
					waitee_ptr = waitee_ptr->next;
					if (!waitee_ptr) {
						ctx->too_deep = TRUE;
						return(ctx->start->id);
					}
					waitee_ptr->next = NULL;
					waitee_ptr->used = 0;
				}
				waitee_ptr->waitees[waitee_ptr->used++] = lock->trx;
			}

			if (lock->trx->lock.que_state == TRX_QUE_LOCK_WAIT) {

				/* Another trx ahead has requested a lock in an
				incompatible mode, and is itself waiting for a lock. */

				++ctx->cost;

				/* Save current search state. */
				if (!lock_deadlock_push(ctx, lock, heap_no)) {

					/* Unable to save current search state, stack
					size not big enough. */

					ctx->too_deep = TRUE;

#ifdef WITH_WSREP
				if (wsrep_thd_is_BF(ctx->start->mysql_thd, TRUE))
					return(lock->trx->id);
				else
#endif /* WITH_WSREP */

					return(ctx->start->id);
				}

				ctx->wait_lock = lock->trx->lock.wait_lock;
				lock = lock_get_first_lock(ctx, &heap_no);

				if (lock->trx->lock.deadlock_mark > ctx->mark_start) {
					lock = lock_get_next_lock(ctx, lock, heap_no);
				}

			} else {
				lock = lock_get_next_lock(ctx, lock, heap_no);
			}
		}
	}

	ut_a(lock == NULL && ctx->depth == 0);

	/* No deadlock found. */
	return(0);
}

/********************************************************************//**
Print info about transaction that was rolled back. */
static
void
lock_deadlock_joining_trx_print(
/*============================*/
	const trx_t*	trx,		/*!< in: transaction rolled back */
	const lock_t*	lock)		/*!< in: lock trx wants */
{
	ut_ad(lock_mutex_own());
	ut_ad(!srv_read_only_mode);

	/* If the lock search exceeds the max step
	or the max depth, the current trx will be
	the victim. Print its information. */
	lock_deadlock_start_print();

	lock_deadlock_fputs(
		"TOO DEEP OR LONG SEARCH IN THE LOCK TABLE"
		" WAITS-FOR GRAPH, WE WILL ROLL BACK"
		" FOLLOWING TRANSACTION \n\n"
		"*** TRANSACTION:\n");

	lock_deadlock_trx_print(trx, 3000);

	lock_deadlock_fputs("*** WAITING FOR THIS LOCK TO BE GRANTED:\n");

	lock_deadlock_lock_print(lock);
}

/********************************************************************//**
Rollback transaction selected as the victim. */
static
void
lock_deadlock_trx_rollback(
/*=======================*/
	lock_deadlock_ctx_t*	ctx)		/*!< in: deadlock context */
{
	trx_t*			trx;

	ut_ad(lock_mutex_own());

	trx = ctx->wait_lock->trx;

	lock_deadlock_fputs("*** WE ROLL BACK TRANSACTION (1)\n");

	trx_mutex_enter(trx);

	trx->lock.was_chosen_as_deadlock_victim = TRUE;

	lock_cancel_waiting_and_release(trx->lock.wait_lock);

	trx_mutex_exit(trx);
}

static
void
lock_report_waiters_to_mysql(
/*=======================*/
	struct thd_wait_reports*	waitee_buf_ptr,	/*!< in: set of trxs */
	THD*				mysql_thd,	/*!< in: THD */
	trx_id_t			victim_trx_id)	/*!< in: Trx selected
							as deadlock victim, if
							any */
{
	struct thd_wait_reports*	p;
	struct thd_wait_reports*	q;
	ulint				i;

	p = waitee_buf_ptr;
	while (p) {
		i = 0;
		while (i < p->used) {
			trx_t *w_trx = p->waitees[i];
			/*  There is no need to report waits to a trx already
			selected as a victim. */
			if (w_trx->id != victim_trx_id) {
				/* If thd_report_wait_for() decides to kill the
				transaction, then we will get a call back into
				innobase_kill_query. We mark this by setting
				current_lock_mutex_owner, so we can avoid trying
				to recursively take lock_sys->mutex. */
				w_trx->abort_type = TRX_REPLICATION_ABORT;
				thd_report_wait_for(mysql_thd, w_trx->mysql_thd);
				w_trx->abort_type = TRX_SERVER_ABORT;
			}
			++i;
		}
		q = p->next;
		if (p != waitee_buf_ptr) {
			mem_free(p);
		}
		p = q;
	}
}


/********************************************************************//**
Checks if a joining lock request results in a deadlock. If a deadlock is
found this function will resolve the dadlock by choosing a victim transaction
and rolling it back. It will attempt to resolve all deadlocks. The returned
transaction id will be the joining transaction id or 0 if some other
transaction was chosen as a victim and rolled back or no deadlock found.

@return id of transaction chosen as victim or 0 */
static
trx_id_t
lock_deadlock_check_and_resolve(
/*============================*/
	const lock_t*	lock,	/*!< in: lock the transaction is requesting */
	const trx_t*	trx)	/*!< in: transaction */
{
	trx_id_t		victim_trx_id;
	struct thd_wait_reports	waitee_buf;
	struct thd_wait_reports*waitee_buf_ptr;
	THD*			start_mysql_thd;

	ut_ad(trx != NULL);
	ut_ad(lock != NULL);
	ut_ad(lock_mutex_own());
	assert_trx_in_list(trx);

	start_mysql_thd = trx->mysql_thd;
	if (start_mysql_thd && thd_need_wait_for(start_mysql_thd)) {
		waitee_buf_ptr = &waitee_buf;
	} else {
		waitee_buf_ptr = NULL;
	}

	/* Try and resolve as many deadlocks as possible. */
	do {
		lock_deadlock_ctx_t	ctx;

		/* Reset the context. */
		ctx.cost = 0;
		ctx.depth = 0;
		ctx.start = trx;
		ctx.too_deep = FALSE;
		ctx.wait_lock = lock;
		ctx.mark_start = lock_mark_counter;

		if (waitee_buf_ptr) {
			waitee_buf_ptr->next = NULL;
			waitee_buf_ptr->used = 0;
		}

		victim_trx_id = lock_deadlock_search(&ctx, waitee_buf_ptr);

		/* Report waits to upper layer, as needed. */
		if (waitee_buf_ptr) {
			lock_report_waiters_to_mysql(waitee_buf_ptr,
						     start_mysql_thd,
						     victim_trx_id);
		}

		/* Search too deep, we rollback the joining transaction. */
		if (ctx.too_deep) {

			ut_a(trx == ctx.start);
			ut_a(victim_trx_id == trx->id);

#ifdef WITH_WSREP
			if (!wsrep_thd_is_BF(ctx.start->mysql_thd, TRUE))
			{
#endif /* WITH_WSREP */
				if (!srv_read_only_mode) {
					lock_deadlock_joining_trx_print(trx, lock);
				}
#ifdef WITH_WSREP
			} else {
			  /* BF processor */;
			}
#endif /* WITH_WSREP */

		} else if (victim_trx_id != 0 && victim_trx_id != trx->id) {

			ut_ad(victim_trx_id == ctx.wait_lock->trx->id);
			lock_deadlock_trx_rollback(&ctx);

			lock_deadlock_found = TRUE;

			MONITOR_INC(MONITOR_DEADLOCK);
			srv_stats.lock_deadlock_count.inc();
		}
	} while (victim_trx_id != 0 && victim_trx_id != trx->id);

	/* If the joining transaction was selected as the victim. */
	if (victim_trx_id != 0) {
		ut_a(victim_trx_id == trx->id);

		MONITOR_INC(MONITOR_DEADLOCK);
		srv_stats.lock_deadlock_count.inc();

		lock_deadlock_fputs("*** WE ROLL BACK TRANSACTION (2)\n");

		lock_deadlock_found = TRUE;
	}

	return(victim_trx_id);
}

/*========================= TABLE LOCKS ==============================*/

/*********************************************************************//**
Creates a table lock object and adds it as the last in the lock queue
of the table. Does NOT check for deadlocks or lock compatibility.
@return	own: new lock object */
UNIV_INLINE
lock_t*
lock_table_create(
/*==============*/
#ifdef WITH_WSREP
	lock_t*		c_lock, /*!< in: conflicting lock */
#endif
	dict_table_t*	table,	/*!< in/out: database table
				in dictionary cache */
	ulint		type_mode,/*!< in: lock mode possibly ORed with
				LOCK_WAIT */
	trx_t*		trx)	/*!< in: trx */
{
	lock_t*	lock;

	ut_ad(table && trx);
	ut_ad(lock_mutex_own());
	ut_ad(trx_mutex_own(trx));

	/* Non-locking autocommit read-only transactions should not set
	any locks. */
	assert_trx_in_list(trx);

	if ((type_mode & LOCK_MODE_MASK) == LOCK_AUTO_INC) {
		++table->n_waiting_or_granted_auto_inc_locks;
	}

	/* For AUTOINC locking we reuse the lock instance only if
	there is no wait involved else we allocate the waiting lock
	from the transaction lock heap. */
	if (type_mode == LOCK_AUTO_INC) {

		lock = table->autoinc_lock;

		table->autoinc_trx = trx;

		ib_vector_push(trx->autoinc_locks, &lock);
	} else {
		lock = static_cast<lock_t*>(
			mem_heap_alloc(trx->lock.lock_heap, sizeof(*lock)));
	}

	lock->type_mode = type_mode | LOCK_TABLE;
	lock->trx = trx;
	lock->requested_time = ut_time();
	lock->wait_time = 0;

	lock->un_member.tab_lock.table = table;

	ut_ad(table->n_ref_count > 0 || !table->can_be_evicted);

	UT_LIST_ADD_LAST(trx_locks, trx->lock.trx_locks, lock);

#ifdef WITH_WSREP
	if (wsrep_thd_is_wsrep(trx->mysql_thd)) {
		if (c_lock && wsrep_thd_is_BF(trx->mysql_thd, FALSE)) {
			UT_LIST_INSERT_AFTER(
				un_member.tab_lock.locks, table->locks, c_lock, lock);
		} else {
			UT_LIST_ADD_LAST(un_member.tab_lock.locks, table->locks, lock);
		}

		if (c_lock) {
			trx_mutex_enter(c_lock->trx);
		}

		if (c_lock && c_lock->trx->lock.que_state == TRX_QUE_LOCK_WAIT) {

			c_lock->trx->lock.was_chosen_as_deadlock_victim = TRUE;

			if (wsrep_debug) {
				wsrep_print_wait_locks(c_lock);
				wsrep_print_wait_locks(c_lock->trx->lock.wait_lock);
			}

			/* have to release trx mutex for the duration of
			victim lock release. This will eventually call
			lock_grant, which wants to grant trx mutex again
			*/
			/* caller has trx_mutex, have to release for lock cancel */
			trx_mutex_exit(trx);
			lock_cancel_waiting_and_release(c_lock->trx->lock.wait_lock);
			trx_mutex_enter(trx);

			/* trx might not wait for c_lock, but some other lock
			does not matter if wait_lock was released above
			*/
			if (c_lock->trx->lock.wait_lock == c_lock) {
				lock_reset_lock_and_trx_wait(lock);
			}

			if (wsrep_debug) {
				fprintf(stderr, "WSREP: c_lock canceled %llu\n",
					(ulonglong) c_lock->trx->id);
			}
		}
		if (c_lock) {
			trx_mutex_exit(c_lock->trx);
		}
	} else {
<<<<<<< HEAD
		UT_LIST_ADD_LAST(un_member.tab_lock.locks, table->locks, lock);
	}
#else
	UT_LIST_ADD_LAST(un_member.tab_lock.locks, table->locks, lock);
=======
#endif /* WITH_WSREP */
	UT_LIST_ADD_LAST(un_member.tab_lock.locks, table->locks, lock);
#ifdef WITH_WSREP
	}
>>>>>>> b506d952
#endif /* WITH_WSREP */

	if (UNIV_UNLIKELY(type_mode & LOCK_WAIT)) {

		lock_set_lock_and_trx_wait(lock, trx);
	}

	ib_vector_push(lock->trx->lock.table_locks, &lock);

	MONITOR_INC(MONITOR_TABLELOCK_CREATED);
	MONITOR_INC(MONITOR_NUM_TABLELOCK);

	return(lock);
}

/*************************************************************//**
Pops autoinc lock requests from the transaction's autoinc_locks. We
handle the case where there are gaps in the array and they need to
be popped off the stack. */
UNIV_INLINE
void
lock_table_pop_autoinc_locks(
/*=========================*/
	trx_t*	trx)	/*!< in/out: transaction that owns the AUTOINC locks */
{
	ut_ad(lock_mutex_own());
	ut_ad(!ib_vector_is_empty(trx->autoinc_locks));

	/* Skip any gaps, gaps are NULL lock entries in the
	trx->autoinc_locks vector. */

	do {
		ib_vector_pop(trx->autoinc_locks);

		if (ib_vector_is_empty(trx->autoinc_locks)) {
			return;
		}

	} while (*(lock_t**) ib_vector_get_last(trx->autoinc_locks) == NULL);
}

/*************************************************************//**
Removes an autoinc lock request from the transaction's autoinc_locks. */
UNIV_INLINE
void
lock_table_remove_autoinc_lock(
/*===========================*/
	lock_t*	lock,	/*!< in: table lock */
	trx_t*	trx)	/*!< in/out: transaction that owns the lock */
{
	lock_t*	autoinc_lock;
	lint	i = ib_vector_size(trx->autoinc_locks) - 1;

	ut_ad(lock_mutex_own());
	ut_ad(lock_get_mode(lock) == LOCK_AUTO_INC);
	ut_ad(lock_get_type_low(lock) & LOCK_TABLE);
	ut_ad(!ib_vector_is_empty(trx->autoinc_locks));

	/* With stored functions and procedures the user may drop
	a table within the same "statement". This special case has
	to be handled by deleting only those AUTOINC locks that were
	held by the table being dropped. */

	autoinc_lock = *static_cast<lock_t**>(
		ib_vector_get(trx->autoinc_locks, i));

	/* This is the default fast case. */

	if (autoinc_lock == lock) {
		lock_table_pop_autoinc_locks(trx);
	} else {
		/* The last element should never be NULL */
		ut_a(autoinc_lock != NULL);

		/* Handle freeing the locks from within the stack. */

		while (--i >= 0) {
			autoinc_lock = *static_cast<lock_t**>(
				ib_vector_get(trx->autoinc_locks, i));

			if (UNIV_LIKELY(autoinc_lock == lock)) {
				void*	null_var = NULL;
				ib_vector_set(trx->autoinc_locks, i, &null_var);
				return;
			}
		}

		/* Must find the autoinc lock. */
		ut_error;
	}
}

/*************************************************************//**
Removes a table lock request from the queue and the trx list of locks;
this is a low-level function which does NOT check if waiting requests
can now be granted. */
UNIV_INLINE
void
lock_table_remove_low(
/*==================*/
	lock_t*	lock)	/*!< in/out: table lock */
{
	trx_t*		trx;
	dict_table_t*	table;

	ut_ad(lock_mutex_own());

	trx = lock->trx;
	table = lock->un_member.tab_lock.table;

	/* Remove the table from the transaction's AUTOINC vector, if
	the lock that is being released is an AUTOINC lock. */
	if (lock_get_mode(lock) == LOCK_AUTO_INC) {

		/* The table's AUTOINC lock can get transferred to
		another transaction before we get here. */
		if (table->autoinc_trx == trx) {
			table->autoinc_trx = NULL;
		}

		/* The locks must be freed in the reverse order from
		the one in which they were acquired. This is to avoid
		traversing the AUTOINC lock vector unnecessarily.

		We only store locks that were granted in the
		trx->autoinc_locks vector (see lock_table_create()
		and lock_grant()). Therefore it can be empty and we
		need to check for that. */

		if (!lock_get_wait(lock)
		    && !ib_vector_is_empty(trx->autoinc_locks)) {

			lock_table_remove_autoinc_lock(lock, trx);
		}

		ut_a(table->n_waiting_or_granted_auto_inc_locks > 0);
		table->n_waiting_or_granted_auto_inc_locks--;
	}

	UT_LIST_REMOVE(trx_locks, trx->lock.trx_locks, lock);
	UT_LIST_REMOVE(un_member.tab_lock.locks, table->locks, lock);

	MONITOR_INC(MONITOR_TABLELOCK_REMOVED);
	MONITOR_DEC(MONITOR_NUM_TABLELOCK);
}

/*********************************************************************//**
Enqueues a waiting request for a table lock which cannot be granted
immediately. Checks for deadlocks.
@return DB_LOCK_WAIT, DB_DEADLOCK, or DB_QUE_THR_SUSPENDED, or
DB_SUCCESS; DB_SUCCESS means that there was a deadlock, but another
transaction was chosen as a victim, and we got the lock immediately:
no need to wait then */
static
dberr_t
lock_table_enqueue_waiting(
/*=======================*/
#ifdef WITH_WSREP
	lock_t*		c_lock, /*!< in: conflicting lock */
#endif
	ulint		mode,	/*!< in: lock mode this transaction is
				requesting */
	dict_table_t*	table,	/*!< in/out: table */
	que_thr_t*	thr)	/*!< in: query thread */
{
	trx_t*		trx;
	lock_t*		lock;
	trx_id_t	victim_trx_id;
	ulint		sec;
	ulint		ms;

	ut_ad(lock_mutex_own());
	ut_ad(!srv_read_only_mode);

	trx = thr_get_trx(thr);
	ut_ad(trx_mutex_own(trx));

	/* Test if there already is some other reason to suspend thread:
	we do not enqueue a lock request if the query thread should be
	stopped anyway */

	if (que_thr_stop(thr)) {
		ut_error;

		return(DB_QUE_THR_SUSPENDED);
	}

	switch (trx_get_dict_operation(trx)) {
	case TRX_DICT_OP_NONE:
		break;
	case TRX_DICT_OP_TABLE:
	case TRX_DICT_OP_INDEX:
		ut_print_timestamp(stderr);
		fputs("  InnoDB: Error: a table lock wait happens"
		      " in a dictionary operation!\n"
		      "InnoDB: Table name ", stderr);
		ut_print_name(stderr, trx, TRUE, table->name);
		fputs(".\n"
		      "InnoDB: Submit a detailed bug report"
		      " to http://bugs.mysql.com\n",
		      stderr);
		ut_ad(0);
	}

	/* Enqueue the lock request that will wait to be granted */

#ifdef WITH_WSREP
	if (trx->lock.was_chosen_as_deadlock_victim) {
		return(DB_DEADLOCK);
	}
	lock = lock_table_create(c_lock, table, mode | LOCK_WAIT, trx);
#else
	lock = lock_table_create(table, mode | LOCK_WAIT, trx);
#endif /* WITH_WSREP */

	/* Release the mutex to obey the latching order.
	This is safe, because lock_deadlock_check_and_resolve()
	is invoked when a lock wait is enqueued for the currently
	running transaction. Because trx is a running transaction
	(it is not currently suspended because of a lock wait),
	its state can only be changed by this thread, which is
	currently associated with the transaction. */

	trx_mutex_exit(trx);

	victim_trx_id = lock_deadlock_check_and_resolve(lock, trx);

	trx_mutex_enter(trx);

	if (victim_trx_id != 0) {
		ut_ad(victim_trx_id == trx->id);

		/* The order here is important, we don't want to
		lose the state of the lock before calling remove. */
		lock_table_remove_low(lock);
		lock_reset_lock_and_trx_wait(lock);

		return(DB_DEADLOCK);
	} else if (trx->lock.wait_lock == NULL) {
		/* Deadlock resolution chose another transaction as a victim,
		and we accidentally got our lock granted! */

		return(DB_SUCCESS);
	}

	trx->lock.que_state = TRX_QUE_LOCK_WAIT;

	trx->lock.wait_started = ut_time();
	trx->lock.was_chosen_as_deadlock_victim = FALSE;
	trx->n_table_lock_waits++;

	if (UNIV_UNLIKELY(trx->take_stats)) {
		ut_usectime(&sec, &ms);
		trx->lock_que_wait_ustarted = (ib_uint64_t)sec * 1000000 + ms;
	}

	ut_a(que_thr_stop(thr));

	MONITOR_INC(MONITOR_TABLELOCK_WAIT);

	return(DB_LOCK_WAIT);
}

/*********************************************************************//**
Checks if other transactions have an incompatible mode lock request in
the lock queue.
@return	lock or NULL */
UNIV_INLINE
const lock_t*
lock_table_other_has_incompatible(
/*==============================*/
	const trx_t*		trx,	/*!< in: transaction, or NULL if all
					transactions should be included */
	ulint			wait,	/*!< in: LOCK_WAIT if also
					waiting locks are taken into
					account, or 0 if not */
	const dict_table_t*	table,	/*!< in: table */
	enum lock_mode		mode)	/*!< in: lock mode */
{
	const lock_t*	lock;

	ut_ad(lock_mutex_own());

	for (lock = UT_LIST_GET_LAST(table->locks);
	     lock != NULL;
	     lock = UT_LIST_GET_PREV(un_member.tab_lock.locks, lock)) {

		if (lock->trx != trx
		    && !lock_mode_compatible(lock_get_mode(lock), mode)
		    && (wait || !lock_get_wait(lock))) {

#ifdef WITH_WSREP
			if(wsrep_thd_is_wsrep(trx->mysql_thd)) {
				if (wsrep_debug) {
					fprintf(stderr, "WSREP: trx %ld table lock abort\n",
						trx->id);
				}
				trx_mutex_enter(lock->trx);
				wsrep_kill_victim((trx_t *)trx, (lock_t *)lock);
				trx_mutex_exit(lock->trx);
			}
#endif

			return(lock);
		}
	}

	return(NULL);
}

/*********************************************************************//**
Locks the specified database table in the mode given. If the lock cannot
be granted immediately, the query thread is put to wait.
@return	DB_SUCCESS, DB_LOCK_WAIT, DB_DEADLOCK, or DB_QUE_THR_SUSPENDED */
UNIV_INTERN
dberr_t
lock_table(
/*=======*/
	ulint		flags,	/*!< in: if BTR_NO_LOCKING_FLAG bit is set,
				does nothing */
	dict_table_t*	table,	/*!< in/out: database table
				in dictionary cache */
	enum lock_mode	mode,	/*!< in: lock mode */
	que_thr_t*	thr)	/*!< in: query thread */
{
#ifdef WITH_WSREP
	lock_t *c_lock = NULL;
#endif
	trx_t*		trx;
	dberr_t		err;
	const lock_t*	wait_for;

	ut_ad(table != NULL);
	ut_ad(thr != NULL);

	if (flags & BTR_NO_LOCKING_FLAG) {

		return(DB_SUCCESS);
	}

	ut_a(flags == 0);

	trx = thr_get_trx(thr);

	if (UNIV_UNLIKELY(trx->fake_changes && mode == LOCK_IX)) {
		mode = LOCK_IS;
	}

	/* Look for equal or stronger locks the same trx already
	has on the table. No need to acquire the lock mutex here
	because only this transacton can add/access table locks
	to/from trx_t::table_locks. */

	if (lock_table_has(trx, table, mode)) {

		return(DB_SUCCESS);
	}

	lock_mutex_enter();

	DBUG_EXECUTE_IF("fatal-semaphore-timeout",
		{ os_thread_sleep(3600000000); });

	/* We have to check if the new lock is compatible with any locks
	other transactions have in the table lock queue. */

#ifdef WITH_WSREP
	wait_for = lock_table_other_has_incompatible(
                trx, LOCK_WAIT, table, mode);
#else
	wait_for = lock_table_other_has_incompatible(
		trx, LOCK_WAIT, table, mode);
#endif

	trx_mutex_enter(trx);

	/* Another trx has a request on the table in an incompatible
	mode: this trx may have to wait */

	if (wait_for != NULL) {
#ifdef WITH_WSREP
                err = lock_table_enqueue_waiting((ib_lock_t*)wait_for, mode | flags, table, thr);
#else
		err = lock_table_enqueue_waiting(mode | flags, table, thr);
#endif
	} else {
#ifdef WITH_WSREP
	        lock_table_create(c_lock, table, mode | flags, trx);
#else
		lock_table_create(table, mode | flags, trx);
#endif

		ut_a(!flags || mode == LOCK_S || mode == LOCK_X);

		err = DB_SUCCESS;
	}

	lock_mutex_exit();

	trx_mutex_exit(trx);

	return(err);
}

/*********************************************************************//**
Creates a table IX lock object for a resurrected transaction. */
UNIV_INTERN
void
lock_table_ix_resurrect(
/*====================*/
	dict_table_t*	table,	/*!< in/out: table */
	trx_t*		trx)	/*!< in/out: transaction */
{
	ut_ad(trx->is_recovered);

	if (lock_table_has(trx, table, LOCK_IX)) {
		return;
	}

	lock_mutex_enter();

	/* We have to check if the new lock is compatible with any locks
	other transactions have in the table lock queue. */

	ut_ad(!lock_table_other_has_incompatible(
		      trx, LOCK_WAIT, table, LOCK_IX));

	trx_mutex_enter(trx);
#ifdef WITH_WSREP
	lock_table_create(NULL, table, LOCK_IX, trx);
#else
	lock_table_create(table, LOCK_IX, trx);
#endif
	lock_mutex_exit();
	trx_mutex_exit(trx);
}

/*********************************************************************//**
Checks if a waiting table lock request still has to wait in a queue.
@return	TRUE if still has to wait */
static
ibool
lock_table_has_to_wait_in_queue(
/*============================*/
	const lock_t*	wait_lock)	/*!< in: waiting table lock */
{
	const dict_table_t*	table;
	const lock_t*		lock;

	ut_ad(lock_mutex_own());
	ut_ad(lock_get_wait(wait_lock));

	table = wait_lock->un_member.tab_lock.table;

	for (lock = UT_LIST_GET_FIRST(table->locks);
	     lock != wait_lock;
	     lock = UT_LIST_GET_NEXT(un_member.tab_lock.locks, lock)) {

		if (lock_has_to_wait(wait_lock, lock)) {

			return(TRUE);
		}
	}

	return(FALSE);
}

/*************************************************************//**
Removes a table lock request, waiting or granted, from the queue and grants
locks to other transactions in the queue, if they now are entitled to a
lock. */
static
void
lock_table_dequeue(
/*===============*/
	lock_t*	in_lock)/*!< in/out: table lock object; transactions waiting
			behind will get their lock requests granted, if
			they are now qualified to it */
{
	lock_t*	lock;

	ut_ad(lock_mutex_own());
	ut_a(lock_get_type_low(in_lock) == LOCK_TABLE);

	lock = UT_LIST_GET_NEXT(un_member.tab_lock.locks, in_lock);

	lock_table_remove_low(in_lock);

	/* Check if waiting locks in the queue can now be granted: grant
	locks if there are no conflicting locks ahead. */

	for (/* No op */;
	     lock != NULL;
	     lock = UT_LIST_GET_NEXT(un_member.tab_lock.locks, lock)) {

		if (lock_get_wait(lock)
		    && !lock_table_has_to_wait_in_queue(lock)) {

			/* Grant the lock */
			ut_ad(in_lock->trx != lock->trx);
			lock_grant(lock);
		}
	}
}

/*=========================== LOCK RELEASE ==============================*/

/*************************************************************//**
Removes a granted record lock of a transaction from the queue and grants
locks to other transactions waiting in the queue if they now are entitled
to a lock. */
UNIV_INTERN
void
lock_rec_unlock(
/*============*/
	trx_t*			trx,	/*!< in/out: transaction that has
					set a record lock */
	const buf_block_t*	block,	/*!< in: buffer block containing rec */
	const rec_t*		rec,	/*!< in: record */
	enum lock_mode		lock_mode)/*!< in: LOCK_S or LOCK_X */
{
	lock_t*		first_lock;
	lock_t*		lock;
	ulint		heap_no;
	const char*	stmt;
	size_t		stmt_len;

	ut_ad(trx);
	ut_ad(rec);
	ut_ad(block->frame == page_align(rec));
	ut_ad(!trx->lock.wait_lock);
	ut_ad(trx_state_eq(trx, TRX_STATE_ACTIVE));

	heap_no = page_rec_get_heap_no(rec);

	lock_mutex_enter();
	trx_mutex_enter(trx);

	first_lock = lock_rec_get_first(block, heap_no);

	/* Find the last lock with the same lock_mode and transaction
	on the record. */

	for (lock = first_lock; lock != NULL;
	     lock = lock_rec_get_next(heap_no, lock)) {
		if (lock->trx == trx && lock_get_mode(lock) == lock_mode) {
			goto released;
		}
	}

	lock_mutex_exit();
	trx_mutex_exit(trx);

	stmt = innobase_get_stmt(trx->mysql_thd, &stmt_len);
	ut_print_timestamp(stderr);
	fprintf(stderr,
		" InnoDB: Error: unlock row could not"
		" find a %lu mode lock on the record\n",
		(ulong) lock_mode);
	ut_print_timestamp(stderr);
	fprintf(stderr, " InnoDB: current statement: %.*s\n",
		(int) stmt_len, stmt);

	return;

released:
	ut_a(!lock_get_wait(lock));
	lock_rec_reset_nth_bit(lock, heap_no);

	/* Check if we can now grant waiting lock requests */

	for (lock = first_lock; lock != NULL;
	     lock = lock_rec_get_next(heap_no, lock)) {
		if (lock_get_wait(lock)
		    && !lock_rec_has_to_wait_in_queue(lock)) {

			/* Grant the lock */
			ut_ad(trx != lock->trx);
			lock_grant(lock);
		}
	}

	lock_mutex_exit();
	trx_mutex_exit(trx);
}

/*********************************************************************//**
Releases transaction locks, and releases possible other transactions waiting
because of these locks. */
static
void
lock_release(
/*=========*/
	trx_t*	trx)	/*!< in/out: transaction */
{
	lock_t*		lock;
	ulint		count = 0;
	trx_id_t	max_trx_id;

	ut_ad(lock_mutex_own());
	ut_ad(!trx_mutex_own(trx));

	max_trx_id = trx_sys_get_max_trx_id();

	for (lock = UT_LIST_GET_LAST(trx->lock.trx_locks);
	     lock != NULL;
	     lock = UT_LIST_GET_LAST(trx->lock.trx_locks)) {

		if (lock_get_type_low(lock) == LOCK_REC) {

#ifdef UNIV_DEBUG
			/* Check if the transcation locked a record
			in a system table in X mode. It should have set
			the dict_op code correctly if it did. */
			if (lock->index->table->id < DICT_HDR_FIRST_ID
			    && lock_get_mode(lock) == LOCK_X) {

				ut_ad(lock_get_mode(lock) != LOCK_IX);
				ut_ad(trx->dict_operation != TRX_DICT_OP_NONE);
			}
#endif /* UNIV_DEBUG */

			lock_rec_dequeue_from_page(lock);
		} else {
			dict_table_t*	table;

			table = lock->un_member.tab_lock.table;
#ifdef UNIV_DEBUG
			ut_ad(lock_get_type_low(lock) & LOCK_TABLE);

			/* Check if the transcation locked a system table
			in IX mode. It should have set the dict_op code
			correctly if it did. */
			if (table->id < DICT_HDR_FIRST_ID
			    && (lock_get_mode(lock) == LOCK_X
				|| lock_get_mode(lock) == LOCK_IX)) {

				ut_ad(trx->dict_operation != TRX_DICT_OP_NONE);
			}
#endif /* UNIV_DEBUG */

			if (lock_get_mode(lock) != LOCK_IS
			    && trx->undo_no != 0) {

				/* The trx may have modified the table. We
				block the use of the MySQL query cache for
				all currently active transactions. */

				table->query_cache_inv_trx_id = max_trx_id;
			}

			lock_table_dequeue(lock);
		}

		if (count == LOCK_RELEASE_INTERVAL) {
			/* Release the  mutex for a while, so that we
			do not monopolize it */

			lock_mutex_exit();

			lock_mutex_enter();

			count = 0;
		}

		++count;
	}

	/* We don't remove the locks one by one from the vector for
	efficiency reasons. We simply reset it because we would have
	released all the locks anyway. */

	ib_vector_reset(trx->lock.table_locks);

	ut_a(UT_LIST_GET_LEN(trx->lock.trx_locks) == 0);
	ut_a(ib_vector_is_empty(trx->autoinc_locks));
	ut_a(ib_vector_is_empty(trx->lock.table_locks));

	mem_heap_empty(trx->lock.lock_heap);
}

/* True if a lock mode is S or X */
#define IS_LOCK_S_OR_X(lock) \
	(lock_get_mode(lock) == LOCK_S \
	 || lock_get_mode(lock) == LOCK_X)

/*********************************************************************//**
Removes table locks of the transaction on a table to be dropped. */
static
void
lock_trx_table_locks_remove(
/*========================*/
	const lock_t*	lock_to_remove)		/*!< in: lock to remove */
{
	lint		i;
	trx_t*		trx = lock_to_remove->trx;

	ut_ad(lock_mutex_own());

	/* It is safe to read this because we are holding the lock mutex */
	if (!trx->lock.cancel) {
		trx_mutex_enter(trx);
	} else {
		ut_ad(trx_mutex_own(trx));
	}

	for (i = ib_vector_size(trx->lock.table_locks) - 1; i >= 0; --i) {
		const lock_t*	lock;

		lock = *static_cast<lock_t**>(
			ib_vector_get(trx->lock.table_locks, i));

		if (lock == NULL) {
			continue;
		}

		ut_a(trx == lock->trx);
		ut_a(lock_get_type_low(lock) & LOCK_TABLE);
		ut_a(lock->un_member.tab_lock.table != NULL);

		if (lock == lock_to_remove) {
			void*	null_var = NULL;
			ib_vector_set(trx->lock.table_locks, i, &null_var);

			if (!trx->lock.cancel) {
				trx_mutex_exit(trx);
			}

			return;
		}
	}

	if (!trx->lock.cancel) {
		trx_mutex_exit(trx);
	}

	/* Lock must exist in the vector. */
	ut_error;
}

/*********************************************************************//**
Removes locks of a transaction on a table to be dropped.
If remove_also_table_sx_locks is TRUE then table-level S and X locks are
also removed in addition to other table-level and record-level locks.
No lock that is going to be removed is allowed to be a wait lock. */
static
void
lock_remove_all_on_table_for_trx(
/*=============================*/
	dict_table_t*	table,			/*!< in: table to be dropped */
	trx_t*		trx,			/*!< in: a transaction */
	ibool		remove_also_table_sx_locks)/*!< in: also removes
						table S and X locks */
{
	lock_t*		lock;
	lock_t*		prev_lock;

	ut_ad(lock_mutex_own());

	for (lock = UT_LIST_GET_LAST(trx->lock.trx_locks);
	     lock != NULL;
	     lock = prev_lock) {

		prev_lock = UT_LIST_GET_PREV(trx_locks, lock);

		if (lock_get_type_low(lock) == LOCK_REC
		    && lock->index->table == table) {
			ut_a(!lock_get_wait(lock));

			lock_rec_discard(lock);
		} else if (lock_get_type_low(lock) & LOCK_TABLE
			   && lock->un_member.tab_lock.table == table
			   && (remove_also_table_sx_locks
			       || !IS_LOCK_S_OR_X(lock))) {

			ut_a(!lock_get_wait(lock));

			lock_trx_table_locks_remove(lock);
			lock_table_remove_low(lock);
		}
	}
}

/*******************************************************************//**
Remove any explicit record locks held by recovering transactions on
the table.
@return number of recovered transactions examined */
static
ulint
lock_remove_recovered_trx_record_locks(
/*===================================*/
	dict_table_t*	table)	/*!< in: check if there are any locks
				held on records in this table or on the
				table itself */
{
	trx_t*		trx;
	ulint		n_recovered_trx = 0;

	ut_a(table != NULL);
	ut_ad(lock_mutex_own());

	mutex_enter(&trx_sys->mutex);

	for (trx = UT_LIST_GET_FIRST(trx_sys->rw_trx_list);
	     trx != NULL;
	     trx = UT_LIST_GET_NEXT(trx_list, trx)) {

		lock_t*	lock;
		lock_t*	next_lock;

		assert_trx_in_rw_list(trx);

		if (!trx->is_recovered) {
			continue;
		}

		/* Because we are holding the lock_sys->mutex,
		implicit locks cannot be converted to explicit ones
		while we are scanning the explicit locks. */

		for (lock = UT_LIST_GET_FIRST(trx->lock.trx_locks);
		     lock != NULL;
		     lock = next_lock) {

			ut_a(lock->trx == trx);

			/* Recovered transactions can't wait on a lock. */

			ut_a(!lock_get_wait(lock));

			next_lock = UT_LIST_GET_NEXT(trx_locks, lock);

			switch (lock_get_type_low(lock)) {
			default:
				ut_error;
			case LOCK_TABLE:
				if (lock->un_member.tab_lock.table == table) {
					lock_trx_table_locks_remove(lock);
					lock_table_remove_low(lock);
				}
				break;
			case LOCK_REC:
				if (lock->index->table == table) {
					lock_rec_discard(lock);
				}
			}
		}

		++n_recovered_trx;
	}

	mutex_exit(&trx_sys->mutex);

	return(n_recovered_trx);
}

/*********************************************************************//**
Removes locks on a table to be dropped or truncated.
If remove_also_table_sx_locks is TRUE then table-level S and X locks are
also removed in addition to other table-level and record-level locks.
No lock, that is going to be removed, is allowed to be a wait lock. */
UNIV_INTERN
void
lock_remove_all_on_table(
/*=====================*/
	dict_table_t*	table,			/*!< in: table to be dropped
						or truncated */
	ibool		remove_also_table_sx_locks)/*!< in: also removes
						table S and X locks */
{
	lock_t*		lock;

	lock_mutex_enter();

	for (lock = UT_LIST_GET_FIRST(table->locks);
	     lock != NULL;
	     /* No op */) {

		lock_t*	prev_lock;

		prev_lock = UT_LIST_GET_PREV(un_member.tab_lock.locks, lock);

		/* If we should remove all locks (remove_also_table_sx_locks
		is TRUE), or if the lock is not table-level S or X lock,
		then check we are not going to remove a wait lock. */
		if (remove_also_table_sx_locks
		    || !(lock_get_type(lock) == LOCK_TABLE
			 && IS_LOCK_S_OR_X(lock))) {

			ut_a(!lock_get_wait(lock));
		}

		lock_remove_all_on_table_for_trx(
			table, lock->trx, remove_also_table_sx_locks);

		if (prev_lock == NULL) {
			if (lock == UT_LIST_GET_FIRST(table->locks)) {
				/* lock was not removed, pick its successor */
				lock = UT_LIST_GET_NEXT(
					un_member.tab_lock.locks, lock);
			} else {
				/* lock was removed, pick the first one */
				lock = UT_LIST_GET_FIRST(table->locks);
			}
		} else if (UT_LIST_GET_NEXT(un_member.tab_lock.locks,
					    prev_lock) != lock) {
			/* If lock was removed by
			lock_remove_all_on_table_for_trx() then pick the
			successor of prev_lock ... */
			lock = UT_LIST_GET_NEXT(
				un_member.tab_lock.locks, prev_lock);
		} else {
			/* ... otherwise pick the successor of lock. */
			lock = UT_LIST_GET_NEXT(
				un_member.tab_lock.locks, lock);
		}
	}

	/* Note: Recovered transactions don't have table level IX or IS locks
	but can have implicit record locks that have been converted to explicit
	record locks. Such record locks cannot be freed by traversing the
	transaction lock list in dict_table_t (as above). */

	if (!lock_sys->rollback_complete
	    && lock_remove_recovered_trx_record_locks(table) == 0) {

		lock_sys->rollback_complete = TRUE;
	}

	lock_mutex_exit();
}

/*===================== VALIDATION AND DEBUGGING  ====================*/

/*********************************************************************//**
Prints info of a table lock. */
UNIV_INTERN
void
lock_table_print(
/*=============*/
	FILE*		file,	/*!< in: file where to print */
	const lock_t*	lock)	/*!< in: table type lock */
{
	ut_ad(lock_mutex_own());
	ut_a(lock_get_type_low(lock) == LOCK_TABLE);

	fputs("TABLE LOCK table ", file);
	ut_print_name(file, lock->trx, TRUE,
		      lock->un_member.tab_lock.table->name);
	fprintf(file, " trx id " TRX_ID_FMT, lock->trx->id);

	if (lock_get_mode(lock) == LOCK_S) {
		fputs(" lock mode S", file);
	} else if (lock_get_mode(lock) == LOCK_X) {
		fputs(" lock mode X", file);
	} else if (lock_get_mode(lock) == LOCK_IS) {
		fputs(" lock mode IS", file);
	} else if (lock_get_mode(lock) == LOCK_IX) {
		fputs(" lock mode IX", file);
	} else if (lock_get_mode(lock) == LOCK_AUTO_INC) {
		fputs(" lock mode AUTO-INC", file);
	} else {
		fprintf(file, " unknown lock mode %lu",
			(ulong) lock_get_mode(lock));
	}

	if (lock_get_wait(lock)) {
		fputs(" waiting", file);
	}

	fprintf(file, " lock hold time %lu wait time before grant %lu ",
		(ulint)difftime(ut_time(), lock->requested_time),
		lock->wait_time);

	putc('\n', file);
}

/*********************************************************************//**
Prints info of a record lock. */
UNIV_INTERN
void
lock_rec_print(
/*===========*/
	FILE*		file,	/*!< in: file where to print */
	const lock_t*	lock)	/*!< in: record type lock */
{
	const buf_block_t*	block;
	ulint			space;
	ulint			page_no;
	ulint			i;
	mtr_t			mtr;
	mem_heap_t*		heap		= NULL;
	ulint			offsets_[REC_OFFS_NORMAL_SIZE];
	ulint*			offsets		= offsets_;
	rec_offs_init(offsets_);

	ut_ad(lock_mutex_own());
	ut_a(lock_get_type_low(lock) == LOCK_REC);

	space = lock->un_member.rec_lock.space;
	page_no = lock->un_member.rec_lock.page_no;

	fprintf(file, "RECORD LOCKS space id %lu page no %lu n bits %lu ",
		(ulong) space, (ulong) page_no,
		(ulong) lock_rec_get_n_bits(lock));

	dict_index_name_print(file, lock->trx, lock->index);

	/* Print number of table locks */
	fprintf(file, " trx table locks %lu total table locks %lu ",
		ib_vector_size(lock->trx->lock.table_locks),
		UT_LIST_GET_LEN(lock->index->table->locks));

	fprintf(file, " trx id " TRX_ID_FMT, lock->trx->id);

	if (lock_get_mode(lock) == LOCK_S) {
		fputs(" lock mode S", file);
	} else if (lock_get_mode(lock) == LOCK_X) {
		fputs(" lock_mode X", file);
	} else {
		ut_error;
	}

	if (lock_rec_get_gap(lock)) {
		fputs(" locks gap before rec", file);
	}

	if (lock_rec_get_rec_not_gap(lock)) {
		fputs(" locks rec but not gap", file);
	}

	if (lock_rec_get_insert_intention(lock)) {
		fputs(" insert intention", file);
	}

	if (lock_get_wait(lock)) {
		fputs(" waiting", file);
	}

	mtr_start(&mtr);

	fprintf(file, " lock hold time %lu wait time before grant %lu ",
		(ulint)difftime(ut_time(), lock->requested_time),
		lock->wait_time);

	putc('\n', file);

	if ( srv_show_verbose_locks ) {
	block = buf_page_try_get(space, page_no, &mtr);

	for (i = 0; i < lock_rec_get_n_bits(lock); ++i) {

		if (!lock_rec_get_nth_bit(lock, i)) {
			continue;
		}

		fprintf(file, "Record lock, heap no %lu", (ulong) i);

		if (block) {
			const rec_t*	rec;

			rec = page_find_rec_with_heap_no(
				buf_block_get_frame(block), i);

			offsets = rec_get_offsets(
				rec, lock->index, offsets,
				ULINT_UNDEFINED, &heap);

			putc(' ', file);
			rec_print_new(file, rec, offsets);
		}

		putc('\n', file);
	}
	}

	mtr_commit(&mtr);
	if (UNIV_LIKELY_NULL(heap)) {
		mem_heap_free(heap);
	}
}

#ifdef UNIV_DEBUG
/* Print the number of lock structs from lock_print_info_summary() only
in non-production builds for performance reasons, see
http://bugs.mysql.com/36942 */
#define PRINT_NUM_OF_LOCK_STRUCTS
#endif /* UNIV_DEBUG */

#ifdef PRINT_NUM_OF_LOCK_STRUCTS
/*********************************************************************//**
Calculates the number of record lock structs in the record lock hash table.
@return	number of record locks */
static
ulint
lock_get_n_rec_locks(void)
/*======================*/
{
	ulint	n_locks	= 0;
	ulint	i;

	ut_ad(lock_mutex_own());

	for (i = 0; i < hash_get_n_cells(lock_sys->rec_hash); i++) {
		const lock_t*	lock;

		for (lock = static_cast<const lock_t*>(
				HASH_GET_FIRST(lock_sys->rec_hash, i));
		     lock != 0;
		     lock = static_cast<const lock_t*>(
				HASH_GET_NEXT(hash, lock))) {

			n_locks++;
		}
	}

	return(n_locks);
}
#endif /* PRINT_NUM_OF_LOCK_STRUCTS */

/*********************************************************************//**
Prints info of locks for all transactions.
@return FALSE if not able to obtain lock mutex
and exits without printing info */
UNIV_INTERN
ibool
lock_print_info_summary(
/*====================*/
	FILE*	file,	/*!< in: file where to print */
	ibool   nowait)	/*!< in: whether to wait for the lock mutex */
{
	/* if nowait is FALSE, wait on the lock mutex,
	otherwise return immediately if fail to obtain the
	mutex. */
	if (!nowait) {
		lock_mutex_enter();
	} else if (lock_mutex_enter_nowait()) {
		fputs("FAIL TO OBTAIN LOCK MUTEX, "
		      "SKIP LOCK INFO PRINTING\n", file);
		return(FALSE);
	}

	if (lock_deadlock_found) {
		fputs("------------------------\n"
		      "LATEST DETECTED DEADLOCK\n"
		      "------------------------\n", file);

		if (!srv_read_only_mode) {
			ut_copy_file(file, lock_latest_err_file);
		}
	}

	fputs("------------\n"
	      "TRANSACTIONS\n"
	      "------------\n", file);

	fprintf(file, "Trx id counter " TRX_ID_FMT "\n",
		trx_sys_get_max_trx_id());

	fprintf(file,
		"Purge done for trx's n:o < " TRX_ID_FMT
		" undo n:o < " TRX_ID_FMT " state: ",
		purge_sys->iter.trx_no,
		purge_sys->iter.undo_no);

	/* Note: We are reading the state without the latch. One because it
	will violate the latching order and two because we are merely querying
	the state of the variable for display. */

	switch (purge_sys->state){
	case PURGE_STATE_INIT:
		/* Should never be in this state while the system is running. */
		ut_error;

	case PURGE_STATE_EXIT:
		fprintf(file, "exited");
		break;

	case PURGE_STATE_DISABLED:
		fprintf(file, "disabled");
		break;

	case PURGE_STATE_RUN:
		fprintf(file, "running");
		/* Check if it is waiting for more data to arrive. */
		if (!purge_sys->running) {
			fprintf(file, " but idle");
		}
		break;

	case PURGE_STATE_STOP:
		fprintf(file, "stopped");
		break;
	}

	fprintf(file, "\n");

	fprintf(file,
		"History list length %lu\n",
		(ulong) trx_sys->rseg_history_len);

#ifdef PRINT_NUM_OF_LOCK_STRUCTS
	fprintf(file,
		"Total number of lock structs in row lock hash table %lu\n",
		(ulong) lock_get_n_rec_locks());
#endif /* PRINT_NUM_OF_LOCK_STRUCTS */
	return(TRUE);
}

/*********************************************************************//**
Prints info of locks for each transaction. This function assumes that the
caller holds the lock mutex and more importantly it will release the lock
mutex on behalf of the caller. (This should be fixed in the future). */
UNIV_INTERN
void
lock_print_info_all_transactions(
/*=============================*/
	FILE*	file)	/*!< in: file where to print */
{
	const lock_t*	lock;
	ibool		load_page_first = TRUE;
	ulint		nth_trx		= 0;
	ulint		nth_lock	= 0;
	ulint		i;
	mtr_t		mtr;
	const trx_t*	trx;
	trx_list_t*	trx_list = &trx_sys->rw_trx_list;

	fprintf(file, "LIST OF TRANSACTIONS FOR EACH SESSION:\n");

	ut_ad(lock_mutex_own());

	mutex_enter(&trx_sys->mutex);

	/* First print info on non-active transactions */

	/* NOTE: information of auto-commit non-locking read-only
	transactions will be omitted here. The information will be
	available from INFORMATION_SCHEMA.INNODB_TRX. */

	for (trx = UT_LIST_GET_FIRST(trx_sys->mysql_trx_list);
	     trx != NULL;
	     trx = UT_LIST_GET_NEXT(mysql_trx_list, trx)) {

		ut_ad(trx->in_mysql_trx_list);

		/* See state transitions and locking rules in trx0trx.h */

		if (trx_state_eq(trx, TRX_STATE_NOT_STARTED)) {
			fputs("---", file);
			trx_print_latched(file, trx, 600);
		}
	}

loop:
	/* Since we temporarily release lock_sys->mutex and
	trx_sys->mutex when reading a database page in below,
	variable trx may be obsolete now and we must loop
	through the trx list to get probably the same trx,
	or some other trx. */

	for (trx = UT_LIST_GET_FIRST(*trx_list), i = 0;
	     trx && (i < nth_trx);
	     trx = UT_LIST_GET_NEXT(trx_list, trx), i++) {

		assert_trx_in_list(trx);
		ut_ad(trx->read_only == (trx_list == &trx_sys->ro_trx_list));
	}

	ut_ad(trx == NULL
	      || trx->read_only == (trx_list == &trx_sys->ro_trx_list));

	if (trx == NULL) {
		/* Check the read-only transaction list next. */
		if (trx_list == &trx_sys->rw_trx_list) {
			trx_list = &trx_sys->ro_trx_list;
			nth_trx = 0;
			nth_lock = 0;
			goto loop;
		}

		lock_mutex_exit();
		mutex_exit(&trx_sys->mutex);

		ut_ad(lock_validate());

		return;
	}

	assert_trx_in_list(trx);

	if (nth_lock == 0) {
		fputs("---", file);

		trx_print_latched(file, trx, 600);

		if (trx->read_view) {
			fprintf(file,
				"Trx read view will not see trx with"
				" id >= " TRX_ID_FMT
				", sees < " TRX_ID_FMT "\n",
				trx->read_view->low_limit_id,
				trx->read_view->up_limit_id);
		}

		/* Total trx lock waits and times */
		fprintf(file, "Trx #rec lock waits %lu #table lock waits %lu\n",
			trx->n_rec_lock_waits, trx->n_table_lock_waits);
		fprintf(file, "Trx total rec lock wait time %lu SEC\n",
			trx->total_rec_lock_wait_time);
		fprintf(file, "Trx total table lock wait time %lu SEC\n",
			trx->total_table_lock_wait_time);

		if (trx->lock.que_state == TRX_QUE_LOCK_WAIT) {

			fprintf(file,
				"------- TRX HAS BEEN WAITING %lu SEC"
				" FOR THIS LOCK TO BE GRANTED:\n",
				(ulong) difftime(ut_time(),
						 trx->lock.wait_started));

			if (lock_get_type_low(trx->lock.wait_lock) == LOCK_REC) {
				lock_rec_print(file, trx->lock.wait_lock);
			} else {
				lock_table_print(file, trx->lock.wait_lock);
			}

			fputs("------------------\n", file);
		}
	}

	if (!srv_print_innodb_lock_monitor || !srv_show_locks_held) {
		nth_trx++;
		goto loop;
	}

	i = 0;

	/* Look at the note about the trx loop above why we loop here:
	lock may be an obsolete pointer now. */

	lock = UT_LIST_GET_FIRST(trx->lock.trx_locks);

	while (lock && (i < nth_lock)) {
		lock = UT_LIST_GET_NEXT(trx_locks, lock);
		i++;
	}

	if (lock == NULL) {
		nth_trx++;
		nth_lock = 0;

		goto loop;
	}

	if (lock_get_type_low(lock) == LOCK_REC) {
		if (load_page_first) {
			ulint	space	= lock->un_member.rec_lock.space;
			ulint	zip_size= fil_space_get_zip_size(space);
			ulint	page_no = lock->un_member.rec_lock.page_no;
			ibool	tablespace_being_deleted = FALSE;

			if (UNIV_UNLIKELY(zip_size == ULINT_UNDEFINED)) {

				/* It is a single table tablespace and
				the .ibd file is missing (TRUNCATE
				TABLE probably stole the locks): just
				print the lock without attempting to
				load the page in the buffer pool. */

				fprintf(file, "RECORD LOCKS on"
					" non-existing space %lu\n",
					(ulong) space);
				goto print_rec;
			}

			lock_mutex_exit();
			mutex_exit(&trx_sys->mutex);

			if (srv_show_verbose_locks) {

				DEBUG_SYNC_C("innodb_monitor_before_lock_page_read");

				/* Check if the space is exists or not. only
                                when the space is valid, try to get the page. */
				tablespace_being_deleted
					= fil_inc_pending_ops(space, false);

				if (!tablespace_being_deleted) {
					mtr_start(&mtr);

					buf_page_get_gen(space, zip_size,
							 page_no, RW_NO_LATCH,
							 NULL,
							 BUF_GET_POSSIBLY_FREED,
							 __FILE__, __LINE__,
							 &mtr);

					mtr_commit(&mtr);

					fil_decr_pending_ops(space);
				} else {
					fprintf(file, "RECORD LOCKS on"
						" non-existing space %lu\n",
						(ulong) space);
				}
			}

			load_page_first = FALSE;

			lock_mutex_enter();

			mutex_enter(&trx_sys->mutex);

			goto loop;
		}

print_rec:
		lock_rec_print(file, lock);
	} else {
		ut_ad(lock_get_type_low(lock) & LOCK_TABLE);

		lock_table_print(file, lock);
	}

	load_page_first = TRUE;

	nth_lock++;

	if (nth_lock >= srv_show_locks_held) {
		fputs("TOO MANY LOCKS PRINTED FOR THIS TRX:"
		      " SUPPRESSING FURTHER PRINTS\n",
		      file);

		nth_trx++;
		nth_lock = 0;
	}

	goto loop;
}

#ifdef UNIV_DEBUG
/*********************************************************************//**
Find the the lock in the trx_t::trx_lock_t::table_locks vector.
@return TRUE if found */
static
ibool
lock_trx_table_locks_find(
/*======================*/
	trx_t*		trx,		/*!< in: trx to validate */
	const lock_t*	find_lock)	/*!< in: lock to find */
{
	lint		i;
	ibool		found = FALSE;

	trx_mutex_enter(trx);

	for (i = ib_vector_size(trx->lock.table_locks) - 1; i >= 0; --i) {
		const lock_t*	lock;

		lock = *static_cast<const lock_t**>(
			ib_vector_get(trx->lock.table_locks, i));

		if (lock == NULL) {
			continue;
		} else if (lock == find_lock) {
			/* Can't be duplicates. */
			ut_a(!found);
			found = TRUE;
		}

		ut_a(trx == lock->trx);
		ut_a(lock_get_type_low(lock) & LOCK_TABLE);
		ut_a(lock->un_member.tab_lock.table != NULL);
	}

	trx_mutex_exit(trx);

	return(found);
}

/*********************************************************************//**
Validates the lock queue on a table.
@return	TRUE if ok */
static
ibool
lock_table_queue_validate(
/*======================*/
	const dict_table_t*	table)	/*!< in: table */
{
	const lock_t*	lock;

	ut_ad(lock_mutex_own());
	ut_ad(mutex_own(&trx_sys->mutex));

	for (lock = UT_LIST_GET_FIRST(table->locks);
	     lock != NULL;
	     lock = UT_LIST_GET_NEXT(un_member.tab_lock.locks, lock)) {

		/* lock->trx->state cannot change from or to NOT_STARTED
		while we are holding the trx_sys->mutex. It may change
		from ACTIVE to PREPARED, but it may not change to
		COMMITTED, because we are holding the lock_sys->mutex. */
		ut_ad(trx_assert_started(lock->trx));

		if (!lock_get_wait(lock)) {

			ut_a(!lock_table_other_has_incompatible(
				     lock->trx, 0, table,
				     lock_get_mode(lock)));
		} else {

			ut_a(lock_table_has_to_wait_in_queue(lock));
		}

		ut_a(lock_trx_table_locks_find(lock->trx, lock));
	}

	return(TRUE);
}

/*********************************************************************//**
Validates the lock queue on a single record.
@return	TRUE if ok */
static
ibool
lock_rec_queue_validate(
/*====================*/
	ibool			locked_lock_trx_sys,
					/*!< in: if the caller holds
					both the lock mutex and
					trx_sys_t->lock. */
	const buf_block_t*	block,	/*!< in: buffer block containing rec */
	const rec_t*		rec,	/*!< in: record to look at */
	const dict_index_t*	index,	/*!< in: index, or NULL if not known */
	const ulint*		offsets)/*!< in: rec_get_offsets(rec, index) */
{
	const lock_t*	lock;
	ulint		heap_no;

	ut_a(rec);
	ut_a(block->frame == page_align(rec));
	ut_ad(rec_offs_validate(rec, index, offsets));
	ut_ad(!page_rec_is_comp(rec) == !rec_offs_comp(offsets));
	ut_ad(lock_mutex_own() == locked_lock_trx_sys);
	ut_ad(!index || dict_index_is_clust(index)
	      || !dict_index_is_online_ddl(index));

	heap_no = page_rec_get_heap_no(rec);

	if (!locked_lock_trx_sys) {
		lock_mutex_enter();
		mutex_enter(&trx_sys->mutex);
	}

	if (!page_rec_is_user_rec(rec)) {

		for (lock = lock_rec_get_first(block, heap_no);
		     lock != NULL;
		     lock = lock_rec_get_next_const(heap_no, lock)) {

			ut_a(trx_in_trx_list(lock->trx));

			if (lock_get_wait(lock)) {
				ut_a(lock_rec_has_to_wait_in_queue(lock));
			}

			if (index) {
				ut_a(lock->index == index);
			}
		}

		goto func_exit;
	}

	if (!index);
	else if (dict_index_is_clust(index)) {
		trx_id_t	trx_id;
		trx_id_t*	trx_desc;

		/* Unlike the non-debug code, this invariant can only succeed
		if the check and assertion are covered by the lock mutex. */

		trx_id = lock_clust_rec_some_has_impl(rec, index, offsets);
		trx_desc = trx_find_descriptor(trx_sys->descriptors,
					       trx_sys->descr_n_used,
					       trx_id);

		ut_ad(lock_mutex_own());
		/* trx_id cannot be committed until lock_mutex_exit()
		because lock_trx_release_locks() acquires lock_sys->mutex */

		if (trx_desc != NULL
		    && lock_rec_other_has_expl_req(LOCK_S, 0, LOCK_WAIT,
						   block, heap_no, trx_id)) {

			ut_ad(trx_id == *trx_desc);
			ut_a(lock_rec_has_expl(LOCK_X | LOCK_REC_NOT_GAP,
					       block, heap_no, trx_id));
		}
	}

	for (lock = lock_rec_get_first(block, heap_no);
	     lock != NULL;
	     lock = lock_rec_get_next_const(heap_no, lock)) {

		ut_a(trx_in_trx_list(lock->trx));

		if (index) {
			ut_a(lock->index == index);
		}

		if (!lock_rec_get_gap(lock) && !lock_get_wait(lock)) {

#ifndef WITH_WSREP
			enum lock_mode	mode;


			if (lock_get_mode(lock) == LOCK_S) {
				mode = LOCK_X;
			} else {
				mode = LOCK_S;
			}
			ut_a(!lock_rec_other_has_expl_req(
<<<<<<< HEAD
			        mode, 0, 0, block, heap_no, lock->trx->id));
#endif /* WITH_WSREP */

=======
				mode, 0, 0, block, heap_no, lock->trx));
#endif /* WITH_WSREP */
>>>>>>> b506d952
		} else if (lock_get_wait(lock) && !lock_rec_get_gap(lock)) {

			ut_a(lock_rec_has_to_wait_in_queue(lock));
		}
	}

func_exit:
	if (!locked_lock_trx_sys) {
		lock_mutex_exit();
		mutex_exit(&trx_sys->mutex);
	}

	return(TRUE);
}

/*********************************************************************//**
Validates the record lock queues on a page.
@return	TRUE if ok */
static
ibool
lock_rec_validate_page(
/*===================*/
	const buf_block_t*	block)	/*!< in: buffer block */
{
	const lock_t*	lock;
	const rec_t*	rec;
	ulint		nth_lock	= 0;
	ulint		nth_bit		= 0;
	ulint		i;
	mem_heap_t*	heap		= NULL;
	ulint		offsets_[REC_OFFS_NORMAL_SIZE];
	ulint*		offsets		= offsets_;
	rec_offs_init(offsets_);

	ut_ad(!lock_mutex_own());

	lock_mutex_enter();
	mutex_enter(&trx_sys->mutex);
loop:
	lock = lock_rec_get_first_on_page_addr(buf_block_get_space(block),
					       buf_block_get_page_no(block));

	if (!lock) {
		goto function_exit;
	}

#if defined UNIV_DEBUG_FILE_ACCESSES || defined UNIV_DEBUG
	ut_a(!block->page.file_page_was_freed);
#endif

	for (i = 0; i < nth_lock; i++) {

		lock = lock_rec_get_next_on_page_const(lock);

		if (!lock) {
			goto function_exit;
		}
	}

	ut_a(trx_in_trx_list(lock->trx));

# ifdef UNIV_SYNC_DEBUG
	/* Only validate the record queues when this thread is not
	holding a space->latch.  Deadlocks are possible due to
	latching order violation when UNIV_DEBUG is defined while
	UNIV_SYNC_DEBUG is not. */
	if (!sync_thread_levels_contains(SYNC_FSP))
# endif /* UNIV_SYNC_DEBUG */
	for (i = nth_bit; i < lock_rec_get_n_bits(lock); i++) {

		if (i == 1 || lock_rec_get_nth_bit(lock, i)) {

			rec = page_find_rec_with_heap_no(block->frame, i);
			ut_a(rec);
			offsets = rec_get_offsets(rec, lock->index, offsets,
						  ULINT_UNDEFINED, &heap);
#if 0
			fprintf(stderr,
				"Validating %u %u\n",
				block->page.space, block->page.offset);
#endif
			/* If this thread is holding the file space
			latch (fil_space_t::latch), the following
			check WILL break the latching order and may
			cause a deadlock of threads. */

			lock_rec_queue_validate(
				TRUE, block, rec, lock->index, offsets);

			nth_bit = i + 1;

			goto loop;
		}
	}

	nth_bit = 0;
	nth_lock++;

	goto loop;

function_exit:
	lock_mutex_exit();
	mutex_exit(&trx_sys->mutex);

	if (UNIV_LIKELY_NULL(heap)) {
		mem_heap_free(heap);
	}
	return(TRUE);
}

/*********************************************************************//**
Validates the table locks.
@return	TRUE if ok */
static
ibool
lock_validate_table_locks(
/*======================*/
	const trx_list_t*	trx_list)	/*!< in: trx list */
{
	const trx_t*	trx;

	ut_ad(lock_mutex_own());
	ut_ad(mutex_own(&trx_sys->mutex));

	ut_ad(trx_list == &trx_sys->rw_trx_list
	      || trx_list == &trx_sys->ro_trx_list);

	for (trx = UT_LIST_GET_FIRST(*trx_list);
	     trx != NULL;
	     trx = UT_LIST_GET_NEXT(trx_list, trx)) {

		const lock_t*	lock;

		assert_trx_in_list(trx);
		ut_ad(trx->read_only == (trx_list == &trx_sys->ro_trx_list));

		for (lock = UT_LIST_GET_FIRST(trx->lock.trx_locks);
		     lock != NULL;
		     lock = UT_LIST_GET_NEXT(trx_locks, lock)) {

			if (lock_get_type_low(lock) & LOCK_TABLE) {

				lock_table_queue_validate(
					lock->un_member.tab_lock.table);
			}
		}
	}

	return(TRUE);
}

/*********************************************************************//**
Validate record locks up to a limit.
@return lock at limit or NULL if no more locks in the hash bucket */
static MY_ATTRIBUTE((nonnull, warn_unused_result))
const lock_t*
lock_rec_validate(
/*==============*/
	ulint		start,		/*!< in: lock_sys->rec_hash
					bucket */
	ib_uint64_t*	limit)		/*!< in/out: upper limit of
					(space, page_no) */
{
	ut_ad(lock_mutex_own());
	ut_ad(mutex_own(&trx_sys->mutex));

	for (const lock_t* lock = static_cast<const lock_t*>(
			HASH_GET_FIRST(lock_sys->rec_hash, start));
	     lock != NULL;
	     lock = static_cast<const lock_t*>(HASH_GET_NEXT(hash, lock))) {

		ib_uint64_t	current;

		ut_a(trx_in_trx_list(lock->trx));
		ut_a(lock_get_type(lock) == LOCK_REC);

		current = ut_ull_create(
			lock->un_member.rec_lock.space,
			lock->un_member.rec_lock.page_no);

		if (current > *limit) {
			*limit = current + 1;
			return(lock);
		}
	}

	return(0);
}

/*********************************************************************//**
Validate a record lock's block */
static
void
lock_rec_block_validate(
/*====================*/
	ulint		space,
	ulint		page_no)
{
	/* The lock and the block that it is referring to may be freed at
	this point. We pass BUF_GET_POSSIBLY_FREED to skip a debug check.
	If the lock exists in lock_rec_validate_page() we assert
	!block->page.file_page_was_freed. */

	buf_block_t*	block;
	mtr_t		mtr;

	/* Make sure that the tablespace is not deleted while we are
	trying to access the page. */
	if (!fil_inc_pending_ops(space, true)) {
		mtr_start(&mtr);
		block = buf_page_get_gen(
			space, fil_space_get_zip_size(space),
			page_no, RW_X_LATCH, NULL,
			BUF_GET_POSSIBLY_FREED,
			__FILE__, __LINE__, &mtr);

		buf_block_dbg_add_level(block, SYNC_NO_ORDER_CHECK);

		ut_ad(lock_rec_validate_page(block));
		mtr_commit(&mtr);

		fil_decr_pending_ops(space);
	}
}

/*********************************************************************//**
Validates the lock system.
@return	TRUE if ok */
static
bool
lock_validate()
/*===========*/
{
	typedef	std::pair<ulint, ulint> page_addr_t;
	typedef std::set<page_addr_t> page_addr_set;
	page_addr_set pages;

	lock_mutex_enter();
	mutex_enter(&trx_sys->mutex);

	ut_a(lock_validate_table_locks(&trx_sys->rw_trx_list));
	ut_a(lock_validate_table_locks(&trx_sys->ro_trx_list));

	/* Iterate over all the record locks and validate the locks. We
	don't want to hog the lock_sys_t::mutex and the trx_sys_t::mutex.
	Release both mutexes during the validation check. */

	for (ulint i = 0; i < hash_get_n_cells(lock_sys->rec_hash); i++) {
		const lock_t*	lock;
		ib_uint64_t	limit = 0;

		while ((lock = lock_rec_validate(i, &limit)) != 0) {

			ulint	space = lock->un_member.rec_lock.space;
			ulint	page_no = lock->un_member.rec_lock.page_no;

			pages.insert(std::make_pair(space, page_no));
		}
	}

	mutex_exit(&trx_sys->mutex);
	lock_mutex_exit();

	for (page_addr_set::const_iterator it = pages.begin();
	     it != pages.end();
	     ++it) {
		lock_rec_block_validate((*it).first, (*it).second);
	}

	return(true);
}
#endif /* UNIV_DEBUG */
/*============ RECORD LOCK CHECKS FOR ROW OPERATIONS ====================*/

/*********************************************************************//**
Checks if locks of other transactions prevent an immediate insert of
a record. If they do, first tests if the query thread should anyway
be suspended for some reason; if not, then puts the transaction and
the query thread to the lock wait state and inserts a waiting request
for a gap x-lock to the lock queue.
@return	DB_SUCCESS, DB_LOCK_WAIT, DB_DEADLOCK, or DB_QUE_THR_SUSPENDED */
UNIV_INTERN
dberr_t
lock_rec_insert_check_and_lock(
/*===========================*/
	ulint		flags,	/*!< in: if BTR_NO_LOCKING_FLAG bit is
				set, does nothing */
	const rec_t*	rec,	/*!< in: record after which to insert */
	buf_block_t*	block,	/*!< in/out: buffer block of rec */
	dict_index_t*	index,	/*!< in: index */
	que_thr_t*	thr,	/*!< in: query thread */
	mtr_t*		mtr,	/*!< in/out: mini-transaction */
	ibool*		inherit)/*!< out: set to TRUE if the new
				inserted record maybe should inherit
				LOCK_GAP type locks from the successor
				record */
{
	const rec_t*	next_rec;
	trx_t*		trx;
	lock_t*		lock;
	dberr_t		err;
	ulint		next_rec_heap_no;
	ibool		inherit_in = *inherit;
#ifdef WITH_WSREP
	lock_t*		c_lock=NULL;
#endif

	ut_ad(block->frame == page_align(rec));
	ut_ad(!dict_index_is_online_ddl(index)
	      || dict_index_is_clust(index)
	      || (flags & BTR_CREATE_FLAG));
	ut_ad((flags & BTR_NO_LOCKING_FLAG) || thr);

	if (flags & BTR_NO_LOCKING_FLAG) {

		return(DB_SUCCESS);
	}

	trx = thr_get_trx(thr);

	if (UNIV_UNLIKELY(trx->fake_changes)) {
		return(DB_SUCCESS);
	}

	next_rec = page_rec_get_next_const(rec);
	next_rec_heap_no = page_rec_get_heap_no(next_rec);

	lock_mutex_enter();
	/* Because this code is invoked for a running transaction by
	the thread that is serving the transaction, it is not necessary
	to hold trx->mutex here. */

	/* When inserting a record into an index, the table must be at
	least IX-locked. When we are building an index, we would pass
	BTR_NO_LOCKING_FLAG and skip the locking altogether. */
	ut_ad(lock_table_has(trx, index->table, LOCK_IX));

	lock = lock_rec_get_first(block, next_rec_heap_no);

	if (UNIV_LIKELY(lock == NULL)) {
		/* We optimize CPU time usage in the simplest case */

		lock_mutex_exit();

		if (inherit_in && !dict_index_is_clust(index)) {
			/* Update the page max trx id field */
			page_update_max_trx_id(block,
					       buf_block_get_page_zip(block),
					       trx->id, mtr);
		}

		*inherit = FALSE;

		return(DB_SUCCESS);
	}

	*inherit = TRUE;

	/* If another transaction has an explicit lock request which locks
	the gap, waiting or granted, on the successor, the insert has to wait.

	An exception is the case where the lock by the another transaction
	is a gap type lock which it placed to wait for its turn to insert. We
	do not consider that kind of a lock conflicting with our insert. This
	eliminates an unnecessary deadlock which resulted when 2 transactions
	had to wait for their insert. Both had waiting gap type lock requests
	on the successor, which produced an unnecessary deadlock. */

#ifdef WITH_WSREP
	if ((c_lock = (ib_lock_t*)lock_rec_other_has_conflicting(
		    static_cast<enum lock_mode>(
                            LOCK_X | LOCK_GAP | LOCK_INSERT_INTENTION),
		    block, next_rec_heap_no, trx))) {
#else
	if (lock_rec_other_has_conflicting(
		    static_cast<enum lock_mode>(
			    LOCK_X | LOCK_GAP | LOCK_INSERT_INTENTION),
		    block, next_rec_heap_no, trx)) {
#endif /* WITH_WSREP */

		/* Note that we may get DB_SUCCESS also here! */
		trx_mutex_enter(trx);

#ifdef WITH_WSREP
		err = lock_rec_enqueue_waiting(c_lock,
                        LOCK_X | LOCK_GAP | LOCK_INSERT_INTENTION,
			block, next_rec_heap_no, index, thr);
#else
		err = lock_rec_enqueue_waiting(
			LOCK_X | LOCK_GAP | LOCK_INSERT_INTENTION,
			block, next_rec_heap_no, index, thr);
#endif /* WITH_WSREP */

		trx_mutex_exit(trx);
	} else {
		err = DB_SUCCESS;
	}

	lock_mutex_exit();

	switch (err) {
	case DB_SUCCESS_LOCKED_REC:
		err = DB_SUCCESS;
		/* fall through */
	case DB_SUCCESS:
		if (!inherit_in || dict_index_is_clust(index)) {
			break;
		}
		/* Update the page max trx id field */
		page_update_max_trx_id(block,
				       buf_block_get_page_zip(block),
				       trx->id, mtr);
	default:
		/* We only care about the two return values. */
		break;
	}

#ifdef UNIV_DEBUG
	{
		mem_heap_t*	heap		= NULL;
		ulint		offsets_[REC_OFFS_NORMAL_SIZE];
		const ulint*	offsets;
		rec_offs_init(offsets_);

		offsets = rec_get_offsets(next_rec, index, offsets_,
					  ULINT_UNDEFINED, &heap);

		ut_ad(lock_rec_queue_validate(
				FALSE, block, next_rec, index, offsets));

		if (UNIV_LIKELY_NULL(heap)) {
			mem_heap_free(heap);
		}
	}
#endif /* UNIV_DEBUG */

	return(err);
}

/*********************************************************************//**
If a transaction has an implicit x-lock on a record, but no explicit x-lock
set on the record, sets one for it. */
static
void
lock_rec_convert_impl_to_expl(
/*==========================*/
	const buf_block_t*	block,	/*!< in: buffer block of rec */
	const rec_t*		rec,	/*!< in: user record on page */
	dict_index_t*		index,	/*!< in: index of record */
	const ulint*		offsets)/*!< in: rec_get_offsets(rec, index) */
{
	trx_id_t		trx_id;

	ut_ad(!lock_mutex_own());
	ut_ad(page_rec_is_user_rec(rec));
	ut_ad(rec_offs_validate(rec, index, offsets));
	ut_ad(!page_rec_is_comp(rec) == !rec_offs_comp(offsets));

	if (dict_index_is_clust(index)) {
		trx_id = lock_clust_rec_some_has_impl(rec, index, offsets);
		/* The clustered index record was last modified by
		this transaction. The transaction may have been
		committed a long time ago. */
	} else {
		ut_ad(!dict_index_is_online_ddl(index));
		trx_id = lock_sec_rec_some_has_impl(rec, index, offsets);
		/* The transaction can be committed before the
		trx_is_active(trx_id, NULL) check below, because we are not
		holding lock_mutex. */

		ut_ad(!lock_rec_other_trx_holds_expl(LOCK_S | LOCK_REC_NOT_GAP,
						     trx_id, rec, block));
	}

	if (trx_id != 0) {
		trx_id_t*	impl_trx_desc;
		ulint		heap_no = page_rec_get_heap_no(rec);

		lock_mutex_enter();

		/* If the transaction is still active and has no
		explicit x-lock set on the record, set one for it */

		mutex_enter(&trx_sys->mutex);
		impl_trx_desc = trx_find_descriptor(trx_sys->descriptors,
						    trx_sys->descr_n_used,
						    trx_id);
		mutex_exit(&trx_sys->mutex);

		/* trx_id cannot be committed until lock_mutex_exit()
		because lock_trx_release_locks() acquires lock_sys->mutex */

		if (impl_trx_desc != NULL
		    && !lock_rec_has_expl(LOCK_X | LOCK_REC_NOT_GAP, block,
					  heap_no, trx_id)) {
			ulint	type_mode = (LOCK_REC | LOCK_X
					     | LOCK_REC_NOT_GAP);

			mutex_enter(&trx_sys->mutex);
			trx_t*	impl_trx = trx_rw_get_active_trx_by_id(trx_id,
								       NULL);
			mutex_exit(&trx_sys->mutex);
			ut_ad(impl_trx != NULL);

			lock_rec_add_to_queue(
				type_mode, block, heap_no, index,
				impl_trx, FALSE);
		}

		lock_mutex_exit();
	}
}

/*********************************************************************//**
Checks if locks of other transactions prevent an immediate modify (update,
delete mark, or delete unmark) of a clustered index record. If they do,
first tests if the query thread should anyway be suspended for some
reason; if not, then puts the transaction and the query thread to the
lock wait state and inserts a waiting request for a record x-lock to the
lock queue.
@return	DB_SUCCESS, DB_LOCK_WAIT, DB_DEADLOCK, or DB_QUE_THR_SUSPENDED */
UNIV_INTERN
dberr_t
lock_clust_rec_modify_check_and_lock(
/*=================================*/
	ulint			flags,	/*!< in: if BTR_NO_LOCKING_FLAG
					bit is set, does nothing */
	const buf_block_t*	block,	/*!< in: buffer block of rec */
	const rec_t*		rec,	/*!< in: record which should be
					modified */
	dict_index_t*		index,	/*!< in: clustered index */
	const ulint*		offsets,/*!< in: rec_get_offsets(rec, index) */
	que_thr_t*		thr)	/*!< in: query thread */
{
	dberr_t	err;
	ulint	heap_no;

	ut_ad(rec_offs_validate(rec, index, offsets));
	ut_ad(dict_index_is_clust(index));
	ut_ad(block->frame == page_align(rec));

	if (flags & BTR_NO_LOCKING_FLAG) {

		return(DB_SUCCESS);
	}

	if (UNIV_UNLIKELY(thr_get_trx(thr)->fake_changes)) {
		return(DB_SUCCESS);
	}

	heap_no = rec_offs_comp(offsets)
		? rec_get_heap_no_new(rec)
		: rec_get_heap_no_old(rec);

	/* If a transaction has no explicit x-lock set on the record, set one
	for it */

	lock_rec_convert_impl_to_expl(block, rec, index, offsets);

	lock_mutex_enter();
	trx_t*		trx = thr_get_trx(thr);

	ut_ad(lock_table_has(trx, index->table, LOCK_IX));

	err = lock_rec_lock(TRUE, LOCK_X | LOCK_REC_NOT_GAP,
			    block, heap_no, index, thr);

	MONITOR_INC(MONITOR_NUM_RECLOCK_REQ);

	lock_mutex_exit();

	ut_ad(lock_rec_queue_validate(FALSE, block, rec, index, offsets));

	if (UNIV_UNLIKELY(err == DB_SUCCESS_LOCKED_REC)) {
		err = DB_SUCCESS;
	}

	return(err);
}

/*********************************************************************//**
Checks if locks of other transactions prevent an immediate modify (delete
mark or delete unmark) of a secondary index record.
@return	DB_SUCCESS, DB_LOCK_WAIT, DB_DEADLOCK, or DB_QUE_THR_SUSPENDED */
UNIV_INTERN
dberr_t
lock_sec_rec_modify_check_and_lock(
/*===============================*/
	ulint		flags,	/*!< in: if BTR_NO_LOCKING_FLAG
				bit is set, does nothing */
	buf_block_t*	block,	/*!< in/out: buffer block of rec */
	const rec_t*	rec,	/*!< in: record which should be
				modified; NOTE: as this is a secondary
				index, we always have to modify the
				clustered index record first: see the
				comment below */
	dict_index_t*	index,	/*!< in: secondary index */
	que_thr_t*	thr,	/*!< in: query thread
				(can be NULL if BTR_NO_LOCKING_FLAG) */
	mtr_t*		mtr)	/*!< in/out: mini-transaction */
{
	dberr_t	err;
	ulint	heap_no;

	ut_ad(!dict_index_is_clust(index));
	ut_ad(!dict_index_is_online_ddl(index) || (flags & BTR_CREATE_FLAG));
	ut_ad(block->frame == page_align(rec));

	if (flags & BTR_NO_LOCKING_FLAG) {

		return(DB_SUCCESS);
	}

	if (UNIV_UNLIKELY(thr_get_trx(thr)->fake_changes)) {
		return(DB_SUCCESS);
	}

	heap_no = page_rec_get_heap_no(rec);

	/* Another transaction cannot have an implicit lock on the record,
	because when we come here, we already have modified the clustered
	index record, and this would not have been possible if another active
	transaction had modified this secondary index record. */

	trx_t* trx = thr_get_trx(thr);
	lock_mutex_enter();

	ut_ad(lock_table_has(trx, index->table, LOCK_IX));

	err = lock_rec_lock(TRUE, LOCK_X | LOCK_REC_NOT_GAP,
			    block, heap_no, index, thr);

	MONITOR_INC(MONITOR_NUM_RECLOCK_REQ);

	lock_mutex_exit();

#ifdef UNIV_DEBUG
	{
		mem_heap_t*	heap		= NULL;
		ulint		offsets_[REC_OFFS_NORMAL_SIZE];
		const ulint*	offsets;
		rec_offs_init(offsets_);

		offsets = rec_get_offsets(rec, index, offsets_,
					  ULINT_UNDEFINED, &heap);

		ut_ad(lock_rec_queue_validate(
			FALSE, block, rec, index, offsets));

		if (UNIV_LIKELY_NULL(heap)) {
			mem_heap_free(heap);
		}
	}
#endif /* UNIV_DEBUG */

	if (err == DB_SUCCESS || err == DB_SUCCESS_LOCKED_REC) {
		/* Update the page max trx id field */
		/* It might not be necessary to do this if
		err == DB_SUCCESS (no new lock created),
		but it should not cost too much performance. */
		page_update_max_trx_id(block,
				       buf_block_get_page_zip(block),
				       thr_get_trx(thr)->id, mtr);
		err = DB_SUCCESS;
	}

	return(err);
}

/*********************************************************************//**
Like lock_clust_rec_read_check_and_lock(), but reads a
secondary index record.
@return	DB_SUCCESS, DB_SUCCESS_LOCKED_REC, DB_LOCK_WAIT, DB_DEADLOCK,
or DB_QUE_THR_SUSPENDED */
UNIV_INTERN
dberr_t
lock_sec_rec_read_check_and_lock(
/*=============================*/
	ulint			flags,	/*!< in: if BTR_NO_LOCKING_FLAG
					bit is set, does nothing */
	const buf_block_t*	block,	/*!< in: buffer block of rec */
	const rec_t*		rec,	/*!< in: user record or page
					supremum record which should
					be read or passed over by a
					read cursor */
	dict_index_t*		index,	/*!< in: secondary index */
	const ulint*		offsets,/*!< in: rec_get_offsets(rec, index) */
	enum lock_mode		mode,	/*!< in: mode of the lock which
					the read cursor should set on
					records: LOCK_S or LOCK_X; the
					latter is possible in
					SELECT FOR UPDATE */
	ulint			gap_mode,/*!< in: LOCK_ORDINARY, LOCK_GAP, or
					LOCK_REC_NOT_GAP */
	que_thr_t*		thr)	/*!< in: query thread */
{
	dberr_t	err;
	ulint	heap_no;

	ut_ad(!dict_index_is_clust(index));
	ut_ad(!dict_index_is_online_ddl(index));
	ut_ad(block->frame == page_align(rec));
	ut_ad(page_rec_is_user_rec(rec) || page_rec_is_supremum(rec));
	ut_ad(rec_offs_validate(rec, index, offsets));
	ut_ad(mode == LOCK_X || mode == LOCK_S);

	if (flags & BTR_NO_LOCKING_FLAG) {

		return(DB_SUCCESS);
	}

	if (UNIV_UNLIKELY((thr && thr_get_trx(thr)->fake_changes))) {
		if (!srv_fake_changes_locks) {
			return(DB_SUCCESS);
		}
		if (mode == LOCK_X) {
			mode = LOCK_S;
		}
	}

	heap_no = page_rec_get_heap_no(rec);

	/* Some transaction may have an implicit x-lock on the record only
	if the max trx id for the page >= min trx id for the trx list or a
	database recovery is running. */

	if ((page_get_max_trx_id(block->frame) >= trx_rw_min_trx_id()
	     || recv_recovery_is_on())
	    && !page_rec_is_supremum(rec)) {

		lock_rec_convert_impl_to_expl(block, rec, index, offsets);
	}

	trx_t* trx = thr_get_trx(thr);
	lock_mutex_enter();

	ut_ad(mode != LOCK_X
	      || lock_table_has(trx, index->table, LOCK_IX));
	ut_ad(mode != LOCK_S
	      || lock_table_has(trx, index->table, LOCK_IS));

	err = lock_rec_lock(FALSE, mode | gap_mode,
			    block, heap_no, index, thr);

	MONITOR_INC(MONITOR_NUM_RECLOCK_REQ);

	lock_mutex_exit();

	ut_ad(lock_rec_queue_validate(FALSE, block, rec, index, offsets));

	return(err);
}

/*********************************************************************//**
Checks if locks of other transactions prevent an immediate read, or passing
over by a read cursor, of a clustered index record. If they do, first tests
if the query thread should anyway be suspended for some reason; if not, then
puts the transaction and the query thread to the lock wait state and inserts a
waiting request for a record lock to the lock queue. Sets the requested mode
lock on the record.
@return	DB_SUCCESS, DB_SUCCESS_LOCKED_REC, DB_LOCK_WAIT, DB_DEADLOCK,
or DB_QUE_THR_SUSPENDED */
UNIV_INTERN
dberr_t
lock_clust_rec_read_check_and_lock(
/*===============================*/
	ulint			flags,	/*!< in: if BTR_NO_LOCKING_FLAG
					bit is set, does nothing */
	const buf_block_t*	block,	/*!< in: buffer block of rec */
	const rec_t*		rec,	/*!< in: user record or page
					supremum record which should
					be read or passed over by a
					read cursor */
	dict_index_t*		index,	/*!< in: clustered index */
	const ulint*		offsets,/*!< in: rec_get_offsets(rec, index) */
	enum lock_mode		mode,	/*!< in: mode of the lock which
					the read cursor should set on
					records: LOCK_S or LOCK_X; the
					latter is possible in
					SELECT FOR UPDATE */
	ulint			gap_mode,/*!< in: LOCK_ORDINARY, LOCK_GAP, or
					LOCK_REC_NOT_GAP */
	que_thr_t*		thr)	/*!< in: query thread */
{
	dberr_t	err;
	ulint	heap_no;

	ut_ad(dict_index_is_clust(index));
	ut_ad(block->frame == page_align(rec));
	ut_ad(page_rec_is_user_rec(rec) || page_rec_is_supremum(rec));
	ut_ad(gap_mode == LOCK_ORDINARY || gap_mode == LOCK_GAP
	      || gap_mode == LOCK_REC_NOT_GAP);
	ut_ad(rec_offs_validate(rec, index, offsets));

	if (flags & BTR_NO_LOCKING_FLAG) {

		return(DB_SUCCESS);
	}

	if (UNIV_UNLIKELY((thr && thr_get_trx(thr)->fake_changes))) {
		if (!srv_fake_changes_locks) {
			return(DB_SUCCESS);
		}
		if (mode == LOCK_X) {
			mode = LOCK_S;
		}
	}

	heap_no = page_rec_get_heap_no(rec);

	if (UNIV_LIKELY(heap_no != PAGE_HEAP_NO_SUPREMUM)) {

		lock_rec_convert_impl_to_expl(block, rec, index, offsets);
	}

	lock_mutex_enter();
	trx_t* trx = thr_get_trx(thr);

	ut_ad(mode != LOCK_X
	      || lock_table_has(trx, index->table, LOCK_IX));
	ut_ad(mode != LOCK_S
	      || lock_table_has(trx, index->table, LOCK_IS));

	err = lock_rec_lock(FALSE, mode | gap_mode,
			    block, heap_no, index, thr);

	MONITOR_INC(MONITOR_NUM_RECLOCK_REQ);

	lock_mutex_exit();

	ut_ad(lock_rec_queue_validate(FALSE, block, rec, index, offsets));

	return(err);
}
/*********************************************************************//**
Checks if locks of other transactions prevent an immediate read, or passing
over by a read cursor, of a clustered index record. If they do, first tests
if the query thread should anyway be suspended for some reason; if not, then
puts the transaction and the query thread to the lock wait state and inserts a
waiting request for a record lock to the lock queue. Sets the requested mode
lock on the record. This is an alternative version of
lock_clust_rec_read_check_and_lock() that does not require the parameter
"offsets".
@return	DB_SUCCESS, DB_LOCK_WAIT, DB_DEADLOCK, or DB_QUE_THR_SUSPENDED */
UNIV_INTERN
dberr_t
lock_clust_rec_read_check_and_lock_alt(
/*===================================*/
	ulint			flags,	/*!< in: if BTR_NO_LOCKING_FLAG
					bit is set, does nothing */
	const buf_block_t*	block,	/*!< in: buffer block of rec */
	const rec_t*		rec,	/*!< in: user record or page
					supremum record which should
					be read or passed over by a
					read cursor */
	dict_index_t*		index,	/*!< in: clustered index */
	enum lock_mode		mode,	/*!< in: mode of the lock which
					the read cursor should set on
					records: LOCK_S or LOCK_X; the
					latter is possible in
					SELECT FOR UPDATE */
	ulint			gap_mode,/*!< in: LOCK_ORDINARY, LOCK_GAP, or
					LOCK_REC_NOT_GAP */
	que_thr_t*		thr)	/*!< in: query thread */
{
	mem_heap_t*	tmp_heap	= NULL;
	ulint		offsets_[REC_OFFS_NORMAL_SIZE];
	ulint*		offsets		= offsets_;
	dberr_t		err;
	rec_offs_init(offsets_);

	offsets = rec_get_offsets(rec, index, offsets,
				  ULINT_UNDEFINED, &tmp_heap);
	err = lock_clust_rec_read_check_and_lock(flags, block, rec, index,
						 offsets, mode, gap_mode, thr);
	if (tmp_heap) {
		mem_heap_free(tmp_heap);
	}

	if (UNIV_UNLIKELY(err == DB_SUCCESS_LOCKED_REC)) {
		err = DB_SUCCESS;
	}

	return(err);
}

/*******************************************************************//**
Release the last lock from the transaction's autoinc locks. */
UNIV_INLINE
void
lock_release_autoinc_last_lock(
/*===========================*/
	ib_vector_t*	autoinc_locks)	/*!< in/out: vector of AUTOINC locks */
{
	ulint		last;
	lock_t*		lock;

	ut_ad(lock_mutex_own());
	ut_a(!ib_vector_is_empty(autoinc_locks));

	/* The lock to be release must be the last lock acquired. */
	last = ib_vector_size(autoinc_locks) - 1;
	lock = *static_cast<lock_t**>(ib_vector_get(autoinc_locks, last));

	/* Should have only AUTOINC locks in the vector. */
	ut_a(lock_get_mode(lock) == LOCK_AUTO_INC);
	ut_a(lock_get_type(lock) == LOCK_TABLE);

	ut_a(lock->un_member.tab_lock.table != NULL);

	/* This will remove the lock from the trx autoinc_locks too. */
	lock_table_dequeue(lock);

	/* Remove from the table vector too. */
	lock_trx_table_locks_remove(lock);
}

/*******************************************************************//**
Check if a transaction holds any autoinc locks.
@return TRUE if the transaction holds any AUTOINC locks. */
static
ibool
lock_trx_holds_autoinc_locks(
/*=========================*/
	const trx_t*	trx)		/*!< in: transaction */
{
	ut_a(trx->autoinc_locks != NULL);

	return(!ib_vector_is_empty(trx->autoinc_locks));
}

/*******************************************************************//**
Release all the transaction's autoinc locks. */
static
void
lock_release_autoinc_locks(
/*=======================*/
	trx_t*		trx)		/*!< in/out: transaction */
{
	ut_ad(lock_mutex_own());
	/* If this is invoked for a running transaction by the thread
	that is serving the transaction, then it is not necessary to
	hold trx->mutex here. */

	ut_a(trx->autoinc_locks != NULL);

	/* We release the locks in the reverse order. This is to
	avoid searching the vector for the element to delete at
	the lower level. See (lock_table_remove_low()) for details. */
	while (!ib_vector_is_empty(trx->autoinc_locks)) {

		/* lock_table_remove_low() will also remove the lock from
		the transaction's autoinc_locks vector. */
		lock_release_autoinc_last_lock(trx->autoinc_locks);
	}

	/* Should release all locks. */
	ut_a(ib_vector_is_empty(trx->autoinc_locks));
}

/*******************************************************************//**
Gets the type of a lock. Non-inline version for using outside of the
lock module.
@return	LOCK_TABLE or LOCK_REC */
UNIV_INTERN
ulint
lock_get_type(
/*==========*/
	const lock_t*	lock)	/*!< in: lock */
{
	return(lock_get_type_low(lock));
}

/*******************************************************************//**
Gets the trx of the lock. Non-inline version for using outside of the
lock module.
@return	trx_t* */
UNIV_INTERN
trx_t*
lock_get_trx(
/*=========*/
	const lock_t*	lock)	/*!< in: lock */
{
	return (lock->trx);
}

/*******************************************************************//**
Gets the id of the transaction owning a lock.
@return	transaction id */
UNIV_INTERN
trx_id_t
lock_get_trx_id(
/*============*/
	const lock_t*	lock)	/*!< in: lock */
{
	return(lock->trx->id);
}

/*******************************************************************//**
Gets the mode of a lock in a human readable string.
The string should not be free()'d or modified.
@return	lock mode */
UNIV_INTERN
const char*
lock_get_mode_str(
/*==============*/
	const lock_t*	lock)	/*!< in: lock */
{
	ibool	is_gap_lock;

	is_gap_lock = lock_get_type_low(lock) == LOCK_REC
		&& lock_rec_get_gap(lock);

	switch (lock_get_mode(lock)) {
	case LOCK_S:
		if (is_gap_lock) {
			return("S,GAP");
		} else {
			return("S");
		}
	case LOCK_X:
		if (is_gap_lock) {
			return("X,GAP");
		} else {
			return("X");
		}
	case LOCK_IS:
		if (is_gap_lock) {
			return("IS,GAP");
		} else {
			return("IS");
		}
	case LOCK_IX:
		if (is_gap_lock) {
			return("IX,GAP");
		} else {
			return("IX");
		}
	case LOCK_AUTO_INC:
		return("AUTO_INC");
	default:
		return("UNKNOWN");
	}
}

/*******************************************************************//**
Gets the type of a lock in a human readable string.
The string should not be free()'d or modified.
@return	lock type */
UNIV_INTERN
const char*
lock_get_type_str(
/*==============*/
	const lock_t*	lock)	/*!< in: lock */
{
	switch (lock_get_type_low(lock)) {
	case LOCK_REC:
		return("RECORD");
	case LOCK_TABLE:
		return("TABLE");
	default:
		return("UNKNOWN");
	}
}

/*******************************************************************//**
Gets the table on which the lock is.
@return	table */
UNIV_INLINE
dict_table_t*
lock_get_table(
/*===========*/
	const lock_t*	lock)	/*!< in: lock */
{
	switch (lock_get_type_low(lock)) {
	case LOCK_REC:
		ut_ad(dict_index_is_clust(lock->index)
		      || !dict_index_is_online_ddl(lock->index));
		return(lock->index->table);
	case LOCK_TABLE:
		return(lock->un_member.tab_lock.table);
	default:
		ut_error;
		return(NULL);
	}
}

/*******************************************************************//**
Gets the id of the table on which the lock is.
@return	id of the table */
UNIV_INTERN
table_id_t
lock_get_table_id(
/*==============*/
	const lock_t*	lock)	/*!< in: lock */
{
	dict_table_t*	table;

	table = lock_get_table(lock);

	return(table->id);
}

/*******************************************************************//**
Gets the name of the table on which the lock is.
The string should not be free()'d or modified.
@return	name of the table */
UNIV_INTERN
const char*
lock_get_table_name(
/*================*/
	const lock_t*	lock)	/*!< in: lock */
{
	dict_table_t*	table;

	table = lock_get_table(lock);

	return(table->name);
}

/*******************************************************************//**
For a record lock, gets the index on which the lock is.
@return	index */
UNIV_INTERN
const dict_index_t*
lock_rec_get_index(
/*===============*/
	const lock_t*	lock)	/*!< in: lock */
{
	ut_a(lock_get_type_low(lock) == LOCK_REC);
	ut_ad(dict_index_is_clust(lock->index)
	      || !dict_index_is_online_ddl(lock->index));

	return(lock->index);
}

/*******************************************************************//**
For a record lock, gets the name of the index on which the lock is.
The string should not be free()'d or modified.
@return	name of the index */
UNIV_INTERN
const char*
lock_rec_get_index_name(
/*====================*/
	const lock_t*	lock)	/*!< in: lock */
{
	ut_a(lock_get_type_low(lock) == LOCK_REC);
	ut_ad(dict_index_is_clust(lock->index)
	      || !dict_index_is_online_ddl(lock->index));

	return(lock->index->name);
}

/*******************************************************************//**
For a record lock, gets the tablespace number on which the lock is.
@return	tablespace number */
UNIV_INTERN
ulint
lock_rec_get_space_id(
/*==================*/
	const lock_t*	lock)	/*!< in: lock */
{
	ut_a(lock_get_type_low(lock) == LOCK_REC);

	return(lock->un_member.rec_lock.space);
}

/*******************************************************************//**
For a record lock, gets the page number on which the lock is.
@return	page number */
UNIV_INTERN
ulint
lock_rec_get_page_no(
/*=================*/
	const lock_t*	lock)	/*!< in: lock */
{
	ut_a(lock_get_type_low(lock) == LOCK_REC);

	return(lock->un_member.rec_lock.page_no);
}

/*********************************************************************//**
Cancels a waiting lock request and releases possible other transactions
waiting behind it. */
UNIV_INTERN
void
lock_cancel_waiting_and_release(
/*============================*/
	lock_t*	lock)	/*!< in/out: waiting lock request */
{
	que_thr_t*	thr;

	ut_ad(lock_mutex_own());
	ut_ad(trx_mutex_own(lock->trx));

	lock->trx->lock.cancel = TRUE;

	if (lock_get_type_low(lock) == LOCK_REC) {

		lock_rec_dequeue_from_page(lock);
	} else {
		ut_ad(lock_get_type_low(lock) & LOCK_TABLE);

		if (lock->trx->autoinc_locks != NULL) {
			/* Release the transaction's AUTOINC locks. */
			lock_release_autoinc_locks(lock->trx);
		}

		lock_table_dequeue(lock);
	}

	/* Reset the wait flag and the back pointer to lock in trx. */

	lock_reset_lock_and_trx_wait(lock);

	/* The following function releases the trx from lock wait. */

	thr = que_thr_end_lock_wait(lock->trx);

	if (thr != NULL) {
		lock_wait_release_thread_if_suspended(thr);
	}

	lock->trx->lock.cancel = FALSE;
}

/*********************************************************************//**
Unlocks AUTO_INC type locks that were possibly reserved by a trx. This
function should be called at the the end of an SQL statement, by the
connection thread that owns the transaction (trx->mysql_thd). */
UNIV_INTERN
void
lock_unlock_table_autoinc(
/*======================*/
	trx_t*	trx)	/*!< in/out: transaction */
{
	ut_ad(!lock_mutex_own());
	ut_ad(!trx_mutex_own(trx));
	ut_ad(!trx->lock.wait_lock);
	/* This can be invoked on NOT_STARTED, ACTIVE, PREPARED,
	but not COMMITTED transactions. */
	ut_ad(trx_state_eq(trx, TRX_STATE_NOT_STARTED)
	      || !trx_state_eq(trx, TRX_STATE_COMMITTED_IN_MEMORY));

	/* This function is invoked for a running transaction by the
	thread that is serving the transaction. Therefore it is not
	necessary to hold trx->mutex here. */

	if (lock_trx_holds_autoinc_locks(trx)) {
		lock_mutex_enter();

		lock_release_autoinc_locks(trx);

		lock_mutex_exit();
	}
}

/*********************************************************************//**
Releases a transaction's locks, and releases possible other transactions
waiting because of these locks. Change the state of the transaction to
TRX_STATE_COMMITTED_IN_MEMORY. */
UNIV_INTERN
void
lock_trx_release_locks(
/*===================*/
	trx_t*	trx)	/*!< in/out: transaction */
{
	assert_trx_in_list(trx);

	if (trx_state_eq(trx, TRX_STATE_PREPARED)) {
		mutex_enter(&trx_sys->mutex);
		ut_a(trx_sys->n_prepared_trx > 0);
		trx_sys->n_prepared_trx--;
		if (trx->is_recovered) {
			ut_a(trx_sys->n_prepared_recovered_trx > 0);
			trx_sys->n_prepared_recovered_trx--;
		}
		mutex_exit(&trx_sys->mutex);
	} else {
		ut_ad(trx_state_eq(trx, TRX_STATE_ACTIVE));
	}

	/* The transition of trx->state to TRX_STATE_COMMITTED_IN_MEMORY
	is protected by both the lock_sys->mutex and the trx->mutex.
	We also lock trx_sys->mutex, because state transition to
	TRX_STATE_COMMITTED_IN_MEMORY must be atomic with removing trx
	from the descriptors array. */
	lock_mutex_enter();
	mutex_enter(&trx_sys->mutex);
	trx_mutex_enter(trx);

	/* The following assignment makes the transaction committed in memory
	and makes its changes to data visible to other transactions.
	NOTE that there is a small discrepancy from the strict formal
	visibility rules here: a human user of the database can see
	modifications made by another transaction T even before the necessary
	log segment has been flushed to the disk. If the database happens to
	crash before the flush, the user has seen modifications from T which
	will never be a committed transaction. However, any transaction T2
	which sees the modifications of the committing transaction T, and
	which also itself makes modifications to the database, will get an lsn
	larger than the committing transaction T. In the case where the log
	flush fails, and T never gets committed, also T2 will never get
	committed. */

	/*--------------------------------------*/
	trx->state = TRX_STATE_COMMITTED_IN_MEMORY;
	/* The following also removes trx from trx_serial_list */
	trx_release_descriptor(trx);
	/*--------------------------------------*/

	/* If the background thread trx_rollback_or_clean_recovered()
	is still active then there is a chance that the rollback
	thread may see this trx as COMMITTED_IN_MEMORY and goes ahead
	to clean it up calling trx_cleanup_at_db_startup(). This can
	happen in the case we are committing a trx here that is left
	in PREPARED state during the crash. Note that commit of the
	rollback of a PREPARED trx happens in the recovery thread
	while the rollback of other transactions happen in the
	background thread. To avoid this race we unconditionally unset
	the is_recovered flag. */

	trx->is_recovered = FALSE;

	trx_mutex_exit(trx);

	mutex_exit(&trx_sys->mutex);

	lock_release(trx);

	lock_mutex_exit();
}

/*********************************************************************//**
Check whether the transaction has already been rolled back because it
was selected as a deadlock victim, or if it has to wait then cancel
the wait lock.
@return DB_DEADLOCK, DB_LOCK_WAIT or DB_SUCCESS */
UNIV_INTERN
dberr_t
lock_trx_handle_wait(
/*=================*/
	trx_t*	trx)	/*!< in/out: trx lock state */
{
	dberr_t	err;

	lock_mutex_enter();

	trx_mutex_enter(trx);

	if (trx->lock.was_chosen_as_deadlock_victim) {
		err = DB_DEADLOCK;
	} else if (trx->lock.wait_lock != NULL) {
		lock_cancel_waiting_and_release(trx->lock.wait_lock);
		err = DB_LOCK_WAIT;
	} else {
		/* The lock was probably granted before we got here. */
		err = DB_SUCCESS;
	}

	lock_mutex_exit();
	trx_mutex_exit(trx);

	return(err);
}

/*********************************************************************//**
Get the number of locks on a table.
@return number of locks */
UNIV_INTERN
ulint
lock_table_get_n_locks(
/*===================*/
	const dict_table_t*	table)	/*!< in: table */
{
	ulint		n_table_locks;

	lock_mutex_enter();

	n_table_locks = UT_LIST_GET_LEN(table->locks);

	lock_mutex_exit();

	return(n_table_locks);
}

#ifdef UNIV_DEBUG
/*******************************************************************//**
Do an exhaustive check for any locks (table or rec) against the table.
@return	lock if found */
static
const lock_t*
lock_table_locks_lookup(
/*====================*/
	const dict_table_t*	table,		/*!< in: check if there are
						any locks held on records in
						this table or on the table
						itself */
	const trx_list_t*	trx_list)	/*!< in: trx list to check */
{
	trx_t*			trx;

	ut_a(table != NULL);
	ut_ad(lock_mutex_own());
	ut_ad(mutex_own(&trx_sys->mutex));

	ut_ad(trx_list == &trx_sys->rw_trx_list
	      || trx_list == &trx_sys->ro_trx_list);

	for (trx = UT_LIST_GET_FIRST(*trx_list);
	     trx != NULL;
	     trx = UT_LIST_GET_NEXT(trx_list, trx)) {

		const lock_t*	lock;

		assert_trx_in_list(trx);
		ut_ad(trx->read_only == (trx_list == &trx_sys->ro_trx_list));

		for (lock = UT_LIST_GET_FIRST(trx->lock.trx_locks);
		     lock != NULL;
		     lock = UT_LIST_GET_NEXT(trx_locks, lock)) {

			ut_a(lock->trx == trx);

			if (lock_get_type_low(lock) == LOCK_REC) {
				ut_ad(!dict_index_is_online_ddl(lock->index)
				      || dict_index_is_clust(lock->index));
				if (lock->index->table == table) {
					return(lock);
				}
			} else if (lock->un_member.tab_lock.table == table) {
				return(lock);
			}
		}
	}

	return(NULL);
}
#endif /* UNIV_DEBUG */

/*******************************************************************//**
Check if there are any locks (table or rec) against table.
@return	TRUE if table has either table or record locks. */
UNIV_INTERN
ibool
lock_table_has_locks(
/*=================*/
	const dict_table_t*	table)	/*!< in: check if there are any locks
					held on records in this table or on the
					table itself */
{
	ibool			has_locks;

	lock_mutex_enter();

	has_locks = UT_LIST_GET_LEN(table->locks) > 0 || table->n_rec_locks > 0;

#ifdef UNIV_DEBUG
	if (!has_locks) {
		mutex_enter(&trx_sys->mutex);

		ut_ad(!lock_table_locks_lookup(table, &trx_sys->rw_trx_list));
		ut_ad(!lock_table_locks_lookup(table, &trx_sys->ro_trx_list));

		mutex_exit(&trx_sys->mutex);
	}
#endif /* UNIV_DEBUG */

	lock_mutex_exit();

	return(has_locks);
}

#ifdef UNIV_DEBUG
/*******************************************************************//**
Check if the transaction holds any locks on the sys tables
or its records.
@return	the strongest lock found on any sys table or 0 for none */
UNIV_INTERN
const lock_t*
lock_trx_has_sys_table_locks(
/*=========================*/
	const trx_t*	trx)	/*!< in: transaction to check */
{
	lint		i;
	const lock_t*	strongest_lock = 0;
	lock_mode	strongest = LOCK_NONE;

	lock_mutex_enter();

	/* Find a valid mode. Note: ib_vector_size() can be 0. */
	for (i = ib_vector_size(trx->lock.table_locks) - 1; i >= 0; --i) {
		const lock_t*	lock;

		lock = *static_cast<const lock_t**>(
			ib_vector_get(trx->lock.table_locks, i));

		if (lock != NULL
		    && dict_is_sys_table(lock->un_member.tab_lock.table->id)) {

			strongest = lock_get_mode(lock);
			ut_ad(strongest != LOCK_NONE);
			strongest_lock = lock;
			break;
		}
	}

	if (strongest == LOCK_NONE) {
		lock_mutex_exit();
		return(NULL);
	}

	for (/* No op */; i >= 0; --i) {
		const lock_t*	lock;

		lock = *static_cast<const lock_t**>(
			ib_vector_get(trx->lock.table_locks, i));

		if (lock == NULL) {
			continue;
		}

		ut_ad(trx == lock->trx);
		ut_ad(lock_get_type_low(lock) & LOCK_TABLE);
		ut_ad(lock->un_member.tab_lock.table != NULL);

		lock_mode	mode = lock_get_mode(lock);

		if (dict_is_sys_table(lock->un_member.tab_lock.table->id)
		    && lock_mode_stronger_or_eq(mode, strongest)) {

			strongest = mode;
			strongest_lock = lock;
		}
	}

	lock_mutex_exit();

	return(strongest_lock);
}

/*******************************************************************//**
Check if the transaction holds an exclusive lock on a record.
@return	whether the locks are held */
UNIV_INTERN
bool
lock_trx_has_rec_x_lock(
/*====================*/
	const trx_t*		trx,	/*!< in: transaction to check */
	const dict_table_t*	table,	/*!< in: table to check */
	const buf_block_t*	block,	/*!< in: buffer block of the record */
	ulint			heap_no)/*!< in: record heap number */
{
	enum lock_mode	intention_lock;
	enum lock_mode	rec_lock;
	ut_ad(heap_no > PAGE_HEAP_NO_SUPREMUM);

	if (UNIV_UNLIKELY(trx->fake_changes)) {

		intention_lock = LOCK_IS;
		rec_lock = LOCK_S;
	} else {

		intention_lock = LOCK_IX;
		rec_lock = LOCK_X;
	}
	lock_mutex_enter();
	ut_a(lock_table_has(trx, table, intention_lock));
	if (UNIV_LIKELY(srv_fake_changes_locks)) {

		ut_a(lock_rec_has_expl(rec_lock | LOCK_REC_NOT_GAP,
				       block, heap_no, trx->id));
	}
	lock_mutex_exit();
	return(true);
}
#endif /* UNIV_DEBUG */

/*******************************************************************//**
Get lock mode and table/index name
@return	string containing lock info */
std::string
lock_get_info(
	const lock_t* lock)
{
	std::string info;
	std::string mode("mode ");
	std::string index("index ");
	std::string table("table ");
	std::string n_uniq(" n_uniq");
	std::string n_user(" n_user");
	std::string lock_mode((lock_get_mode_str(lock)));
	std::string iname(lock->index->name);
	std::string tname(lock->index->table_name);

#define SSTR( x ) reinterpret_cast< std::ostringstream & >(	\
        ( std::ostringstream() << std::dec << x ) ).str()

	info = mode + lock_mode
		+ index + iname
		+ table + tname
		+ n_uniq + SSTR(lock->index->n_uniq)
		+ n_user + SSTR(lock->index->n_user_defined_cols);

	return info;
}<|MERGE_RESOLUTION|>--- conflicted
+++ resolved
@@ -52,15 +52,7 @@
 #include <set>
 #include "mysql/plugin.h"
 
-<<<<<<< HEAD
 #include <mysql/service_wsrep.h>
-=======
-#ifdef WITH_WSREP
-extern my_bool wsrep_debug;
-extern my_bool wsrep_log_conflicts;
-#include "ha_prototypes.h"
-#endif
->>>>>>> b506d952
 
 #include <string>
 #include <sstream>
@@ -1136,10 +1128,7 @@
 			}
 		}
 #endif /* WITH_WSREP */
-<<<<<<< HEAD
-
-=======
->>>>>>> b506d952
+
 		return(TRUE);
 	}
 
@@ -1703,13 +1692,10 @@
 {
         ut_ad(lock_mutex_own());
         ut_ad(trx_mutex_own(lock->trx));
-<<<<<<< HEAD
-=======
 
 	/* quit for native mysql */
 	if (!wsrep_on(trx->mysql_thd)) return;
 
->>>>>>> b506d952
 	my_bool bf_this  = wsrep_thd_is_BF(trx->mysql_thd, FALSE);
 	my_bool bf_other = wsrep_thd_is_BF(lock->trx->mysql_thd, TRUE);
 
@@ -1796,17 +1782,11 @@
 
 #ifdef WITH_WSREP
 		if (lock_rec_has_to_wait(TRUE, trx, mode, lock, is_supremum)) {
-<<<<<<< HEAD
-			trx_mutex_enter(lock->trx);
-			wsrep_kill_victim((trx_t *)trx, (lock_t *)lock);
-			trx_mutex_exit(lock->trx);
-=======
 			if (wsrep_on(trx->mysql_thd)) {
 				trx_mutex_enter(lock->trx);
 				wsrep_kill_victim(trx, lock);
 				trx_mutex_exit(lock->trx);
 			}
->>>>>>> b506d952
 #else
  		if (lock_rec_has_to_wait(trx, mode, lock, is_supremum)) {
 #endif /* WITH_WSREP */
@@ -2112,13 +2092,9 @@
 	ut_ad(index->table->n_ref_count > 0 || !index->table->can_be_evicted);
 
 #ifdef WITH_WSREP
-<<<<<<< HEAD
-	if (c_lock && wsrep_thd_is_BF(trx->mysql_thd, FALSE)) {
-=======
 	if (c_lock                      &&
 	    wsrep_on(trx->mysql_thd)    &&
 	    wsrep_thd_is_BF(trx->mysql_thd, FALSE)) {
->>>>>>> b506d952
 		lock_t *hash	= (lock_t *)c_lock->hash;
 		lock_t *prev	= NULL;
 
@@ -4743,17 +4719,10 @@
 			trx_mutex_exit(c_lock->trx);
 		}
 	} else {
-<<<<<<< HEAD
-		UT_LIST_ADD_LAST(un_member.tab_lock.locks, table->locks, lock);
-	}
-#else
-	UT_LIST_ADD_LAST(un_member.tab_lock.locks, table->locks, lock);
-=======
 #endif /* WITH_WSREP */
 	UT_LIST_ADD_LAST(un_member.tab_lock.locks, table->locks, lock);
 #ifdef WITH_WSREP
 	}
->>>>>>> b506d952
 #endif /* WITH_WSREP */
 
 	if (UNIV_UNLIKELY(type_mode & LOCK_WAIT)) {
@@ -6378,14 +6347,9 @@
 				mode = LOCK_S;
 			}
 			ut_a(!lock_rec_other_has_expl_req(
-<<<<<<< HEAD
 			        mode, 0, 0, block, heap_no, lock->trx->id));
 #endif /* WITH_WSREP */
 
-=======
-				mode, 0, 0, block, heap_no, lock->trx));
-#endif /* WITH_WSREP */
->>>>>>> b506d952
 		} else if (lock_get_wait(lock) && !lock_rec_get_gap(lock)) {
 
 			ut_a(lock_rec_has_to_wait_in_queue(lock));
