--- conflicted
+++ resolved
@@ -186,7 +186,7 @@
 // collation check requirement.
 Regex_list_handler *rdb_collation_exceptions;
 
-static const char *rdb_get_error_message(int nr);
+static const char **rdb_get_error_messages(int nr);
 
 static void rocksdb_flush_all_memtables() {
   const Rdb_cf_manager &cf_manager = rdb_get_cf_manager();
@@ -450,13 +450,8 @@
 static ulong rocksdb_info_log_level;
 static char *rocksdb_wal_dir;
 static char *rocksdb_persistent_cache_path;
-<<<<<<< HEAD
 static ulong rocksdb_index_type;
-static char rocksdb_background_sync;
-=======
-static uint64_t rocksdb_index_type;
 static uint32_t rocksdb_flush_log_at_trx_commit;
->>>>>>> 3fae64b1
 static uint32_t rocksdb_debug_optimizer_n_rows;
 static my_bool rocksdb_force_compute_memtable_stats;
 static uint32_t rocksdb_force_compute_memtable_stats_cachetime;
@@ -825,23 +820,13 @@
     /* min */ (uint)rocksdb::WALRecoveryMode::kTolerateCorruptedTailRecords,
     /* max */ (uint)rocksdb::WALRecoveryMode::kSkipAnyCorruptedRecords, 0);
 
-<<<<<<< HEAD
 static MYSQL_SYSVAR_SIZE_T(compaction_readahead_size,
-                          rocksdb_db_options.compaction_readahead_size,
-                          PLUGIN_VAR_RQCMDARG,
-                          "DBOptions::compaction_readahead_size for RocksDB",
-                          nullptr, nullptr,
-                          rocksdb_db_options.compaction_readahead_size,
-                          /* min */ 0L, /* max */ SIZE_T_MAX, 0);
-=======
-static MYSQL_SYSVAR_ULONG(compaction_readahead_size,
                           rocksdb_db_options->compaction_readahead_size,
                           PLUGIN_VAR_RQCMDARG,
                           "DBOptions::compaction_readahead_size for RocksDB",
                           nullptr, nullptr,
                           rocksdb_db_options->compaction_readahead_size,
-                          /* min */ 0L, /* max */ ULONG_MAX, 0);
->>>>>>> 3fae64b1
+                          /* min */ 0L, /* max */ SIZE_T_MAX, 0);
 
 static MYSQL_SYSVAR_BOOL(
     new_table_reader_for_compaction_inputs,
@@ -881,21 +866,12 @@
                         nullptr, rocksdb_db_options->max_open_files,
                         /* min */ -1, /* max */ INT_MAX, 0);
 
-<<<<<<< HEAD
 static MYSQL_SYSVAR_UINT64_T(max_total_wal_size,
-                          rocksdb_db_options.max_total_wal_size,
-                          PLUGIN_VAR_RQCMDARG | PLUGIN_VAR_READONLY,
-                          "DBOptions::max_total_wal_size for RocksDB", nullptr,
-                          nullptr, rocksdb_db_options.max_total_wal_size,
-                          /* min */ 0, /* max */ LONGLONG_MAX, 0);
-=======
-static MYSQL_SYSVAR_ULONG(max_total_wal_size,
                           rocksdb_db_options->max_total_wal_size,
                           PLUGIN_VAR_RQCMDARG | PLUGIN_VAR_READONLY,
                           "DBOptions::max_total_wal_size for RocksDB", nullptr,
                           nullptr, rocksdb_db_options->max_total_wal_size,
-                          /* min */ 0L, /* max */ LONG_MAX, 0);
->>>>>>> 3fae64b1
+                          /* min */ 0, /* max */ LONGLONG_MAX, 0);
 
 static MYSQL_SYSVAR_BOOL(
     use_fsync, *reinterpret_cast<my_bool *>(&rocksdb_db_options->use_fsync),
@@ -926,13 +902,8 @@
     rocksdb_db_options->delete_obsolete_files_period_micros,
     PLUGIN_VAR_RQCMDARG | PLUGIN_VAR_READONLY,
     "DBOptions::delete_obsolete_files_period_micros for RocksDB", nullptr,
-<<<<<<< HEAD
-    nullptr, rocksdb_db_options.delete_obsolete_files_period_micros,
+    nullptr, rocksdb_db_options->delete_obsolete_files_period_micros,
   /* min */ 0, /* max */ LONGLONG_MAX, 0);
-=======
-    nullptr, rocksdb_db_options->delete_obsolete_files_period_micros,
-    /* min */ 0L, /* max */ LONG_MAX, 0);
->>>>>>> 3fae64b1
 
 static MYSQL_SYSVAR_INT(max_background_jobs,
                         rocksdb_db_options->max_background_jobs,
@@ -949,67 +920,35 @@
                          nullptr, rocksdb_db_options->max_subcompactions,
                          /* min */ 1, /* max */ MAX_SUBCOMPACTIONS, 0);
 
-<<<<<<< HEAD
 static MYSQL_SYSVAR_SIZE_T(max_log_file_size,
-                          rocksdb_db_options.max_log_file_size,
-                          PLUGIN_VAR_RQCMDARG | PLUGIN_VAR_READONLY,
-                          "DBOptions::max_log_file_size for RocksDB", nullptr,
-                          nullptr, rocksdb_db_options.max_log_file_size,
-                          /* min */ 0L, /* max */ SIZE_T_MAX, 0);
-
-static MYSQL_SYSVAR_SIZE_T(log_file_time_to_roll,
-                          rocksdb_db_options.log_file_time_to_roll,
-                          PLUGIN_VAR_RQCMDARG | PLUGIN_VAR_READONLY,
-                          "DBOptions::log_file_time_to_roll for RocksDB",
-                          nullptr, nullptr,
-                          rocksdb_db_options.log_file_time_to_roll,
-                          /* min */ 0L, /* max */ SIZE_T_MAX, 0);
-
-static MYSQL_SYSVAR_SIZE_T(keep_log_file_num,
-                          rocksdb_db_options.keep_log_file_num,
-                          PLUGIN_VAR_RQCMDARG | PLUGIN_VAR_READONLY,
-                          "DBOptions::keep_log_file_num for RocksDB", nullptr,
-                          nullptr, rocksdb_db_options.keep_log_file_num,
-                          /* min */ 0L, /* max */ SIZE_T_MAX, 0);
-
-static MYSQL_SYSVAR_UINT64_T(max_manifest_file_size,
-                          rocksdb_db_options.max_manifest_file_size,
-                          PLUGIN_VAR_RQCMDARG | PLUGIN_VAR_READONLY,
-                          "DBOptions::max_manifest_file_size for RocksDB",
-                          nullptr, nullptr,
-                          rocksdb_db_options.max_manifest_file_size,
-                          /* min */ 0L, /* max */ ULONGLONG_MAX, 0);
-=======
-static MYSQL_SYSVAR_ULONG(max_log_file_size,
                           rocksdb_db_options->max_log_file_size,
                           PLUGIN_VAR_RQCMDARG | PLUGIN_VAR_READONLY,
                           "DBOptions::max_log_file_size for RocksDB", nullptr,
                           nullptr, rocksdb_db_options->max_log_file_size,
-                          /* min */ 0L, /* max */ LONG_MAX, 0);
-
-static MYSQL_SYSVAR_ULONG(log_file_time_to_roll,
+                          /* min */ 0L, /* max */ SIZE_T_MAX, 0);
+
+static MYSQL_SYSVAR_SIZE_T(log_file_time_to_roll,
                           rocksdb_db_options->log_file_time_to_roll,
                           PLUGIN_VAR_RQCMDARG | PLUGIN_VAR_READONLY,
                           "DBOptions::log_file_time_to_roll for RocksDB",
                           nullptr, nullptr,
                           rocksdb_db_options->log_file_time_to_roll,
-                          /* min */ 0L, /* max */ LONG_MAX, 0);
-
-static MYSQL_SYSVAR_ULONG(keep_log_file_num,
+                          /* min */ 0L, /* max */ SIZE_T_MAX, 0);
+
+static MYSQL_SYSVAR_SIZE_T(keep_log_file_num,
                           rocksdb_db_options->keep_log_file_num,
                           PLUGIN_VAR_RQCMDARG | PLUGIN_VAR_READONLY,
                           "DBOptions::keep_log_file_num for RocksDB", nullptr,
                           nullptr, rocksdb_db_options->keep_log_file_num,
-                          /* min */ 0L, /* max */ LONG_MAX, 0);
-
-static MYSQL_SYSVAR_ULONG(max_manifest_file_size,
+                          /* min */ 0L, /* max */ SIZE_T_MAX, 0);
+
+static MYSQL_SYSVAR_UINT64_T(max_manifest_file_size,
                           rocksdb_db_options->max_manifest_file_size,
                           PLUGIN_VAR_RQCMDARG | PLUGIN_VAR_READONLY,
                           "DBOptions::max_manifest_file_size for RocksDB",
                           nullptr, nullptr,
                           rocksdb_db_options->max_manifest_file_size,
-                          /* min */ 0L, /* max */ ULONG_MAX, 0);
->>>>>>> 3fae64b1
+                          /* min */ 0L, /* max */ ULONGLONG_MAX, 0);
 
 static MYSQL_SYSVAR_INT(table_cache_numshardbits,
                         rocksdb_db_options->table_cache_numshardbits,
@@ -1019,49 +958,26 @@
                         rocksdb_db_options->table_cache_numshardbits,
                         /* min */ 0, /* max */ INT_MAX, 0);
 
-<<<<<<< HEAD
-static MYSQL_SYSVAR_UINT64_T(wal_ttl_seconds, rocksdb_db_options.WAL_ttl_seconds,
-                          PLUGIN_VAR_RQCMDARG | PLUGIN_VAR_READONLY,
-                          "DBOptions::WAL_ttl_seconds for RocksDB", nullptr,
-                          nullptr, rocksdb_db_options.WAL_ttl_seconds,
-                          /* min */ 0L, /* max */ LONGLONG_MAX, 0);
-
-static MYSQL_SYSVAR_UINT64_T(wal_size_limit_mb,
-                          rocksdb_db_options.WAL_size_limit_MB,
-                          PLUGIN_VAR_RQCMDARG | PLUGIN_VAR_READONLY,
-                          "DBOptions::WAL_size_limit_MB for RocksDB", nullptr,
-                          nullptr, rocksdb_db_options.WAL_size_limit_MB,
-                          /* min */ 0L, /* max */ LONGLONG_MAX, 0);
-
-static MYSQL_SYSVAR_SIZE_T(manifest_preallocation_size,
-                          rocksdb_db_options.manifest_preallocation_size,
-                          PLUGIN_VAR_RQCMDARG | PLUGIN_VAR_READONLY,
-                          "DBOptions::manifest_preallocation_size for RocksDB",
-                          nullptr, nullptr,
-                          rocksdb_db_options.manifest_preallocation_size,
-                          /* min */ 0L, /* max */ SIZE_T_MAX, 0);
-=======
-static MYSQL_SYSVAR_ULONG(wal_ttl_seconds, rocksdb_db_options->WAL_ttl_seconds,
+static MYSQL_SYSVAR_UINT64_T(wal_ttl_seconds, rocksdb_db_options->WAL_ttl_seconds,
                           PLUGIN_VAR_RQCMDARG | PLUGIN_VAR_READONLY,
                           "DBOptions::WAL_ttl_seconds for RocksDB", nullptr,
                           nullptr, rocksdb_db_options->WAL_ttl_seconds,
-                          /* min */ 0L, /* max */ LONG_MAX, 0);
-
-static MYSQL_SYSVAR_ULONG(wal_size_limit_mb,
+                          /* min */ 0L, /* max */ LONGLONG_MAX, 0);
+
+static MYSQL_SYSVAR_UINT64_T(wal_size_limit_mb,
                           rocksdb_db_options->WAL_size_limit_MB,
                           PLUGIN_VAR_RQCMDARG | PLUGIN_VAR_READONLY,
                           "DBOptions::WAL_size_limit_MB for RocksDB", nullptr,
                           nullptr, rocksdb_db_options->WAL_size_limit_MB,
-                          /* min */ 0L, /* max */ LONG_MAX, 0);
-
-static MYSQL_SYSVAR_ULONG(manifest_preallocation_size,
+                          /* min */ 0L, /* max */ LONGLONG_MAX, 0);
+
+static MYSQL_SYSVAR_SIZE_T(manifest_preallocation_size,
                           rocksdb_db_options->manifest_preallocation_size,
                           PLUGIN_VAR_RQCMDARG | PLUGIN_VAR_READONLY,
                           "DBOptions::manifest_preallocation_size for RocksDB",
                           nullptr, nullptr,
                           rocksdb_db_options->manifest_preallocation_size,
-                          /* min */ 0L, /* max */ LONG_MAX, 0);
->>>>>>> 3fae64b1
+                          /* min */ 0L, /* max */ SIZE_T_MAX, 0);
 
 static MYSQL_SYSVAR_BOOL(
     use_direct_reads,
@@ -1114,23 +1030,13 @@
     "DBOptions::advise_random_on_open for RocksDB", nullptr, nullptr,
     rocksdb_db_options->advise_random_on_open);
 
-<<<<<<< HEAD
 static MYSQL_SYSVAR_SIZE_T(db_write_buffer_size,
-                          rocksdb_db_options.db_write_buffer_size,
-                          PLUGIN_VAR_RQCMDARG | PLUGIN_VAR_READONLY,
-                          "DBOptions::db_write_buffer_size for RocksDB",
-                          nullptr, nullptr,
-                          rocksdb_db_options.db_write_buffer_size,
-                          /* min */ 0L, /* max */ SIZE_T_MAX, 0);
-=======
-static MYSQL_SYSVAR_ULONG(db_write_buffer_size,
                           rocksdb_db_options->db_write_buffer_size,
                           PLUGIN_VAR_RQCMDARG | PLUGIN_VAR_READONLY,
                           "DBOptions::db_write_buffer_size for RocksDB",
                           nullptr, nullptr,
                           rocksdb_db_options->db_write_buffer_size,
-                          /* min */ 0L, /* max */ LONG_MAX, 0);
->>>>>>> 3fae64b1
+                          /* min */ 0L, /* max */ SIZE_T_MAX, 0);
 
 static MYSQL_SYSVAR_BOOL(
     use_adaptive_mutex,
@@ -1139,33 +1045,18 @@
     "DBOptions::use_adaptive_mutex for RocksDB", nullptr, nullptr,
     rocksdb_db_options->use_adaptive_mutex);
 
-<<<<<<< HEAD
-static MYSQL_SYSVAR_UINT64_T(bytes_per_sync, rocksdb_db_options.bytes_per_sync,
-                          PLUGIN_VAR_RQCMDARG | PLUGIN_VAR_READONLY,
-                          "DBOptions::bytes_per_sync for RocksDB", nullptr,
-                          nullptr, rocksdb_db_options.bytes_per_sync,
-                          /* min */ 0L, /* max */ ULONGLONG_MAX, 0);
-
-static MYSQL_SYSVAR_UINT64_T(wal_bytes_per_sync,
-                          rocksdb_db_options.wal_bytes_per_sync,
-                          PLUGIN_VAR_RQCMDARG | PLUGIN_VAR_READONLY,
-                          "DBOptions::wal_bytes_per_sync for RocksDB", nullptr,
-                          nullptr, rocksdb_db_options.wal_bytes_per_sync,
-                          /* min */ 0L, /* max */ ULONGLONG_MAX, 0);
-=======
-static MYSQL_SYSVAR_ULONG(bytes_per_sync, rocksdb_db_options->bytes_per_sync,
+static MYSQL_SYSVAR_UINT64_T(bytes_per_sync, rocksdb_db_options->bytes_per_sync,
                           PLUGIN_VAR_RQCMDARG | PLUGIN_VAR_READONLY,
                           "DBOptions::bytes_per_sync for RocksDB", nullptr,
                           nullptr, rocksdb_db_options->bytes_per_sync,
-                          /* min */ 0L, /* max */ LONG_MAX, 0);
-
-static MYSQL_SYSVAR_ULONG(wal_bytes_per_sync,
+                          /* min */ 0L, /* max */ ULONGLONG_MAX, 0);
+
+static MYSQL_SYSVAR_UINT64_T(wal_bytes_per_sync,
                           rocksdb_db_options->wal_bytes_per_sync,
                           PLUGIN_VAR_RQCMDARG | PLUGIN_VAR_READONLY,
                           "DBOptions::wal_bytes_per_sync for RocksDB", nullptr,
                           nullptr, rocksdb_db_options->wal_bytes_per_sync,
-                          /* min */ 0L, /* max */ LONG_MAX, 0);
->>>>>>> 3fae64b1
+                          /* min */ 0L, /* max */ ULONGLONG_MAX, 0);
 
 static MYSQL_SYSVAR_BOOL(
     enable_thread_tracking,
@@ -1225,11 +1116,7 @@
                          PLUGIN_VAR_RQCMDARG | PLUGIN_VAR_READONLY,
                          "BlockBasedTableOptions::index_type for RocksDB",
                          nullptr, nullptr,
-<<<<<<< HEAD
-                         (ulong)rocksdb_tbl_options.index_type,
-=======
-                         (uint64_t)rocksdb_tbl_options->index_type,
->>>>>>> 3fae64b1
+                         (ulong)rocksdb_tbl_options->index_type,
                          &index_type_typelib);
 
 static MYSQL_SYSVAR_BOOL(
@@ -1247,19 +1134,11 @@
     "BlockBasedTableOptions::no_block_cache for RocksDB", nullptr, nullptr,
     rocksdb_tbl_options->no_block_cache);
 
-<<<<<<< HEAD
-static MYSQL_SYSVAR_SIZE_T(block_size, rocksdb_tbl_options.block_size,
-                          PLUGIN_VAR_RQCMDARG | PLUGIN_VAR_READONLY,
-                          "BlockBasedTableOptions::block_size for RocksDB",
-                          nullptr, nullptr, rocksdb_tbl_options.block_size,
-                          /* min */ 1L, /* max */ SIZE_T_MAX, 0);
-=======
-static MYSQL_SYSVAR_ULONG(block_size, rocksdb_tbl_options->block_size,
+static MYSQL_SYSVAR_SIZE_T(block_size, rocksdb_tbl_options->block_size,
                           PLUGIN_VAR_RQCMDARG | PLUGIN_VAR_READONLY,
                           "BlockBasedTableOptions::block_size for RocksDB",
                           nullptr, nullptr, rocksdb_tbl_options->block_size,
-                          /* min */ 1L, /* max */ LONG_MAX, 0);
->>>>>>> 3fae64b1
+                          /* min */ 1L, /* max */ SIZE_T_MAX, 0);
 
 static MYSQL_SYSVAR_INT(
     block_size_deviation, rocksdb_tbl_options->block_size_deviation,
@@ -1292,8 +1171,8 @@
                         "");
 
 static MYSQL_SYSVAR_STR(update_cf_options, rocksdb_update_cf_options,
-                        PLUGIN_VAR_RQCMDARG | PLUGIN_VAR_MEMALLOC |
-                            PLUGIN_VAR_ALLOCATED,
+                        PLUGIN_VAR_RQCMDARG | PLUGIN_VAR_MEMALLOC 
+                        /* psergey-merge: need this? :  PLUGIN_VAR_ALLOCATED*/,
                         "Option updates per column family for RocksDB", nullptr,
                         rocksdb_set_update_cf_options, nullptr);
 
@@ -2976,9 +2855,9 @@
       if (!tx->prepare(rdb_xid_to_string(xid))) {
         return HA_EXIT_FAILURE;
       }
-<<<<<<< HEAD
-      if (thd->durability_property == HA_IGNORE_DURABILITY 
-#ifdef MARIAROCKS_NOT_YET
+      if (thd->durability_property == HA_IGNORE_DURABILITY )
+#ifdef MARIAROCKS_NOT_YET      
+          (rocksdb_flush_log_at_trx_commit != FLUSH_LOG_NEVER)) {
           &&
           THDVAR(thd, flush_log_at_trx_commit)) {
 #endif          
@@ -2987,10 +2866,6 @@
         // MariaRocks: disable the
         //   "write/sync redo log before flushing binlog cache to file"
         //  feature. See a869c56d361bb44f46c0efeb11a8f03561676247
-=======
-      if (thd->durability_property == HA_IGNORE_DURABILITY &&
-          (rocksdb_flush_log_at_trx_commit != FLUSH_LOG_NEVER)) {
->>>>>>> 3fae64b1
         /**
           we set the log sequence as '1' just to trigger hton->flush_logs
         */
@@ -3415,24 +3290,15 @@
       rdb->GetEnv()->GetCurrentTime(&curr_time);
 
       char buffer[1024];
-<<<<<<< HEAD
 #ifdef MARIAROCKS_NOT_YET
       thd_security_context(tx->get_thd(), buffer, sizeof buffer, 0);
 #endif
-      m_data += format_string("---SNAPSHOT, ACTIVE %lld sec\n"
-                              "%s\n"
-                              "lock count %llu, write count %llu\n",
-                              (longlong)(curr_time - snapshot_timestamp),
-                              buffer,
-                              tx->get_lock_count(), tx->get_write_count());
-=======
-      thd_security_context(thd, buffer, sizeof buffer, 0);
       m_data += format_string(
           "---SNAPSHOT, ACTIVE %lld sec\n"
                               "%s\n"
           "lock count %llu, write count %llu\n"
           "insert count %llu, update count %llu, delete count %llu\n",
-          curr_time - snapshot_timestamp, buffer, tx->get_lock_count(),
+          (longlong)(curr_time - snapshot_timestamp), buffer, tx->get_lock_count(),
           tx->get_write_count(), tx->get_insert_count(), tx->get_update_count(),
           tx->get_delete_count());
     }
@@ -3444,7 +3310,6 @@
 
     for (auto path_entry : dlock_buffer) {
       m_data += get_dlock_path_info(path_entry);
->>>>>>> 3fae64b1
     }
   }
 };
@@ -3674,14 +3539,8 @@
     str.clear();
     rocksdb::MemoryUtil::GetApproximateMemoryUsageByType(dbs, cache_set,
                                                          &temp_usage_by_type);
-<<<<<<< HEAD
     snprintf(buf, sizeof(buf), "\nMemTable Total: %llu",
              (ulonglong)temp_usage_by_type[rocksdb::MemoryUtil::kMemTableTotal]);
-=======
-
-    snprintf(buf, sizeof(buf), "\nMemTable Total: %lu",
-             temp_usage_by_type[rocksdb::MemoryUtil::kMemTableTotal]);
->>>>>>> 3fae64b1
     str.append(buf);
     snprintf(buf, sizeof(buf), "\nMemTable Unflushed: %llu",
              (ulonglong)temp_usage_by_type[rocksdb::MemoryUtil::kMemTableUnFlushed]);
@@ -3695,12 +3554,8 @@
     snprintf(buf, sizeof(buf), "\nDefault Cache Capacity: %llu",
              (ulonglong)internal_cache_count * kDefaultInternalCacheSize);
     str.append(buf);
-<<<<<<< HEAD
-    res |= print_stats(thd, "Memory_Stats", "rocksdb", str, stat_print);
+    res |= print_stats(thd, "MEMORY_STATS", "rocksdb", str, stat_print);
 #ifdef MARIAROCKS_NOT_YET
-=======
-    res |= print_stats(thd, "MEMORY_STATS", "rocksdb", str, stat_print);
-
     /* Show the background thread status */
     std::vector<rocksdb::ThreadStatus> thread_list;
     rocksdb::Status s = rdb->GetEnv()->GetThreadList(&thread_list);
@@ -3737,7 +3592,6 @@
                            str, stat_print);
       }
     }
->>>>>>> 3fae64b1
   } else if (stat_type == HA_ENGINE_TRX) {
     /* Handle the SHOW ENGINE ROCKSDB TRANSACTION STATUS command */
     res |= rocksdb_show_snapshot_status(hton, thd, stat_print);
@@ -4097,15 +3951,9 @@
   if (rocksdb_db_options->allow_mmap_writes &&
       rocksdb_db_options->use_direct_io_for_flush_and_compaction) {
     // See above comment for allow_mmap_reads. (NO_LINT_DEBUG)
-<<<<<<< HEAD
-    sql_print_error("RocksDB: Can't enable both use_direct_writes "
-                    "and allow_mmap_writes\n");
-=======
     sql_print_error("RocksDB: Can't enable both "
                     "use_direct_io_for_flush_and_compaction and "
                     "allow_mmap_writes\n");
-    rdb_open_tables.free_hash();
->>>>>>> 3fae64b1
     DBUG_RETURN(HA_EXIT_FAILURE);
   }
 
@@ -4137,14 +3985,7 @@
       sql_print_information(
           "RocksDB:   assuming that we're creating a new database");
     } else {
-<<<<<<< HEAD
-      std::string err_text = status.ToString();
-      sql_print_error("RocksDB: Error listing column families: %s",
-                      err_text.c_str());
-=======
-      rdb_open_tables.free_hash();
       rdb_log_status_error(status, "Error listing column families");
->>>>>>> 3fae64b1
       DBUG_RETURN(HA_EXIT_FAILURE);
     }
   } else
@@ -4246,15 +4087,8 @@
   rocksdb::Options main_opts(*rocksdb_db_options,
                              cf_options_map->get_defaults());
 
-<<<<<<< HEAD
 #ifdef MARIAROCKS_NOT_YET  
 #endif 
-  main_opts.env->SetBackgroundThreads(main_opts.max_background_flushes,
-                                      rocksdb::Env::Priority::HIGH);
-  main_opts.env->SetBackgroundThreads(main_opts.max_background_compactions,
-                                      rocksdb::Env::Priority::LOW);
-=======
->>>>>>> 3fae64b1
   rocksdb::TransactionDBOptions tx_db_options;
   tx_db_options.transaction_lock_timeout = 2; // 2 seconds
   tx_db_options.custom_mutex_factory = std::make_shared<Rdb_mutex_factory>();
@@ -4265,16 +4099,8 @@
   // We won't start if we'll determine that there's a chance of data corruption
   // because of incompatible options.
   if (!status.ok()) {
-<<<<<<< HEAD
-    // NO_LINT_DEBUG
-    sql_print_error("RocksDB: compatibility check against existing database "
-                    "options failed. %s",
-                    status.ToString().c_str());
-=======
     rdb_log_status_error(
         status, "Compatibility check against existing database options failed");
-    rdb_open_tables.free_hash();
->>>>>>> 3fae64b1
     DBUG_RETURN(HA_EXIT_FAILURE);
   }
 
@@ -4282,13 +4108,7 @@
       main_opts, tx_db_options, rocksdb_datadir, cf_descr, &cf_handles, &rdb);
 
   if (!status.ok()) {
-<<<<<<< HEAD
-    std::string err_text = status.ToString();
-    sql_print_error("RocksDB: Error opening instance: %s", err_text.c_str());
-=======
     rdb_log_status_error(status, "Error opening instance");
-    rdb_open_tables.free_hash();
->>>>>>> 3fae64b1
     DBUG_RETURN(HA_EXIT_FAILURE);
   }
   cf_manager.init(std::move(cf_options_map), &cf_handles);
@@ -4326,14 +4146,7 @@
   status = rdb->EnableAutoCompaction(compaction_enabled_cf_handles);
 
   if (!status.ok()) {
-<<<<<<< HEAD
-    const std::string err_text = status.ToString();
-    // NO_LINT_DEBUG
-    sql_print_error("RocksDB: Error enabling compaction: %s", err_text.c_str());
-=======
     rdb_log_status_error(status, "Error enabling compaction");
-    rdb_open_tables.free_hash();
->>>>>>> 3fae64b1
     DBUG_RETURN(HA_EXIT_FAILURE);
   }
 
@@ -4379,12 +4192,12 @@
   }
 #endif
 
-  err = my_error_register(rdb_get_error_message, HA_ERR_ROCKSDB_FIRST,
+  err = my_error_register(rdb_get_error_messages, HA_ERR_ROCKSDB_FIRST,
                           HA_ERR_ROCKSDB_LAST);
   if (err != 0) {
     // NO_LINT_DEBUG
     sql_print_error("RocksDB: Couldn't initialize error messages");
-    rdb_open_tables.free_hash();
+    rdb_open_tables.m_hash.~Rdb_table_set();
     DBUG_RETURN(HA_EXIT_FAILURE);
   }
 
@@ -4579,11 +4392,8 @@
     thr_lock_init(&table_handler->m_thr_lock);
 #ifdef MARIAROCKS_NOT_YET
     table_handler->m_io_perf_read.init();
-<<<<<<< HEAD
+    table_handler->m_io_perf_write.init();
 #endif
-=======
-    table_handler->m_io_perf_write.init();
->>>>>>> 3fae64b1
   }
   DBUG_ASSERT(table_handler->m_ref_count >= 0);
   table_handler->m_ref_count++;
@@ -5868,9 +5678,15 @@
                   ((HA_ERR_ROCKSDB_LAST - HA_ERR_ROCKSDB_FIRST) + 1),
               "Number of error messages doesn't match number of error codes");
 
+//psergey-merge: do we need this in MariaDB: we have get_error_messages
+//below...
+#if 0
 static const char *rdb_get_error_message(int nr) {
   return rdb_error_messages[nr - HA_ERR_ROCKSDB_FIRST];
 }
+#endif
+
+static const char **rdb_get_error_messages(int nr) { return rdb_error_messages; }
 
 bool ha_rocksdb::get_error_message(const int error, String *const buf) {
   DBUG_ENTER_FUNC();
@@ -7274,7 +7090,6 @@
   }
 }
 
-<<<<<<< HEAD
 int ha_rocksdb::prepare_index_scan()
 {
   range_key_part= table->key_info[active_index].key_part;
@@ -7292,13 +7107,12 @@
 }
 
 
-=======
 /**
    @return
     HA_EXIT_SUCCESS  OK
     other            HA_ERR error code (can be SE-specific)
 */
->>>>>>> 3fae64b1
+
 int ha_rocksdb::index_read_map(uchar *const buf, const uchar *const key,
                                key_part_map keypart_map,
                                enum ha_rkey_function find_flag) {
@@ -7573,20 +7387,11 @@
   return HA_EXIT_SUCCESS;
 }
 
-<<<<<<< HEAD
-=======
 /**
    @return
     HA_EXIT_SUCCESS  OK
     other            HA_ERR error code (can be SE-specific)
 */
-int ha_rocksdb::index_read_last_map(uchar *const buf, const uchar *const key,
-                                    key_part_map keypart_map) {
-  DBUG_ENTER_FUNC();
-
-  DBUG_RETURN(index_read_map(buf, key, keypart_map, HA_READ_PREFIX_LAST));
-}
->>>>>>> 3fae64b1
 
 /**
    @return
@@ -9433,15 +9238,11 @@
   DBUG_RETURN(HA_EXIT_SUCCESS);
 }
 
-<<<<<<< HEAD
-
-=======
 /**
   @return
     HA_EXIT_SUCCESS  OK
     other            HA_ERR error code (can be SE-specific)
 */
->>>>>>> 3fae64b1
 int ha_rocksdb::truncate() {
   DBUG_ENTER_FUNC();
 
@@ -9606,20 +9407,10 @@
         stats.records+= sz/ROCKSDB_ASSUMED_KEY_VALUE_DISK_SIZE;
         stats.data_file_length+= sz;
       }
-<<<<<<< HEAD
-      // Second, compute memtable stats
-      uint64_t memtableCount;
-      uint64_t memtableSize;
-      rdb->GetApproximateMemTableStats(m_pk_descr->get_cf(), r,
-                                            &memtableCount, &memtableSize);
-      stats.records += memtableCount;
-      stats.data_file_length += memtableSize;
-=======
-
       // Second, compute memtable stats. This call is expensive, so cache
       // values computed for some time.
       uint64_t cachetime = rocksdb_force_compute_memtable_stats_cachetime;
-      uint64_t time = (cachetime == 0) ? 0 : my_micro_time();
+      uint64_t time = (cachetime == 0) ? 0 : my_interval_timer() / 1000;
       if (cachetime == 0 ||
           time > m_table_handler->m_mtcache_last_update + cachetime) {
         uint64_t memtableCount;
@@ -9647,7 +9438,6 @@
         stats.records += m_table_handler->m_mtcache_count;
         stats.data_file_length += m_table_handler->m_mtcache_size;
       }
->>>>>>> 3fae64b1
 
       if (rocksdb_debug_optimizer_n_rows > 0)
         stats.records = rocksdb_debug_optimizer_n_rows;
@@ -10840,78 +10630,6 @@
 
   /* We will check the whole condition */
   DBUG_RETURN(nullptr);
-}
-
-<<<<<<< HEAD
-/**
-  Checking if an index is used for ascending scan or not
-
-  @detail
-  Currently RocksDB does not support bloom filter for
-  prefix lookup + descending scan, but supports bloom filter for
-  prefix lookup + ascending scan. This function returns true if
-  the scan pattern is absolutely ascending.
-  @param kd
-  @param find_flag
-*/
-bool ha_rocksdb::is_ascending(const Rdb_key_def &kd,
-                              enum ha_rkey_function find_flag) const {
-  bool is_ascending;
-  switch (find_flag) {
-  case HA_READ_KEY_EXACT: {
-    is_ascending = !kd.m_is_reverse_cf;
-    break;
-  }
-  case HA_READ_PREFIX: {
-    is_ascending = true;
-    break;
-  }
-  case HA_READ_KEY_OR_NEXT:
-  case HA_READ_AFTER_KEY: {
-    is_ascending = !kd.m_is_reverse_cf;
-    break;
-  }
-  case HA_READ_KEY_OR_PREV:
-  case HA_READ_BEFORE_KEY:
-  case HA_READ_PREFIX_LAST:
-  case HA_READ_PREFIX_LAST_OR_PREV: {
-    is_ascending = kd.m_is_reverse_cf;
-    break;
-  }
-  default:
-    is_ascending = false;
-  }
-  return is_ascending;
-=======
-/*
-  @brief
-  Check the index condition.
-
-  @detail
-  Check the index condition. (The caller has unpacked all needed index
-  columns into table->record[0])
-
-  @return
-    ICP_NO_MATCH - Condition not satisfied (caller should continue
-                   scanning)
-    OUT_OF_RANGE - We've left the range we're scanning (caller should
-                   stop scanning and return HA_ERR_END_OF_FILE)
-
-    ICP_MATCH    - Condition is satisfied (caller should fetch the record
-                   and return it)
-*/
-
-enum icp_result ha_rocksdb::check_index_cond() const {
-  DBUG_ASSERT(pushed_idx_cond);
-  DBUG_ASSERT(pushed_idx_cond_keyno != MAX_KEY);
-
-  if (end_range && compare_key_icp(end_range) > 0) {
-    /* caller should return HA_ERR_END_OF_FILE already */
-    return ICP_OUT_OF_RANGE;
-  }
-
-  return pushed_idx_cond->val_int() ? ICP_MATCH : ICP_NO_MATCH;
->>>>>>> 3fae64b1
 }
 
 /*
@@ -12536,6 +12254,19 @@
 
 } // namespace myrocks
 
+/**
+  Construct and emit duplicate key error message using information
+  from table's record buffer.
+
+  @sa print_keydup_error(table, key, msg, errflag, thd, org_table_name).
+*/
+
+void print_keydup_error(TABLE *table, KEY *key, myf errflag,
+                        const THD *thd, const char *org_table_name)
+{
+  print_keydup_error(table, key, ER(ER_DUP_ENTRY_WITH_KEY_NAME), errflag);
+}
+
 /*
   Register the storage engine plugin outside of myrocks namespace
   so that mysql_declare_plugin does not get confused when it does
