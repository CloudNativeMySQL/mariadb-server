# MariaDB: "xargs" is not present on windows builders.
#  we could work around this but this is not a priority.
--source include/not_windows.inc

--disable_warnings
let $MYSQLD_DATADIR= `select @@datadir`;
let $restart_file= $MYSQLTEST_VARDIR/tmp/mysqld.1.expect;
let $error_log= $MYSQLTEST_VARDIR/log/my_restart.err;
select variable_name, variable_value from information_schema.global_variables where variable_name="rocksdb_ignore_unknown_options";

<<<<<<< HEAD
--exec find $MYSQLD_DATADIR/#rocksdb/OPTIONS* | sort -n | tail -1 | xargs -0 -I {} -t sh -c "echo hello=world>>{}"
=======
--exec find $MYSQLD_DATADIR/.rocksdb/OPTIONS* | sort -t- -k 2 -n | tail -1 | xargs -0 -I {} -t sh -c "sed -i 's/rocksdb_version=.*/rocksdb_version=99.9.9/' {}"
--exec find $MYSQLD_DATADIR/.rocksdb/OPTIONS* | sort -t- -k 2 -n | tail -1 | xargs -0 -I {} -t sh -c "echo hello=world>>{}"
>>>>>>> faa4d8f8

--exec echo "wait" > $MYSQLTEST_VARDIR/tmp/mysqld.1.expect
--shutdown_server 10

--error 1
--exec $MYSQLD_CMD --plugin_load=$HA_ROCKSDB_SO --rocksdb_ignore_unknown_options=0 --loose-console --log-error=$error_log

let SEARCH_FILE= $error_log;
let SEARCH_PATTERN= RocksDB: Compatibility check against existing database options failed;
--source include/search_pattern_in_file.inc
--enable_reconnect
--exec echo "restart" > $restart_file
--source include/wait_until_connected_again.inc
<<<<<<< HEAD
--exec find $MYSQLD_DATADIR/#rocksdb/OPTIONS* | sort -n | tail -1 | xargs -0 -I {} -t sh -c "sed -i'' -e '/hello=world/d' {}"
=======
>>>>>>> faa4d8f8
select variable_name, variable_value from information_schema.global_variables where variable_name="rocksdb_ignore_unknown_options";<|MERGE_RESOLUTION|>--- conflicted
+++ resolved
@@ -8,12 +8,10 @@
 let $error_log= $MYSQLTEST_VARDIR/log/my_restart.err;
 select variable_name, variable_value from information_schema.global_variables where variable_name="rocksdb_ignore_unknown_options";
 
-<<<<<<< HEAD
 --exec find $MYSQLD_DATADIR/#rocksdb/OPTIONS* | sort -n | tail -1 | xargs -0 -I {} -t sh -c "echo hello=world>>{}"
-=======
---exec find $MYSQLD_DATADIR/.rocksdb/OPTIONS* | sort -t- -k 2 -n | tail -1 | xargs -0 -I {} -t sh -c "sed -i 's/rocksdb_version=.*/rocksdb_version=99.9.9/' {}"
---exec find $MYSQLD_DATADIR/.rocksdb/OPTIONS* | sort -t- -k 2 -n | tail -1 | xargs -0 -I {} -t sh -c "echo hello=world>>{}"
->>>>>>> faa4d8f8
+# --exec find $MYSQLD_DATADIR/.rocksdb/OPTIONS* | sort -t- -k 2 -n | tail -1 | xargs -0 -I {} -t sh -c "sed -i 's/rocksdb_version=.*/rocksdb_version=99.9.9/' {}"
+# --exec find $MYSQLD_DATADIR/.rocksdb/OPTIONS* | sort -t- -k 2 -n | tail -1 | xargs -0 -I {} -t sh -c "echo hello=world>>{}"
+
 
 --exec echo "wait" > $MYSQLTEST_VARDIR/tmp/mysqld.1.expect
 --shutdown_server 10
@@ -27,8 +25,5 @@
 --enable_reconnect
 --exec echo "restart" > $restart_file
 --source include/wait_until_connected_again.inc
-<<<<<<< HEAD
 --exec find $MYSQLD_DATADIR/#rocksdb/OPTIONS* | sort -n | tail -1 | xargs -0 -I {} -t sh -c "sed -i'' -e '/hello=world/d' {}"
-=======
->>>>>>> faa4d8f8
 select variable_name, variable_value from information_schema.global_variables where variable_name="rocksdb_ignore_unknown_options";