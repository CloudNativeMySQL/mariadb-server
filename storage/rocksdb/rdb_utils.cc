--- conflicted
+++ resolved
@@ -23,11 +23,7 @@
 #include <array>
 #include <string>
 #include <vector>
-<<<<<<< HEAD
-#include <sstream> //psergey-merge
-=======
 #include <sstream>
->>>>>>> 43d5edf9
 
 /* C standard header files */
 #include <ctype.h>
@@ -307,7 +303,6 @@
   return true;
 }
 
-<<<<<<< HEAD
 
 /*
   @brief
@@ -343,7 +338,8 @@
     }
   }
   return compression_methods_buf.c_str();
-=======
+}
+
 void rdb_log_status_error(const rocksdb::Status &s, const char *msg) {
   if (msg == nullptr) {
     // NO_LINT_DEBUG
@@ -355,7 +351,7 @@
   // NO_LINT_DEBUG
   sql_print_error("RocksDB: %s, Status Code: %d, Status: %s", msg, s.code(),
                   s.ToString().c_str());
->>>>>>> 43d5edf9
-}
+}
+
 
 } // namespace myrocks