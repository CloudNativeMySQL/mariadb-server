--- conflicted
+++ resolved
@@ -196,14 +196,9 @@
     case FT_TOKEN_WORD:
       ftbw= (FTB_WORD *)alloc_root(&ftb_param->ftb->mem_root,
                                    sizeof(FTB_WORD) +
-<<<<<<< HEAD
                                    (info->trunc ? HA_MAX_KEY_BUFF :
-                                    word_len * ftb_param->ftb->charset->mbmaxlen +
-=======
-                                   (info->trunc ? MI_MAX_KEY_BUFF :
                                     (word_len + 1) *
                                     ftb_param->ftb->charset->mbmaxlen +
->>>>>>> e7061f7e
                                     HA_FT_WLEN +
                                     ftb_param->ftb->info->s->rec_reflength));
       ftbw->len= word_len + 1;
@@ -366,8 +361,6 @@
   MI_INFO *info=ftb->info;
   uint UNINIT_VAR(off), extra= HA_FT_WLEN + info->s->rec_reflength;
   uchar *lastkey_buf=ftbw->word+ftbw->off;
-  uint max_word_length= (ftbw->flags & FTB_FLAG_TRUNC) ? MI_MAX_KEY_BUFF :
-                        ((ftbw->len) * ftb->charset->mbmaxlen) + extra;
 
   if (ftbw->flags & FTB_FLAG_TRUNC)
     lastkey_buf+=ftbw->len;
@@ -427,7 +420,7 @@
              (my_bool) (ftbw->flags & FTB_FLAG_TRUNC),0);
   }
 
-  if (r || info->lastkey_length > max_word_length) /* not found */
+  if (r) /* not found */
   {
     if (!ftbw->off || !(ftbw->flags & FTB_FLAG_TRUNC))
     {
