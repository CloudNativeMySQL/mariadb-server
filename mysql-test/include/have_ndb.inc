# Check that server is compiled and started with support for NDB
<<<<<<< HEAD
disable_query_log;
--require r/true.require
select (support = 'YES' or support = 'DEFAULT') as `TRUE` from information_schema.engines where engine = 'ndbcluster';
--source include/ndb_not_readonly.inc
enable_query_log;
=======
#disable_query_log;
#--require r/true.require
#select support = 'Enabled' as `TRUE` from information_schema.engines where engine = 'ndbcluster';
#--source include/ndb_not_readonly.inc
#enable_query_log;
# always make sure we have both mysql servers started ok before test starts
# there are some initial startup bugs that are avoided by doing this, avoiding sporadic
# failures in mysql-test-run
--source include/have_multi_ndb.inc
>>>>>>> d24f7c46
<|MERGE_RESOLUTION|>--- conflicted
+++ resolved
@@ -1,11 +1,4 @@
 # Check that server is compiled and started with support for NDB
-<<<<<<< HEAD
-disable_query_log;
---require r/true.require
-select (support = 'YES' or support = 'DEFAULT') as `TRUE` from information_schema.engines where engine = 'ndbcluster';
---source include/ndb_not_readonly.inc
-enable_query_log;
-=======
 #disable_query_log;
 #--require r/true.require
 #select support = 'Enabled' as `TRUE` from information_schema.engines where engine = 'ndbcluster';
@@ -14,5 +7,4 @@
 # always make sure we have both mysql servers started ok before test starts
 # there are some initial startup bugs that are avoided by doing this, avoiding sporadic
 # failures in mysql-test-run
---source include/have_multi_ndb.inc
->>>>>>> d24f7c46
+--source include/have_multi_ndb.inc