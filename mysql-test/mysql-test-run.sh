--- conflicted
+++ resolved
@@ -1221,37 +1221,23 @@
   eval "this_master_running=\$MASTER$1_RUNNING"
   if [ x$this_master_running = x1 ]
   then
-<<<<<<< HEAD
     # For embedded server we don't stop anyting but mark that
     # MASTER_RUNNING=0 to get cleanup when calling start_master().
     if [ x$USE_EMBEDDED_SERVER != x1 ] ; then
-      pid=`$CAT $MASTER_MYPID`
+      pid=`$CAT $MASTER_MYPID$1`
       manager_term $pid master
-      if [ $? != 0 ] && [ -f $MASTER_MYPID ]
+      if [ $? != 0 ] && [ -f $MASTER_MYPID$1 ]
       then # try harder!
 	$ECHO "master not cooperating with mysqladmin, will try manual kill"
 	kill $pid
-	sleep_until_file_deleted $pid $MASTER_MYPID
-	if [ -f $MASTER_MYPID ] ; then
+	sleep_until_file_deleted $pid $MASTER_MYPID$1
+	if [ -f $MASTER_MYPID$1 ] ; then
 	  $ECHO "master refused to die. Sending SIGKILL"
-	  kill -9 `$CAT $MASTER_MYPID`
-	  $RM -f $MASTER_MYPID
+	  kill -9 `$CAT $MASTER_MYPID$1`
+	  $RM -f $MASTER_MYPID$1
 	else
 	  $ECHO "master responded to SIGTERM "
 	fi
-=======
-    pid=`$CAT $MASTER_MYPID$1`
-    manager_term $pid master $1
-    if [ $? != 0 ] && [ -f $MASTER_MYPID$1 ]
-    then # try harder!
-      $ECHO "master not cooperating with mysqladmin, will try manual kill"
-      kill $pid
-      sleep_until_file_deleted $pid $MASTER_MYPID$1
-      if [ -f $MASTER_MYPID$1 ] ; then
-        $ECHO "master refused to die. Sending SIGKILL"
-        kill -9 `$CAT $MASTER_MYPID$1`
-        $RM -f $MASTER_MYPID$1
->>>>>>> bc6207ee
       else
 	sleep $SLEEP_TIME_AFTER_RESTART
       fi
