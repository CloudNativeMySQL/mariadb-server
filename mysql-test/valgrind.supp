--- conflicted
+++ resolved
@@ -133,7 +133,6 @@
    fun:gzflush
 }
 
-<<<<<<< HEAD
 {
    libz deflate3
    Memcheck:Cond
@@ -153,7 +152,8 @@
    fun:calloc
    fun:my_thread_init
    fun:kill_server_thread
-=======
+}
+
 #
 # Leaks reported in _dl_* internal functions on Linux amd64 / glibc2.3.2.
 #
@@ -302,7 +302,6 @@
 }
 
 
-
 #
 # This is seen internally in the system libraries on 64-bit RHAS3.
 #
@@ -312,5 +311,4 @@
    Memcheck:Param
    futex(utime)
    fun:__lll_mutex_unlock_wake
->>>>>>> c16b1f86
 }