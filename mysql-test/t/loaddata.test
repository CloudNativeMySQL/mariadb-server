--- conflicted
+++ resolved
@@ -3,11 +3,7 @@
 #
 
 --disable_warnings
-<<<<<<< HEAD
 drop table if exists t1, t2;
-=======
-drop table if exists t1,t2;
->>>>>>> 2cfb62a2
 --enable_warnings
 
 create table t1 (a date, b date, c date not null, d date);
@@ -71,7 +67,41 @@
 select * from t1;
 drop table t1;
 
-<<<<<<< HEAD
+#
+# Bug #29294 SELECT INTO OUTFILE/LOAD DATA INFILE with special
+# characters in the FIELDS ENCLOSED BY clause
+#
+
+CREATE TABLE t1 (
+  id INT AUTO_INCREMENT PRIMARY KEY,
+  c1 VARCHAR(255)
+);
+
+CREATE TABLE t2 (
+  id INT,
+  c2 VARCHAR(255)
+);
+
+INSERT INTO t1 (c1) VALUES
+  ('r'),   ('rr'),   ('rrr'),   ('rrrr'),
+  ('.r'),  ('.rr'),  ('.rrr'),  ('.rrrr'),
+  ('r.'),  ('rr.'),  ('rrr.'),  ('rrrr.'),
+  ('.r.'), ('.rr.'), ('.rrr.'), ('.rrrr.');
+SELECT * FROM t1;
+
+--exec rm -f $MYSQL_TEST_DIR/var/tmp/t1
+--replace_result $MYSQL_TEST_DIR MYSQL_TEST_DIR
+eval SELECT * INTO OUTFILE '$MYSQL_TEST_DIR/var/tmp/t1' FIELDS ENCLOSED BY 'r' FROM t1;
+--exec cat $MYSQL_TEST_DIR/var/tmp/t1
+
+--replace_result $MYSQL_TEST_DIR MYSQL_TEST_DIR
+eval LOAD DATA INFILE '$MYSQL_TEST_DIR/var/tmp/t1' INTO TABLE t2 FIELDS ENCLOSED BY 'r';
+SELECT t1.id, c1, c2 FROM t1 LEFT  JOIN t2 ON t1.id=t2.id WHERE c1 != c2;
+SELECT t1.id, c1, c2 FROM t1 RIGHT JOIN t2 ON t1.id=t2.id WHERE c1 != c2;
+
+--exec rm $MYSQL_TEST_DIR/var/tmp/t1
+DROP TABLE t1,t2;
+
 # End of 4.1 tests
 
 #
@@ -183,42 +213,4 @@
 --exec rm $MYSQLTEST_VARDIR/tmp/t2
 drop table t1,t2;
 
-# End of 5.0 tests
-=======
-#
-# Bug #29294 SELECT INTO OUTFILE/LOAD DATA INFILE with special
-# characters in the FIELDS ENCLOSED BY clause
-#
-
-CREATE TABLE t1 (
-  id INT AUTO_INCREMENT PRIMARY KEY,
-  c1 VARCHAR(255)
-);
-
-CREATE TABLE t2 (
-  id INT,
-  c2 VARCHAR(255)
-);
-
-INSERT INTO t1 (c1) VALUES
-  ('r'),   ('rr'),   ('rrr'),   ('rrrr'),
-  ('.r'),  ('.rr'),  ('.rrr'),  ('.rrrr'),
-  ('r.'),  ('rr.'),  ('rrr.'),  ('rrrr.'),
-  ('.r.'), ('.rr.'), ('.rrr.'), ('.rrrr.');
-SELECT * FROM t1;
-
---exec rm -f $MYSQL_TEST_DIR/var/tmp/t1
---replace_result $MYSQL_TEST_DIR MYSQL_TEST_DIR
-eval SELECT * INTO OUTFILE '$MYSQL_TEST_DIR/var/tmp/t1' FIELDS ENCLOSED BY 'r' FROM t1;
---exec cat $MYSQL_TEST_DIR/var/tmp/t1
-
---replace_result $MYSQL_TEST_DIR MYSQL_TEST_DIR
-eval LOAD DATA INFILE '$MYSQL_TEST_DIR/var/tmp/t1' INTO TABLE t2 FIELDS ENCLOSED BY 'r';
-SELECT t1.id, c1, c2 FROM t1 LEFT  JOIN t2 ON t1.id=t2.id WHERE c1 != c2;
-SELECT t1.id, c1, c2 FROM t1 RIGHT JOIN t2 ON t1.id=t2.id WHERE c1 != c2;
-
---exec rm $MYSQL_TEST_DIR/var/tmp/t1
-DROP TABLE t1,t2;
-
-# End of 4.1 tests
->>>>>>> 2cfb62a2
+# End of 5.0 tests