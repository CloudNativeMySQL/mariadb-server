-- source include/have_geometry.inc

#
# Spatial objects
#

--disable_warnings
DROP TABLE IF EXISTS t1, gis_point, gis_line, gis_polygon, gis_multi_point, gis_multi_line, gis_multi_polygon, gis_geometrycollection, gis_geometry;
--enable_warnings

CREATE TABLE gis_point  (fid INTEGER NOT NULL PRIMARY KEY, g POINT);
CREATE TABLE gis_line  (fid INTEGER NOT NULL PRIMARY KEY, g LINESTRING);
CREATE TABLE gis_polygon   (fid INTEGER NOT NULL PRIMARY KEY, g POLYGON);
CREATE TABLE gis_multi_point (fid INTEGER NOT NULL PRIMARY KEY, g MULTIPOINT);
CREATE TABLE gis_multi_line (fid INTEGER NOT NULL PRIMARY KEY, g MULTILINESTRING);
CREATE TABLE gis_multi_polygon  (fid INTEGER NOT NULL PRIMARY KEY, g MULTIPOLYGON);
CREATE TABLE gis_geometrycollection  (fid INTEGER NOT NULL PRIMARY KEY, g GEOMETRYCOLLECTION);
CREATE TABLE gis_geometry (fid INTEGER NOT NULL PRIMARY KEY, g GEOMETRY);

SHOW FIELDS FROM gis_point;
SHOW FIELDS FROM gis_line;
SHOW FIELDS FROM gis_polygon;
SHOW FIELDS FROM gis_multi_point;
SHOW FIELDS FROM gis_multi_line;
SHOW FIELDS FROM gis_multi_polygon;
SHOW FIELDS FROM gis_geometrycollection;
SHOW FIELDS FROM gis_geometry;


INSERT INTO gis_point VALUES 
(101, PointFromText('POINT(10 10)')),
(102, PointFromText('POINT(20 10)')),
(103, PointFromText('POINT(20 20)')),
(104, PointFromWKB(AsWKB(PointFromText('POINT(10 20)'))));

INSERT INTO gis_line VALUES
(105, LineFromText('LINESTRING(0 0,0 10,10 0)')),
(106, LineStringFromText('LINESTRING(10 10,20 10,20 20,10 20,10 10)')),
(107, LineStringFromWKB(LineString(Point(10, 10), Point(40, 10))));

INSERT INTO gis_polygon VALUES
(108, PolygonFromText('POLYGON((10 10,20 10,20 20,10 20,10 10))')),
(109, PolyFromText('POLYGON((0 0,50 0,50 50,0 50,0 0), (10 10,20 10,20 20,10 20,10 10))')),
(110, PolyFromWKB(Polygon(LineString(Point(0, 0), Point(30, 0), Point(30, 30), Point(0, 0)))));

INSERT INTO gis_multi_point VALUES
(111, MultiPointFromText('MULTIPOINT(0 0,10 10,10 20,20 20)')),
(112, MPointFromText('MULTIPOINT(1 1,11 11,11 21,21 21)')),
(113, MPointFromWKB(MultiPoint(Point(3, 6), Point(4, 10))));

INSERT INTO gis_multi_line VALUES
(114, MultiLineStringFromText('MULTILINESTRING((10 48,10 21,10 0),(16 0,16 23,16 48))')),
(115, MLineFromText('MULTILINESTRING((10 48,10 21,10 0))')),
(116, MLineFromWKB(MultiLineString(LineString(Point(1, 2), Point(3, 5)), LineString(Point(2, 5), Point(5, 8), Point(21, 7)))));


INSERT INTO gis_multi_polygon VALUES
(117, MultiPolygonFromText('MULTIPOLYGON(((28 26,28 0,84 0,84 42,28 26),(52 18,66 23,73 9,48 6,52 18)),((59 18,67 18,67 13,59 13,59 18)))')),
(118, MPolyFromText('MULTIPOLYGON(((28 26,28 0,84 0,84 42,28 26),(52 18,66 23,73 9,48 6,52 18)),((59 18,67 18,67 13,59 13,59 18)))')),
(119, MPolyFromWKB(MultiPolygon(Polygon(LineString(Point(0, 3), Point(3, 3), Point(3, 0), Point(0, 3))))));

INSERT INTO gis_geometrycollection VALUES
(120, GeomCollFromText('GEOMETRYCOLLECTION(POINT(0 0), LINESTRING(0 0,10 10))')),
(121, GeometryFromWKB(GeometryCollection(Point(44, 6), LineString(Point(3, 6), Point(7, 9)))));

INSERT into gis_geometry SELECT * FROM gis_point;
INSERT into gis_geometry SELECT * FROM gis_line;
INSERT into gis_geometry SELECT * FROM gis_polygon;
INSERT into gis_geometry SELECT * FROM gis_multi_point;
INSERT into gis_geometry SELECT * FROM gis_multi_line;
INSERT into gis_geometry SELECT * FROM gis_multi_polygon;
INSERT into gis_geometry SELECT * FROM gis_geometrycollection;

SELECT fid, AsText(g) FROM gis_point;
SELECT fid, AsText(g) FROM gis_line;
SELECT fid, AsText(g) FROM gis_polygon;
SELECT fid, AsText(g) FROM gis_multi_point;
SELECT fid, AsText(g) FROM gis_multi_line;
SELECT fid, AsText(g) FROM gis_multi_polygon;
SELECT fid, AsText(g) FROM gis_geometrycollection;
SELECT fid, AsText(g) FROM gis_geometry;

SELECT fid, Dimension(g) FROM gis_geometry;
SELECT fid, GeometryType(g) FROM gis_geometry;
SELECT fid, IsEmpty(g) FROM gis_geometry;
SELECT fid, AsText(Envelope(g)) FROM gis_geometry;
explain extended select Dimension(g), GeometryType(g), IsEmpty(g), AsText(Envelope(g)) from gis_geometry;

SELECT fid, X(g) FROM gis_point;
SELECT fid, Y(g) FROM gis_point;
explain extended select X(g),Y(g) FROM gis_point;

SELECT fid, AsText(StartPoint(g)) FROM gis_line;
SELECT fid, AsText(EndPoint(g)) FROM gis_line;
SELECT fid, GLength(g) FROM gis_line;
SELECT fid, NumPoints(g) FROM gis_line;
SELECT fid, AsText(PointN(g, 2)) FROM gis_line;
SELECT fid, IsClosed(g) FROM gis_line;
explain extended select AsText(StartPoint(g)),AsText(EndPoint(g)),GLength(g),NumPoints(g),AsText(PointN(g, 2)),IsClosed(g) FROM gis_line;

SELECT fid, AsText(Centroid(g)) FROM gis_polygon;
SELECT fid, Area(g) FROM gis_polygon;
SELECT fid, AsText(ExteriorRing(g)) FROM gis_polygon;
SELECT fid, NumInteriorRings(g) FROM gis_polygon;
SELECT fid, AsText(InteriorRingN(g, 1)) FROM gis_polygon;
explain extended select AsText(Centroid(g)),Area(g),AsText(ExteriorRing(g)),NumInteriorRings(g),AsText(InteriorRingN(g, 1)) FROM gis_polygon;

SELECT fid, IsClosed(g) FROM gis_multi_line;

SELECT fid, AsText(Centroid(g)) FROM gis_multi_polygon;
SELECT fid, Area(g) FROM gis_multi_polygon;

SELECT fid, NumGeometries(g) from gis_multi_point;
SELECT fid, NumGeometries(g) from gis_multi_line;
SELECT fid, NumGeometries(g) from gis_multi_polygon;
SELECT fid, NumGeometries(g) from gis_geometrycollection;
explain extended SELECT fid, NumGeometries(g) from gis_multi_point;

SELECT fid, AsText(GeometryN(g, 2)) from gis_multi_point;
SELECT fid, AsText(GeometryN(g, 2)) from gis_multi_line;
SELECT fid, AsText(GeometryN(g, 2)) from gis_multi_polygon;
SELECT fid, AsText(GeometryN(g, 2)) from gis_geometrycollection;
SELECT fid, AsText(GeometryN(g, 1)) from gis_geometrycollection;
explain extended SELECT fid, AsText(GeometryN(g, 2)) from gis_multi_point;

SELECT g1.fid as first, g2.fid as second,
Within(g1.g, g2.g) as w, Contains(g1.g, g2.g) as c, Overlaps(g1.g, g2.g) as o,
Equals(g1.g, g2.g) as e, Disjoint(g1.g, g2.g) as d, Touches(g1.g, g2.g) as t,
Intersects(g1.g, g2.g) as i, Crosses(g1.g, g2.g) as r
FROM gis_geometrycollection g1, gis_geometrycollection g2 ORDER BY first, second;
explain extended SELECT g1.fid as first, g2.fid as second,
Within(g1.g, g2.g) as w, Contains(g1.g, g2.g) as c, Overlaps(g1.g, g2.g) as o,
Equals(g1.g, g2.g) as e, Disjoint(g1.g, g2.g) as d, Touches(g1.g, g2.g) as t,
Intersects(g1.g, g2.g) as i, Crosses(g1.g, g2.g) as r
FROM gis_geometrycollection g1, gis_geometrycollection g2 ORDER BY first, second;

DROP TABLE gis_point, gis_line, gis_polygon, gis_multi_point, gis_multi_line, gis_multi_polygon, gis_geometrycollection, gis_geometry;

#
# Check that ALTER TABLE doesn't loose geometry type
#
CREATE TABLE t1 (
  gp  point,
  ln  linestring,
  pg  polygon,
  mp  multipoint,
  mln multilinestring,
  mpg multipolygon,
  gc  geometrycollection,
  gm  geometry
);

SHOW FIELDS FROM t1;
ALTER TABLE t1 ADD fid INT NOT NULL;
SHOW FIELDS FROM t1;
DROP TABLE t1;

SELECT AsText(GeometryFromWKB(AsWKB(GeometryFromText('POINT(1 4)'))));
explain extended SELECT AsText(GeometryFromWKB(AsWKB(GeometryFromText('POINT(1 4)'))));
explain extended SELECT AsText(GeometryFromWKB(AsWKB(PointFromText('POINT(1 4)'))));
SELECT SRID(GeomFromText('LineString(1 1,2 2)',101));
explain extended SELECT SRID(GeomFromText('LineString(1 1,2 2)',101));
#select issimple(MultiPoint(Point(3, 6), Point(4, 10))), issimple(Point(3, 6)),issimple(PolygonFromText('POLYGON((10 10,20 10,20 20,10 20,10 10))')),issimple(GeometryFromText('POINT(1 4)')), issimple(AsWKB(GeometryFromText('POINT(1 4)')));
explain extended select issimple(MultiPoint(Point(3, 6), Point(4, 10))), issimple(Point(3, 6));

create table t1 (a geometry not null);
insert into t1 values (GeomFromText('Point(1 2)'));
-- error 1105
insert into t1 values ('Garbage');
-- error 1105
insert IGNORE into t1 values ('Garbage');
alter table t1 add spatial index(a);

drop table t1;

#
# Bug #5219: problem with range optimizer
#

create table t1(a geometry not null, spatial index(a));
insert into t1 values
(GeomFromText('POINT(1 1)')), (GeomFromText('POINT(3 3)')), 
(GeomFromText('POINT(4 4)')), (GeomFromText('POINT(6 6)'));
select AsText(a) from t1 where
  MBRContains(GeomFromText('Polygon((0 0, 0 2, 2 2, 2 0, 0 0))'), a)
  or
  MBRContains(GeomFromText('Polygon((2 2, 2 5, 5 5, 5 2, 2 2))'), a);
select AsText(a) from t1 where
  MBRContains(GeomFromText('Polygon((0 0, 0 2, 2 2, 2 0, 0 0))'), a)
  and
  MBRContains(GeomFromText('Polygon((0 0, 0 7, 7 7, 7 0, 0 0))'), a);
drop table t1;

<<<<<<< HEAD
create table t1 select POINT(1,3);
show create table t1;
=======
CREATE TABLE t1 (Coordinates POINT NOT NULL, SPATIAL INDEX(Coordinates)); 
INSERT INTO t1 VALUES(GeomFromText('POINT(383293632 1754448)')); 
INSERT INTO t1 VALUES(GeomFromText('POINT(564952612 157516260)')); 
INSERT INTO t1 VALUES(GeomFromText('POINT(903994614 180726515)')); 
INSERT INTO t1 VALUES(GeomFromText('POINT(98128178 141127631)')); 
INSERT INTO t1 VALUES(GeomFromText('POINT(862547902 799334546)')); 
INSERT INTO t1 VALUES(GeomFromText('POINT(341989013 850270906)')); 
INSERT INTO t1 VALUES(GeomFromText('POINT(803302376 93039099)')); 
INSERT INTO t1 VALUES(GeomFromText('POINT(857439153 817431356)')); 
INSERT INTO t1 VALUES(GeomFromText('POINT(319757546 343162742)')); 
INSERT INTO t1 VALUES(GeomFromText('POINT(826341972 717484432)')); 
INSERT INTO t1 VALUES(GeomFromText('POINT(305066789 201736238)')); 
INSERT INTO t1 VALUES(GeomFromText('POINT(626068992 616241497)')); 
INSERT INTO t1 VALUES(GeomFromText('POINT(55789424 755830108)')); 
INSERT INTO t1 VALUES(GeomFromText('POINT(802874458 312435220)')); 
INSERT INTO t1 VALUES(GeomFromText('POINT(153795660 551723671)')); 
INSERT INTO t1 VALUES(GeomFromText('POINT(242207428 537089292)')); 
INSERT INTO t1 VALUES(GeomFromText('POINT(553478119 807160039)')); 
INSERT INTO t1 VALUES(GeomFromText('POINT(694605552 457472733)')); 
INSERT INTO t1 VALUES(GeomFromText('POINT(987886554 792733729)')); 
INSERT INTO t1 VALUES(GeomFromText('POINT(598600363 850434457)')); 
INSERT INTO t1 VALUES(GeomFromText('POINT(592068275 940589376)')); 
INSERT INTO t1 VALUES(GeomFromText('POINT(700705362 395370650)')); 
INSERT INTO t1 VALUES(GeomFromText('POINT(33628474 558144514)')); 
INSERT INTO t1 VALUES(GeomFromText('POINT(212802006 353386020)')); 
INSERT INTO t1 VALUES(GeomFromText('POINT(901307256 39143977)')); 
INSERT INTO t1 VALUES(GeomFromText('POINT(70870451 206374045)')); 
INSERT INTO t1 VALUES(GeomFromText('POINT(240880214 696939443)')); 
INSERT INTO t1 VALUES(GeomFromText('POINT(822615542 296669638)')); 
INSERT INTO t1 VALUES(GeomFromText('POINT(452769551 625489999)')); 
INSERT INTO t1 VALUES(GeomFromText('POINT(609104858 606565210)')); 
INSERT INTO t1 VALUES(GeomFromText('POINT(177213669 851312285)')); 
INSERT INTO t1 VALUES(GeomFromText('POINT(143654501 730691787)')); 
INSERT INTO t1 VALUES(GeomFromText('POINT(658472325 838260052)')); 
INSERT INTO t1 VALUES(GeomFromText('POINT(188164520 646358878)')); 
INSERT INTO t1 VALUES(GeomFromText('POINT(630993781 786764883)')); 
INSERT INTO t1 VALUES(GeomFromText('POINT(496793334 223062055)')); 
INSERT INTO t1 VALUES(GeomFromText('POINT(727354258 197498696)')); 
INSERT INTO t1 VALUES(GeomFromText('POINT(618432704 760982731)')); 
INSERT INTO t1 VALUES(GeomFromText('POINT(755643210 831234710)')); 
INSERT INTO t1 VALUES(GeomFromText('POINT(114368751 656950466)')); 
INSERT INTO t1 VALUES(GeomFromText('POINT(870378686 185239202)')); 
INSERT INTO t1 VALUES(GeomFromText('POINT(863324511 111258900)')); 
INSERT INTO t1 VALUES(GeomFromText('POINT(882178645 685940052)')); 
INSERT INTO t1 VALUES(GeomFromText('POINT(407928538 334948195)')); 
INSERT INTO t1 VALUES(GeomFromText('POINT(311430051 17033395)')); 
INSERT INTO t1 VALUES(GeomFromText('POINT(941513405 488643719)')); 
INSERT INTO t1 VALUES(GeomFromText('POINT(868345680 85167906)')); 
INSERT INTO t1 VALUES(GeomFromText('POINT(219335507 526818004)')); 
INSERT INTO t1 VALUES(GeomFromText('POINT(923427958 407500026)')); 
INSERT INTO t1 VALUES(GeomFromText('POINT(173176882 554421738)')); 
INSERT INTO t1 VALUES(GeomFromText('POINT(194264908 669970217)')); 
INSERT INTO t1 VALUES(GeomFromText('POINT(777483793 921619165)')); 
INSERT INTO t1 VALUES(GeomFromText('POINT(867468912 395916497)')); 
INSERT INTO t1 VALUES(GeomFromText('POINT(682601897 623112122)')); 
INSERT INTO t1 VALUES(GeomFromText('POINT(227151206 796970647)')); 
INSERT INTO t1 VALUES(GeomFromText('POINT(280062588 97529892)')); 
INSERT INTO t1 VALUES(GeomFromText('POINT(982209849 143387099)')); 
INSERT INTO t1 VALUES(GeomFromText('POINT(208788792 864388493)')); 
INSERT INTO t1 VALUES(GeomFromText('POINT(829327151 616717329)')); 
INSERT INTO t1 VALUES(GeomFromText('POINT(199336688 140757201)')); 
INSERT INTO t1 VALUES(GeomFromText('POINT(633750724 140850093)')); 
INSERT INTO t1 VALUES(GeomFromText('POINT(629400920 502096404)')); 
INSERT INTO t1 VALUES(GeomFromText('POINT(226017998 848736426)')); 
INSERT INTO t1 VALUES(GeomFromText('POINT(28914408 149445955)')); 
INSERT INTO t1 VALUES(GeomFromText('POINT(256236452 202091290)')); 
INSERT INTO t1 VALUES(GeomFromText('POINT(703867693 450501360)')); 
INSERT INTO t1 VALUES(GeomFromText('POINT(872061506 481351486)')); 
INSERT INTO t1 VALUES(GeomFromText('POINT(372120524 739530418)')); 
INSERT INTO t1 VALUES(GeomFromText('POINT(877267982 54722420)')); 
INSERT INTO t1 VALUES(GeomFromText('POINT(362642540 104419188)')); 
INSERT INTO t1 VALUES(GeomFromText('POINT(851693067 642705127)')); 
INSERT INTO t1 VALUES(GeomFromText('POINT(201949080 833902916)')); 
INSERT INTO t1 VALUES(GeomFromText('POINT(786092225 410737872)')); 
INSERT INTO t1 VALUES(GeomFromText('POINT(698291409 615419376)')); 
INSERT INTO t1 VALUES(GeomFromText('POINT(27455201 897628096)')); 
INSERT INTO t1 VALUES(GeomFromText('POINT(756176576 661205925)')); 
INSERT INTO t1 VALUES(GeomFromText('POINT(38478189 385577496)')); 
INSERT INTO t1 VALUES(GeomFromText('POINT(163302328 264496186)')); 
INSERT INTO t1 VALUES(GeomFromText('POINT(234313922 192216735)')); 
INSERT INTO t1 VALUES(GeomFromText('POINT(413942141 490550373)')); 
INSERT INTO t1 VALUES(GeomFromText('POINT(394308025 117809834)')); 
INSERT INTO t1 VALUES(GeomFromText('POINT(941051732 266369530)')); 
INSERT INTO t1 VALUES(GeomFromText('POINT(599161319 313172256)')); 
INSERT INTO t1 VALUES(GeomFromText('POINT(5899948 476429301)')); 
INSERT INTO t1 VALUES(GeomFromText('POINT(367894677 368542487)')); 
INSERT INTO t1 VALUES(GeomFromText('POINT(580848489 219587743)')); 
INSERT INTO t1 VALUES(GeomFromText('POINT(11247614 782797569)')); 
>>>>>>> d8a92015
drop table t1;<|MERGE_RESOLUTION|>--- conflicted
+++ resolved
@@ -191,10 +191,6 @@
   MBRContains(GeomFromText('Polygon((0 0, 0 7, 7 7, 7 0, 0 0))'), a);
 drop table t1;
 
-<<<<<<< HEAD
-create table t1 select POINT(1,3);
-show create table t1;
-=======
 CREATE TABLE t1 (Coordinates POINT NOT NULL, SPATIAL INDEX(Coordinates)); 
 INSERT INTO t1 VALUES(GeomFromText('POINT(383293632 1754448)')); 
 INSERT INTO t1 VALUES(GeomFromText('POINT(564952612 157516260)')); 
@@ -283,5 +279,8 @@
 INSERT INTO t1 VALUES(GeomFromText('POINT(367894677 368542487)')); 
 INSERT INTO t1 VALUES(GeomFromText('POINT(580848489 219587743)')); 
 INSERT INTO t1 VALUES(GeomFromText('POINT(11247614 782797569)')); 
->>>>>>> d8a92015
+drop table t1;
+
+create table t1 select POINT(1,3);
+show create table t1;
 drop table t1;