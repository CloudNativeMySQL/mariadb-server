--- conflicted
+++ resolved
@@ -1,16 +1,4 @@
 source include/master-slave.inc;
-<<<<<<< HEAD
-drop database if exists d1;
-create database d1;
-create table d1.t1 ( n int);
-alter table d1.t1 add m int;
-insert into d1.t1 values (1,2);
-create table d1.t2 (n int);
-insert into d1.t2 values (45);
-rename table d1.t2 to d1.t3, d1.t1 to d1.t2;
-=======
-connection master;
-use test;
 drop database if exists test_$1;
 create database test_$1;
 create table test_$1.t1 ( n int);
@@ -19,7 +7,6 @@
 create table test_$1.t2 (n int);
 insert into test_$1.t2 values (45);
 rename table test_$1.t2 to test_$1.t3, test_$1.t1 to test_$1.t2;
->>>>>>> f88097ee
 save_master_pos;
 connection slave;
 sync_with_master;
