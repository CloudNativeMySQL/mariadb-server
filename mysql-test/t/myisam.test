#
# Test bugs in the MyISAM code
#

# Initialise
--disable_warnings
drop table if exists t1,t2;
--enable_warnings
SET SQL_WARNINGS=1;

#
# Test problem with CHECK TABLE;
#

CREATE TABLE t1 (
  STRING_DATA char(255) default NULL,
  KEY string_data (STRING_DATA)
) ENGINE=MyISAM;

INSERT INTO t1 VALUES ('AAAAAAAAAAAAAAAAAAAAAAAAAAAAAAAAAAAAAAAAAAAAAAAAAAAAAAAAAAAAAAAAAAAAAAAAAAAAAAAAAAAAAAAAAAAAAAAAAAAAAAAAAAAAAAAAAAAAAAAAAAAAAAAAAAAAAAAAAAAAAAAAAAAAAAAAAAAAAAAAAAAAAAAAAAAAAAAAAAAAAAAAAAAAAAAAAAAAAAAAAAAAAAAAAAAAAAAAAAAAAAAAAAAAAAAAAAAAAAAAAAAAAAAAAAAAAAA');
INSERT INTO t1 VALUES ('DDDDDDDDDDDDDDDDDDDDDDDDDDDDDDDDDDDDDDDDDDDDDDDDDDDDDDDDDDDDDDDDDDDDDDDDDDDDDDDDDDDDDDDDDDDDDDDDDDDDDDDDDDDDDDDDDDDDDDDDDDDDDDDDDDDDDDDDDDDDDDDDDDDDDDDDDDDDDDDDDDDDDDDDDDDDDDDDDDDDDDDDDDDDDDDDDDDDDDDDDDDDDDDDDDDDDDDDDDDDDDDDDDDDDDDDDDDDDDDDDDDDDDDDDDDDDDD');
INSERT INTO t1 VALUES ('FFFFFFFFFFFFFFFFFFFFFFFFFFFFFFFFFFFFFFFFFFFFFFFFFFFFFFFFFFFFFFFFFFFFFFFFFFFFFFFFFFFFFFFFFFFFFFFFFFFFFFFFFFFFFFFFFFFFFFFFFFFFFFFFFFFFFFFFFFFFFFFFFFFFFFFFFFFFFFFFFFFFFFFFFFFFFFFFFFFFFFFFFFFFFFFFFFFFFFFFFFFFFFFFFFFFFFFFFFFFFFFFFFFFFFFFFFFFFFFFFFFFFFFFFFFFFFF');
INSERT INTO t1 VALUES ('FGGGGGGGGGGGGGGGGGGGGGGGGGGGGGGGGGGGGGGGGGGGGGGGGGGGGGGGGGGGGGGGGGGGGGGGGGGGGGGGGGGGGGGGGGGGGGGGGGGGGGGGGGGGGGGGGGGGGGGGGGGGGGGGGGGGGGGGGGGGGGGGGGGGGGGGGGGGGGGGGGGGGGGGGGGGGGGGGGGGGGGGGGGGGGGGGGGGGGGGGGGGGGGGGGGGGGGGGGGGGGGGGGGGGGGGGGGGGGGGGGGGGGGGGGGGGGG');
INSERT INTO t1 VALUES ('HHHHHHHHHHHHHHHHHHHHHHHHHHHHHHHHHHHHHHHHHHHHHHHHHHHHHHHHHHHHHHHHHHHHHHHHHHHHHHHHHHHHHHHHHHHHHHHHHHHHHHHHHHHHHHHHHHHHHHHHHHHHHHHHHHHHHHHHHHHHHHHHHHHHHHHHHHHHHHHHHHHHHHHHHHHHHHHHHHHHHHHHHHHHHHHHHHHHHHHHHHHHHHHHHHHHHHHHHHHHHHHHHHHHHHHHHHHHHHHHHHHHHHHHHHHHHHH');
INSERT INTO t1 VALUES ('WWWWWWWWWWWWWWWWWWWWWWWWWWWWWWWWWWWWWWWWWWWWWWWWWWWWWWWWWWWWWWWWWWWWWWWWWWWWWWWWWWWWWWWWWWWWWWWWWWWWWWWWWWWWWWWWWWWWWWWWWWWWWWWWWWWWWWWWWWWWWWWWWWWWWWWWWWWWWWWWWWWWWWWWWWWWWWWWWWWWWWWWWWWWWWWWWWWWWWWWWWWWWWWWWWWWWWWWWWWWWWWWWWWWWWWWWWWWWWWWWWWWWWWWWWWWWWW');
CHECK TABLE t1;
drop table t1;

#
# Test problem with rows that are 65517-65520 bytes long
#

create table t1 (a tinyint not null auto_increment, b blob not null, primary key (a));

let $1=100;
disable_query_log;
--disable_warnings
SET SQL_WARNINGS=0;
while ($1)
{
  eval insert into t1 (b) values(repeat(char(65+$1),65550-$1));
  dec $1;
}
SET SQL_WARNINGS=1;
--enable_warnings
enable_query_log;
check table t1;
repair table t1;
delete from t1 where (a & 1);
check table t1;
repair table t1;
check table t1;
drop table t1;

#
# Test bug: Two optimize in a row reset index cardinality
#

create table t1 (a int not null auto_increment, b int not null, primary key (a), index(b));
insert into t1 (b) values (1),(2),(2),(2),(2);
optimize table t1;
show index from t1;
optimize table t1;
show index from t1;
drop table t1;

#
# Test of how ORDER BY works when doing it on the whole table
#

create table t1 (a int not null, b int not null, c int not null, primary key (a),key(b)) engine=myisam;
insert into t1 values (3,3,3),(1,1,1),(2,2,2),(4,4,4);
explain select * from t1 order by a;
explain select * from t1 order by b;
explain select * from t1 order by c;
explain select a from t1 order by a;
explain select b from t1 order by b;
explain select a,b from t1 order by b;
explain select a,b from t1;
explain select a,b,c from t1;
drop table t1;

#
# Test of OPTIMIZE of locked and modified tables
#
CREATE TABLE t1 (a INT);
INSERT INTO  t1 VALUES (1), (2), (3);
LOCK TABLES t1 WRITE;
INSERT INTO  t1 VALUES (1), (2), (3);
OPTIMIZE TABLE t1;
DROP TABLE t1;

#
# Test of optimize, when only mi_sort_index (but not mi_repair*) is done
# in ha_myisam::repair, and index size is changed (decreased).
#

create table t1 ( t1 char(255), key(t1(250)));
insert t1 values ('137513751375137513751375137513751375137569516951695169516951695169516951695169');
insert t1 values ('178417841784178417841784178417841784178403420342034203420342034203420342034203');
insert t1 values ('213872387238723872387238723872387238723867376737673767376737673767376737673767');
insert t1 values ('242624262426242624262426242624262426242607890789078907890789078907890789078907');
insert t1 values ('256025602560256025602560256025602560256011701170117011701170117011701170117011');
insert t1 values ('276027602760276027602760276027602760276001610161016101610161016101610161016101');
insert t1 values ('281528152815281528152815281528152815281564956495649564956495649564956495649564');
insert t1 values ('292129212921292129212921292129212921292102100210021002100210021002100210021002');
insert t1 values ('380638063806380638063806380638063806380634483448344834483448344834483448344834');
insert t1 values ('411641164116411641164116411641164116411616301630163016301630163016301630163016');
insert t1 values ('420842084208420842084208420842084208420899889988998899889988998899889988998899');
insert t1 values ('438443844384438443844384438443844384438482448244824482448244824482448244824482');
insert t1 values ('443244324432443244324432443244324432443239613961396139613961396139613961396139');
insert t1 values ('485448544854485448544854485448544854485477847784778477847784778477847784778477');
insert t1 values ('494549454945494549454945494549454945494555275527552755275527552755275527552755');
insert t1 values ('538647864786478647864786478647864786478688918891889188918891889188918891889188');
insert t1 values ('565556555655565556555655565556555655565554845484548454845484548454845484548454');
insert t1 values ('607860786078607860786078607860786078607856665666566656665666566656665666566656');
insert t1 values ('640164016401640164016401640164016401640141274127412741274127412741274127412741');
insert t1 values ('719471947194719471947194719471947194719478717871787178717871787178717871787178');
insert t1 values ('742574257425742574257425742574257425742549604960496049604960496049604960496049');
insert t1 values ('887088708870887088708870887088708870887035963596359635963596359635963596359635');
insert t1 values ('917791779177917791779177917791779177917773857385738573857385738573857385738573');
insert t1 values ('933293329332933293329332933293329332933278987898789878987898789878987898789878');
insert t1 values ('963896389638963896389638963896389638963877807780778077807780778077807780778077');
delete from t1 where t1>'2';
insert t1 values ('70'), ('84'), ('60'), ('20'), ('76'), ('89'), ('49'), ('50'),
('88'), ('61'), ('42'), ('98'), ('39'), ('30'), ('25'), ('66'), ('61'), ('48'),
('80'), ('84'), ('98'), ('19'), ('91'), ('42'), ('47');
optimize table t1;
check table t1;
drop table t1;

#
# test of myisam with huge number of packed fields
#

create table t1 (i1 int, i2 int, i3 int, i4 int, i5 int, i6 int, i7 int, i8
int, i9 int, i10 int, i11 int, i12 int, i13 int, i14 int, i15 int, i16 int, i17
int, i18 int, i19 int, i20 int, i21 int, i22 int, i23 int, i24 int, i25 int,
i26 int, i27 int, i28 int, i29 int, i30 int, i31 int, i32 int, i33 int, i34
int, i35 int, i36 int, i37 int, i38 int, i39 int, i40 int, i41 int, i42 int,
i43 int, i44 int, i45 int, i46 int, i47 int, i48 int, i49 int, i50 int, i51
int, i52 int, i53 int, i54 int, i55 int, i56 int, i57 int, i58 int, i59 int,
i60 int, i61 int, i62 int, i63 int, i64 int, i65 int, i66 int, i67 int, i68
int, i69 int, i70 int, i71 int, i72 int, i73 int, i74 int, i75 int, i76 int,
i77 int, i78 int, i79 int, i80 int, i81 int, i82 int, i83 int, i84 int, i85
int, i86 int, i87 int, i88 int, i89 int, i90 int, i91 int, i92 int, i93 int,
i94 int, i95 int, i96 int, i97 int, i98 int, i99 int, i100 int, i101 int, i102
int, i103 int, i104 int, i105 int, i106 int, i107 int, i108 int, i109 int, i110
int, i111 int, i112 int, i113 int, i114 int, i115 int, i116 int, i117 int, i118
int, i119 int, i120 int, i121 int, i122 int, i123 int, i124 int, i125 int, i126
int, i127 int, i128 int, i129 int, i130 int, i131 int, i132 int, i133 int, i134
int, i135 int, i136 int, i137 int, i138 int, i139 int, i140 int, i141 int, i142
int, i143 int, i144 int, i145 int, i146 int, i147 int, i148 int, i149 int, i150
int, i151 int, i152 int, i153 int, i154 int, i155 int, i156 int, i157 int, i158
int, i159 int, i160 int, i161 int, i162 int, i163 int, i164 int, i165 int, i166
int, i167 int, i168 int, i169 int, i170 int, i171 int, i172 int, i173 int, i174
int, i175 int, i176 int, i177 int, i178 int, i179 int, i180 int, i181 int, i182
int, i183 int, i184 int, i185 int, i186 int, i187 int, i188 int, i189 int, i190
int, i191 int, i192 int, i193 int, i194 int, i195 int, i196 int, i197 int, i198
int, i199 int, i200 int, i201 int, i202 int, i203 int, i204 int, i205 int, i206
int, i207 int, i208 int, i209 int, i210 int, i211 int, i212 int, i213 int, i214
int, i215 int, i216 int, i217 int, i218 int, i219 int, i220 int, i221 int, i222
int, i223 int, i224 int, i225 int, i226 int, i227 int, i228 int, i229 int, i230
int, i231 int, i232 int, i233 int, i234 int, i235 int, i236 int, i237 int, i238
int, i239 int, i240 int, i241 int, i242 int, i243 int, i244 int, i245 int, i246
int, i247 int, i248 int, i249 int, i250 int, i251 int, i252 int, i253 int, i254
int, i255 int, i256 int, i257 int, i258 int, i259 int, i260 int, i261 int, i262
int, i263 int, i264 int, i265 int, i266 int, i267 int, i268 int, i269 int, i270
int, i271 int, i272 int, i273 int, i274 int, i275 int, i276 int, i277 int, i278
int, i279 int, i280 int, i281 int, i282 int, i283 int, i284 int, i285 int, i286
int, i287 int, i288 int, i289 int, i290 int, i291 int, i292 int, i293 int, i294
int, i295 int, i296 int, i297 int, i298 int, i299 int, i300 int, i301 int, i302
int, i303 int, i304 int, i305 int, i306 int, i307 int, i308 int, i309 int, i310
int, i311 int, i312 int, i313 int, i314 int, i315 int, i316 int, i317 int, i318
int, i319 int, i320 int, i321 int, i322 int, i323 int, i324 int, i325 int, i326
int, i327 int, i328 int, i329 int, i330 int, i331 int, i332 int, i333 int, i334
int, i335 int, i336 int, i337 int, i338 int, i339 int, i340 int, i341 int, i342
int, i343 int, i344 int, i345 int, i346 int, i347 int, i348 int, i349 int, i350
int, i351 int, i352 int, i353 int, i354 int, i355 int, i356 int, i357 int, i358
int, i359 int, i360 int, i361 int, i362 int, i363 int, i364 int, i365 int, i366
int, i367 int, i368 int, i369 int, i370 int, i371 int, i372 int, i373 int, i374
int, i375 int, i376 int, i377 int, i378 int, i379 int, i380 int, i381 int, i382
int, i383 int, i384 int, i385 int, i386 int, i387 int, i388 int, i389 int, i390
int, i391 int, i392 int, i393 int, i394 int, i395 int, i396 int, i397 int, i398
int, i399 int, i400 int, i401 int, i402 int, i403 int, i404 int, i405 int, i406
int, i407 int, i408 int, i409 int, i410 int, i411 int, i412 int, i413 int, i414
int, i415 int, i416 int, i417 int, i418 int, i419 int, i420 int, i421 int, i422
int, i423 int, i424 int, i425 int, i426 int, i427 int, i428 int, i429 int, i430
int, i431 int, i432 int, i433 int, i434 int, i435 int, i436 int, i437 int, i438
int, i439 int, i440 int, i441 int, i442 int, i443 int, i444 int, i445 int, i446
int, i447 int, i448 int, i449 int, i450 int, i451 int, i452 int, i453 int, i454
int, i455 int, i456 int, i457 int, i458 int, i459 int, i460 int, i461 int, i462
int, i463 int, i464 int, i465 int, i466 int, i467 int, i468 int, i469 int, i470
int, i471 int, i472 int, i473 int, i474 int, i475 int, i476 int, i477 int, i478
int, i479 int, i480 int, i481 int, i482 int, i483 int, i484 int, i485 int, i486
int, i487 int, i488 int, i489 int, i490 int, i491 int, i492 int, i493 int, i494
int, i495 int, i496 int, i497 int, i498 int, i499 int, i500 int, i501 int, i502
int, i503 int, i504 int, i505 int, i506 int, i507 int, i508 int, i509 int, i510
int, i511 int, i512 int, i513 int, i514 int, i515 int, i516 int, i517 int, i518
int, i519 int, i520 int, i521 int, i522 int, i523 int, i524 int, i525 int, i526
int, i527 int, i528 int, i529 int, i530 int, i531 int, i532 int, i533 int, i534
int, i535 int, i536 int, i537 int, i538 int, i539 int, i540 int, i541 int, i542
int, i543 int, i544 int, i545 int, i546 int, i547 int, i548 int, i549 int, i550
int, i551 int, i552 int, i553 int, i554 int, i555 int, i556 int, i557 int, i558
int, i559 int, i560 int, i561 int, i562 int, i563 int, i564 int, i565 int, i566
int, i567 int, i568 int, i569 int, i570 int, i571 int, i572 int, i573 int, i574
int, i575 int, i576 int, i577 int, i578 int, i579 int, i580 int, i581 int, i582
int, i583 int, i584 int, i585 int, i586 int, i587 int, i588 int, i589 int, i590
int, i591 int, i592 int, i593 int, i594 int, i595 int, i596 int, i597 int, i598
int, i599 int, i600 int, i601 int, i602 int, i603 int, i604 int, i605 int, i606
int, i607 int, i608 int, i609 int, i610 int, i611 int, i612 int, i613 int, i614
int, i615 int, i616 int, i617 int, i618 int, i619 int, i620 int, i621 int, i622
int, i623 int, i624 int, i625 int, i626 int, i627 int, i628 int, i629 int, i630
int, i631 int, i632 int, i633 int, i634 int, i635 int, i636 int, i637 int, i638
int, i639 int, i640 int, i641 int, i642 int, i643 int, i644 int, i645 int, i646
int, i647 int, i648 int, i649 int, i650 int, i651 int, i652 int, i653 int, i654
int, i655 int, i656 int, i657 int, i658 int, i659 int, i660 int, i661 int, i662
int, i663 int, i664 int, i665 int, i666 int, i667 int, i668 int, i669 int, i670
int, i671 int, i672 int, i673 int, i674 int, i675 int, i676 int, i677 int, i678
int, i679 int, i680 int, i681 int, i682 int, i683 int, i684 int, i685 int, i686
int, i687 int, i688 int, i689 int, i690 int, i691 int, i692 int, i693 int, i694
int, i695 int, i696 int, i697 int, i698 int, i699 int, i700 int, i701 int, i702
int, i703 int, i704 int, i705 int, i706 int, i707 int, i708 int, i709 int, i710
int, i711 int, i712 int, i713 int, i714 int, i715 int, i716 int, i717 int, i718
int, i719 int, i720 int, i721 int, i722 int, i723 int, i724 int, i725 int, i726
int, i727 int, i728 int, i729 int, i730 int, i731 int, i732 int, i733 int, i734
int, i735 int, i736 int, i737 int, i738 int, i739 int, i740 int, i741 int, i742
int, i743 int, i744 int, i745 int, i746 int, i747 int, i748 int, i749 int, i750
int, i751 int, i752 int, i753 int, i754 int, i755 int, i756 int, i757 int, i758
int, i759 int, i760 int, i761 int, i762 int, i763 int, i764 int, i765 int, i766
int, i767 int, i768 int, i769 int, i770 int, i771 int, i772 int, i773 int, i774
int, i775 int, i776 int, i777 int, i778 int, i779 int, i780 int, i781 int, i782
int, i783 int, i784 int, i785 int, i786 int, i787 int, i788 int, i789 int, i790
int, i791 int, i792 int, i793 int, i794 int, i795 int, i796 int, i797 int, i798
int, i799 int, i800 int, i801 int, i802 int, i803 int, i804 int, i805 int, i806
int, i807 int, i808 int, i809 int, i810 int, i811 int, i812 int, i813 int, i814
int, i815 int, i816 int, i817 int, i818 int, i819 int, i820 int, i821 int, i822
int, i823 int, i824 int, i825 int, i826 int, i827 int, i828 int, i829 int, i830
int, i831 int, i832 int, i833 int, i834 int, i835 int, i836 int, i837 int, i838
int, i839 int, i840 int, i841 int, i842 int, i843 int, i844 int, i845 int, i846
int, i847 int, i848 int, i849 int, i850 int, i851 int, i852 int, i853 int, i854
int, i855 int, i856 int, i857 int, i858 int, i859 int, i860 int, i861 int, i862
int, i863 int, i864 int, i865 int, i866 int, i867 int, i868 int, i869 int, i870
int, i871 int, i872 int, i873 int, i874 int, i875 int, i876 int, i877 int, i878
int, i879 int, i880 int, i881 int, i882 int, i883 int, i884 int, i885 int, i886
int, i887 int, i888 int, i889 int, i890 int, i891 int, i892 int, i893 int, i894
int, i895 int, i896 int, i897 int, i898 int, i899 int, i900 int, i901 int, i902
int, i903 int, i904 int, i905 int, i906 int, i907 int, i908 int, i909 int, i910
int, i911 int, i912 int, i913 int, i914 int, i915 int, i916 int, i917 int, i918
int, i919 int, i920 int, i921 int, i922 int, i923 int, i924 int, i925 int, i926
int, i927 int, i928 int, i929 int, i930 int, i931 int, i932 int, i933 int, i934
int, i935 int, i936 int, i937 int, i938 int, i939 int, i940 int, i941 int, i942
int, i943 int, i944 int, i945 int, i946 int, i947 int, i948 int, i949 int, i950
int, i951 int, i952 int, i953 int, i954 int, i955 int, i956 int, i957 int, i958
int, i959 int, i960 int, i961 int, i962 int, i963 int, i964 int, i965 int, i966
int, i967 int, i968 int, i969 int, i970 int, i971 int, i972 int, i973 int, i974
int, i975 int, i976 int, i977 int, i978 int, i979 int, i980 int, i981 int, i982
int, i983 int, i984 int, i985 int, i986 int, i987 int, i988 int, i989 int, i990
int, i991 int, i992 int, i993 int, i994 int, i995 int, i996 int, i997 int, i998
int, i999 int, i1000 int, b blob) row_format=dynamic;
insert into t1 values (1, 1, 1, 1, 1, 1, 1, 1, 1, 1, 1, 1, 1, 1, 1, 1, 1, 1, 1,
1, 1, 1, 1, 1, 1, 1, 1, 1, 1, 1, 1, 1, 1, 1, 1, 1, 1, 1, 1, 1, 1, 1, 1, 1, 1,
1, 1, 1, 1, 1, 1, 1, 1, 1, 1, 1, 1, 1, 1, 1, 1, 1, 1, 1, 1, 1, 1, 1, 1, 1, 1,
1, 1, 1, 1, 1, 1, 1, 1, 1, 1, 1, 1, 1, 1, 1, 1, 1, 1, 1, 1, 1, 1, 1, 1, 1, 1,
1, 1, 1, 1, 1, 1, 1, 1, 1, 1, 1, 1, 1, 1, 1, 1, 1, 1, 1, 1, 1, 1, 1, 1, 1, 1,
1, 1, 1, 1, 1, 1, 1, 1, 1, 1, 1, 1, 1, 1, 1, 1, 1, 1, 1, 1, 1, 1, 1, 1, 1, 1,
1, 1, 1, 1, 1, 1, 1, 1, 1, 1, 1, 1, 1, 1, 1, 1, 1, 1, 1, 1, 1, 1, 1, 1, 1, 1,
1, 1, 1, 1, 1, 1, 1, 1, 1, 1, 1, 1, 1, 1, 1, 1, 1, 1, 1, 1, 1, 1, 1, 1, 1, 1,
1, 1, 1, 1, 1, 1, 1, 1, 1, 1, 1, 1, 1, 1, 1, 1, 1, 1, 1, 1, 1, 1, 1, 1, 1, 1,
1, 1, 1, 1, 1, 1, 1, 1, 1, 1, 1, 1, 1, 1, 1, 1, 1, 1, 1, 1, 1, 1, 1, 1, 1, 1,
1, 1, 1, 1, 1, 1, 1, 1, 1, 1, 1, 1, 1, 1, 1, 1, 1, 1, 1, 1, 1, 1, 1, 1, 1, 1,
1, 1, 1, 1, 1, 1, 1, 1, 1, 1, 1, 1, 1, 1, 1, 1, 1, 1, 1, 1, 1, 1, 1, 1, 1, 1,
1, 1, 1, 1, 1, 1, 1, 1, 1, 1, 1, 1, 1, 1, 1, 1, 1, 1, 1, 1, 1, 1, 1, 1, 1, 1,
1, 1, 1, 1, 1, 1, 1, 1, 1, 1, 1, 1, 1, 1, 1, 1, 1, 1, 1, 1, 1, 1, 1, 1, 1, 1,
1, 1, 1, 1, 1, 1, 1, 1, 1, 1, 1, 1, 1, 1, 1, 1, 1, 1, 1, 1, 1, 1, 1, 1, 1, 1,
1, 1, 1, 1, 1, 1, 1, 1, 1, 1, 1, 1, 1, 1, 1, 1, 1, 1, 1, 1, 1, 1, 1, 1, 1, 1,
1, 1, 1, 1, 1, 1, 1, 1, 1, 1, 1, 1, 1, 1, 1, 1, 1, 1, 1, 1, 1, 1, 1, 1, 1, 1,
1, 1, 1, 1, 1, 1, 1, 1, 1, 1, 1, 1, 1, 1, 1, 1, 1, 1, 1, 1, 1, 1, 1, 1, 1, 1,
1, 1, 1, 1, 1, 1, 1, 1, 1, 1, 1, 1, 1, 1, 1, 1, 1, 1, 1, 1, 1, 1, 1, 1, 1, 1,
1, 1, 1, 1, 1, 1, 1, 1, 1, 1, 1, 1, 1, 1, 1, 1, 1, 1, 1, 1, 1, 1, 1, 1, 1, 1,
1, 1, 1, 1, 1, 1, 1, 1, 1, 1, 1, 1, 1, 1, 1, 1, 1, 1, 1, 1, 1, 1, 1, 1, 1, 1,
1, 1, 1, 1, 1, 1, 1, 1, 1, 1, 1, 1, 1, 1, 1, 1, 1, 1, 1, 1, 1, 1, 1, 1, 1, 1,
1, 1, 1, 1, 1, 1, 1, 1, 1, 1, 1, 1, 1, 1, 1, 1, 1, 1, 1, 1, 1, 1, 1, 1, 1, 1,
1, 1, 1, 1, 1, 1, 1, 1, 1, 1, 1, 1, 1, 1, 1, 1, 1, 1, 1, 1, 1, 1, 1, 1, 1, 1,
1, 1, 1, 1, 1, 1, 1, 1, 1, 1, 1, 1, 1, 1, 1, 1, 1, 1, 1, 1, 1, 1, 1, 1, 1, 1,
1, 1, 1, 1, 1, 1, 1, 1, 1, 1, 1, 1, 1, 1, 1, 1, 1, 1, 1, 1, 1, 1, 1, 1, 1, 1,
1, 1, 1, 1, 1, 1, 1, 1, 1, 1, 1, 1, 1, 1, 1, 1, 1, 1, 1, 1, 1, 1, 1, 1, 1, 1,
1, 1, 1, 1, 1, 1, 1, 1, 1, 1, 1, 1, 1, 1, 1, 1, 1, 1, 1, 1, 1, 1, 1, 1, 1, 1,
1, 1, 1, 1, 1, 1, 1, 1, 1, 1, 1, 1, 1, 1, 1, 1, 1, 1, 1, 1, 1, 1, 1, 1, 1, 1,
1, 1, 1, 1, 1, 1, 1, 1, 1, 1, 1, 1, 1, 1, 1, 1, 1, 1, 1, 1, 1, 1, 1, 1, 1, 1,
1, 1, 1, 1, 1, 1, 1, 1, 1, 1, 1, 1, 1, 1, 1, 1, 1, 1, 1, 1, 1, 1, 1, 1, 1, 1,
1, 1, 1, 1, 1, 1, 1, 1, 1, 1, 1, 1, 1, 1, 1, 1, 1, 1, 1, 1, 1, 1, 1, 1, 1, 1,
1, 1, 1, 1, 1, 1, 1, 1, 1, 1, 1, 1, 1, 1, 1, 1, 1, 1, 1, 1, 1, 1, 1, 1, 1, 1,
1, 1, 1, 1, 1, 1, 1, 1, 1, 1, 1, 1, 1, 1, 1, 1, 1, 1, 1, 1, 1, 1, 1, 1, 1, 1,
1, 1, 1, 1, 1, 1, 1, 1, 1, 1, 1, 1, 1, 1, 1, 1, 1, 1, 1, 1, 1, 1, 1, 1, 1, 1,
1, 1, 1, 1, 1, 1, 1, 1, 1, 1, 1, 1, 1, 1, 1, 1, 1, 1, 1, 1, 1, 1, 1, 1, 1, 1,
1, 1, 1, 1, 1, 1, 1, 1, 1, 1, 1, 1, 1, 1, 1, 1, 1, 1, 1, 1, 1, 1, 1, 1, 1, 1,
1, 1, 1, 1, 1, 1, 1, 1, 1, 1, 1, 1, 1, 1, 1, 1, 1, 1, 1, 1, 1, 1, 1, 1, 1, 1,
1, 1, 1, 1, 1, 1, 1, 1, 1, 1, 1, 1, 1, 1, 1, 1, 1, 1, 1, "Sergei");
update t1 set b=repeat('a',256);
update t1 set i1=0, i2=0, i3=0, i4=0, i5=0, i6=0, i7=0;
check table t1;
delete from t1 where i8=1;
select i1,i2 from t1;
check table t1;
drop table t1;

#
# Test of REPAIR that once failed
#
CREATE TABLE `t1` (
  `post_id` mediumint(8) unsigned NOT NULL auto_increment,
  `topic_id` mediumint(8) unsigned NOT NULL default '0',
  `post_time` datetime NOT NULL default '0000-00-00 00:00:00',
  `post_text` text NOT NULL,
  `icon_url` varchar(10) NOT NULL default '',
  `sign` tinyint(1) unsigned NOT NULL default '0',
  `post_edit` varchar(150) NOT NULL default '',
  `poster_login` varchar(35) NOT NULL default '',
  `ip` varchar(15) NOT NULL default '',
  PRIMARY KEY  (`post_id`),
  KEY `post_time` (`post_time`),
  KEY `ip` (`ip`),
  KEY `poster_login` (`poster_login`),
  KEY `topic_id` (`topic_id`),
  FULLTEXT KEY `post_text` (`post_text`)
) ENGINE=MyISAM;

INSERT INTO t1 (post_text) VALUES ('ceci est un test'),('ceci est un test'),('ceci est un test'),('ceci est un test'),('ceci est un test');

REPAIR TABLE t1;
CHECK TABLE t1;
drop table t1;

#
# Test of creating table with too long key
#

--error 1071
CREATE TABLE t1 (a varchar(255), b varchar(255), c varchar(255), d varchar(255), e varchar(255), KEY t1 (a, b, c, d, e));
CREATE TABLE t1 (a varchar(255), b varchar(255), c varchar(255), d varchar(255), e varchar(255));
--error 1071
ALTER TABLE t1 ADD INDEX t1 (a, b, c, d, e);
DROP TABLE t1;

#
# Test of cardinality of keys with NULL
#

CREATE TABLE t1 (a int not null, b int, c int, key(b), key(c), key(a,b), key(c,a));
INSERT into t1 values (0, null, 0), (0, null, 1), (0, null, 2), (0, null,3), (1,1,4);
create table t2 (a int not null, b int, c int, key(b), key(c), key(a));
INSERT into t2 values (1,1,1), (2,2,2);
optimize table t1;
show index from t1;
explain select * from t1,t2 where t1.a=t2.a;
explain select * from t1,t2 force index(a) where t1.a=t2.a;
explain select * from t1 force index(a),t2 force index(a) where t1.a=t2.a;
explain select * from t1,t2 where t1.b=t2.b;
explain select * from t1,t2 force index(c) where t1.a=t2.a;
explain select * from t1 where a=0 or a=2;
explain select * from t1 force index (a) where a=0 or a=2;
explain select * from t1 where c=1;
explain select * from t1 use index() where c=1;
drop table t1,t2;

#
# Test bug when updating a split dynamic row where keys are not changed
#

create table t1 (a int not null auto_increment primary key, b varchar(255));
insert into t1 (b) values (repeat('a',100)),(repeat('b',100)),(repeat('c',100));
update t1 set b=repeat(left(b,1),200) where a=1;
delete from t1 where (a & 1)= 0;
update t1 set b=repeat('e',200) where a=1;
flush tables;
check table t1;

#
# check updating with keys
#

disable_query_log;
let $1 = 100;
while ($1)
{
  eval insert into t1 (b) values (repeat(char(($1 & 32)+65), $1));
  dec $1;
}
enable_query_log;
update t1 set b=repeat(left(b,1),255) where a between 1 and 5;
update t1 set b=repeat(left(b,1),10) where a between 32 and 43;
update t1 set b=repeat(left(b,1),2) where a between 64 and 66;
update t1 set b=repeat(left(b,1),65) where a between 67 and 70;
check table t1;
insert into t1 (b) values (repeat('z',100));
update t1 set b="test" where left(b,1) > 'n';
check table t1;
drop table t1;

#
# two bugs in myisam-space-stripping feature
#
create table t1 ( a text not null, key a (a(20)));
insert into t1 values ('aaa   '),('aaa'),('aa');
check table t1;
repair table t1;
select concat(a,'.') from t1 where a='aaa';
select concat(a,'.') from t1 where binary a='aaa';
update t1 set a='bbb' where a='aaa';
select concat(a,'.') from t1;
drop table t1;

#
# Third bug in the same code (BUG#2295)
#

create table t1(a text not null, b text not null, c text not null, index (a(10),b(10),c(10)));
insert into t1 values('807780', '477', '165');
insert into t1 values('807780', '477', '162');
insert into t1 values('807780', '472', '162');
select * from t1 where a='807780' and b='477' and c='165';
drop table t1;

#
# space-stripping in _mi_prefix_search: BUG#5284
#
DROP TABLE IF EXISTS t1;
CREATE TABLE t1 (a varchar(150) NOT NULL, KEY (a)); 
INSERT t1 VALUES ("can \tcan"); 
INSERT t1 VALUES ("can   can"); 
INSERT t1 VALUES ("can"); 
SELECT * FROM t1;
CHECK TABLE t1;
DROP TABLE t1;

#
# Verify blob handling
#
create table t1 (a blob);
insert into t1 values('a '),('a');
select concat(a,'.') from t1 where a='a';
select concat(a,'.') from t1 where a='a ';
alter table t1 add key(a(2));
select concat(a,'.') from t1 where a='a';
select concat(a,'.') from t1 where a='a ';
drop table t1;

#
# Test text and unique
#
create table t1 (a int not null auto_increment primary key, b text not null, unique b (b(20)));
insert into t1 (b) values ('a'),('a '),('a  ');
select concat(b,'.') from t1;
update t1 set b='b ' where a=2;
--error 1062
update t1 set b='b  ' where a > 1;
delete from t1 where b='b';
select a,concat(b,'.') from t1;
drop table t1;

#
# Test keys with 0 segments. (Bug #3203)
#
create table t1 (a int not null);
create table t2 (a int not null, primary key (a));
insert into t1 values (1);
insert into t2 values (1),(2);
select sql_big_result distinct t1.a from t1,t2 order by t2.a;
select distinct t1.a from t1,t2 order by t2.a;
select sql_big_result distinct t1.a from t1,t2;
explain select sql_big_result distinct t1.a from t1,t2 order by t2.a;
explain select distinct t1.a from t1,t2 order by t2.a;
drop table t1,t2;

#
# Bug#14616 - Freshly imported table returns error 124 when using LIMIT
#
create table t1 (
  c1 varchar(32),
  key (c1)
) engine=myisam;
alter table t1 disable keys;
insert into t1 values ('a'), ('b');
select c1 from t1 order by c1 limit 1;
drop table t1;

#
# Bug #14400  Join could miss concurrently inserted row
#
# Partial key.
create table t1 (a int not null, primary key(a));
create table t2 (a int not null, b int not null, primary key(a,b));
insert into t1 values (1),(2),(3),(4),(5),(6);
insert into t2 values (1,1),(2,1);
lock tables t1 read local, t2 read local;
select straight_join * from t1,t2 force index (primary) where t1.a=t2.a;
connect (root,localhost,root,,test,$MASTER_MYPORT,master.sock);
insert into t2 values(2,0);
disconnect root;
connection default;
select straight_join * from t1,t2 force index (primary) where t1.a=t2.a;
drop table t1,t2;
#
# Full key.
CREATE TABLE t1 (c1 varchar(250) NOT NULL);
CREATE TABLE t2 (c1 varchar(250) NOT NULL, PRIMARY KEY (c1));
INSERT INTO t1 VALUES ('test000001'), ('test000002'), ('test000003');
INSERT INTO t2 VALUES ('test000002'), ('test000003'), ('test000004');
LOCK TABLES t1 READ LOCAL, t2 READ LOCAL;
SELECT t1.c1 AS t1c1, t2.c1 AS t2c1 FROM t1, t2
  WHERE t1.c1 = t2.c1 HAVING t1c1 != t2c1;
connect (con1,localhost,root,,);
connection con1;
INSERT INTO t2 VALUES ('test000001'), ('test000005');
disconnect con1;
connection default;
SELECT t1.c1 AS t1c1, t2.c1 AS t2c1 FROM t1, t2
  WHERE t1.c1 = t2.c1 HAVING t1c1 != t2c1;
DROP TABLE t1,t2;

# End of 4.0 tests

#
# Test RTREE index
#
--error 1235, 1289
CREATE TABLE t1 (`a` int(11) NOT NULL default '0', `b` int(11) NOT NULL default '0', UNIQUE KEY `a` USING RTREE (`a`,`b`)) ENGINE=MyISAM;
# INSERT INTO t1 VALUES (1,1),(1,1);
# DELETE FROM rt WHERE a<1;
# DROP TABLE IF EXISTS t1;

create table t1 (a int, b varchar(200), c text not null) checksum=1;
create table t2 (a int, b varchar(200), c text not null) checksum=0;
insert t1 values (1, "aaa", "bbb"), (NULL, "", "ccccc"), (0, NULL, "");
insert t2 select * from t1;
checksum table t1, t2, t3 quick;
checksum table t1, t2, t3;
checksum table t1, t2, t3 extended;
#show table status;
drop table t1,t2;

create table t1 (a int, key (a));
show keys from t1;
alter table t1 disable keys;
show keys from t1;
create table t2 (a int);
let $i=1000;
set @@rand_seed1=31415926,@@rand_seed2=2718281828;
--disable_query_log
while ($i)
{
  dec $i;
  insert t2 values (rand()*100000);
}
--enable_query_log
insert t1 select * from t2;
show keys from t1;
alter table t1 enable keys;
show keys from t1;
alter table t1 engine=heap;
alter table t1 disable keys;
show keys from t1;
drop table t1,t2;

#
# index search for NULL in blob. Bug #4816
#
create table t1 ( a tinytext, b char(1), index idx (a(1),b) );
insert into t1 values (null,''), (null,'');
explain select count(*) from t1 where a is null;
select count(*) from t1 where a is null;
drop table t1;

#
# Bug #8306: TRUNCATE leads to index corruption 
#
create table t1 (c1 int, index(c1));
create table t2 (c1 int, index(c1)) engine=merge union=(t1);
insert into t1 values (1);
# Close all tables.
flush tables;
# Open t2 and (implicitly) t1.
select * from t2;
# Truncate after flush works (unless another threads reopens t2 in between).
flush tables;
truncate table t1;
insert into t1 values (1);
# Close all tables.
flush tables;
# Open t2 and (implicitly) t1.
select * from t2;
# Truncate t1, wich was not recognized as open without the bugfix.
# Now, it should fail with a table-in-use error message.
--error 1105
truncate table t1;
# The insert used to fail on the crashed table.
insert into t1 values (1);
drop table t1,t2;

<<<<<<< HEAD
#
# bug9188 - Corruption Can't open file: 'table.MYI' (errno: 145)
#
=======
#
# bug9188 - Corruption Can't open file: 'table.MYI' (errno: 145)
#
>>>>>>> 56e91690
create table t1 (c1 int, c2 varchar(4) not null default '',
                 key(c2(3))) default charset=utf8;
insert into t1 values (1,'A'), (2, 'B'), (3, 'A');
update t1 set c2='A  B' where c1=2;
check table t1;
drop table t1;


# BUG#9622 - ANALYZE TABLE and ALTER TABLE .. ENABLE INDEX produce
# different statistics on the same table with NULL values.
create table t1 (a int, key(a));

insert into t1 values (1),(2),(3),(4),(NULL),(NULL),(NULL),(NULL);
analyze table t1;
show keys from t1;

alter table t1 disable keys;
alter table t1 enable keys;
show keys from t1;

drop table t1;

#
# Bug#12296 - CHECKSUM TABLE reports 0 for the table
# This happened if the first record was marked as deleted.
#
create table t1 (c1 int);
insert into t1 values (1),(2),(3),(4);
checksum table t1;
delete from t1 where c1 = 1;
create table t2 as select * from t1;
# The following returns 0 with the bug in place.
checksum table t1;
# The above should give the same number as the following.
checksum table t2;
drop table t1, t2;

# BUG#12232: New myisam_stats_method variable.
show variables like 'myisam_stats_method';

create table t1 (a int, key(a));
insert into t1 values (0),(1),(2),(3),(4);
insert into t1 select NULL from t1;

# default: NULLs considered inequal
analyze table t1; 
show index from t1;
insert into t1 values (11);
delete from t1 where a=11;
check table t1;
show index from t1;

# Set nulls to be equal:
set myisam_stats_method=nulls_equal;
show variables like 'myisam_stats_method';
insert into t1 values (11);
delete from t1 where a=11;

analyze table t1; 
show index from t1;

insert into t1 values (11);
delete from t1 where a=11;

check table t1;
show index from t1;

# Set nulls back to be equal 
set myisam_stats_method=DEFAULT;
show variables like 'myisam_stats_method';
insert into t1 values (11);
delete from t1 where a=11;

analyze table t1; 
show index from t1;

insert into t1 values (11);
delete from t1 where a=11;

check table t1;
show index from t1;

drop table t1;

# WL#2609, CSC#XXXX: MyISAM 
set myisam_stats_method=nulls_ignored;
show variables like 'myisam_stats_method';

create table t1 (
  a char(3), b char(4), c char(5), d char(6),
  key(a,b,c,d)
);
insert into t1 values ('bcd','def1', NULL, 'zz');
insert into t1 values ('bcd','def2', NULL, 'zz');
insert into t1 values ('bce','def1', 'yuu', NULL);
insert into t1 values ('bce','def2', NULL, 'quux');
analyze table t1;
show index from t1;
delete from t1;
analyze table t1;
show index from t1;

set myisam_stats_method=DEFAULT;
drop table t1;

# BUG#13814 - key value packed incorrectly for TINYBLOBs

create table t1(
  cip INT NOT NULL,
  time TIME NOT NULL,
  score INT NOT NULL DEFAULT 0,
  bob TINYBLOB
);

insert into t1 (cip, time) VALUES (1, '00:01'), (2, '00:02'), (3,'00:03');
insert into t1 (cip, bob, time) VALUES (4, 'a', '00:04'), (5, 'b', '00:05'), 
                                       (6, 'c', '00:06');
select * from t1 where bob is null and cip=1;
create index bug on t1 (bob(22), cip, time);
select * from t1 where bob is null and cip=1;
drop table t1;

#
# Bug#14980 - COUNT(*) incorrect on MyISAM table with certain INDEX
#
create table t1 (
  id1 int not null auto_increment,
  id2 int not null default '0',
  t text not null,
  primary key  (id1),
  key x (id2, t(32))
) engine=myisam;
insert into t1 (id2, t) values
(10, 'abc'), (10, 'abc'), (10, 'abc'),
(20, 'abc'), (20, 'abc'), (20, 'def'),
(10, 'abc'), (10, 'abc');
select count(*)   from t1 where id2 = 10;
select count(id1) from t1 where id2 = 10;
<<<<<<< HEAD
drop table t1;

#
# BUG##20357 - Got error 124 from storage engine using MIN and MAX functions
#              in queries
#
CREATE TABLE t1(a TINYINT, KEY(a)) ENGINE=MyISAM;
INSERT INTO t1 VALUES(1);
SELECT MAX(a) FROM t1 IGNORE INDEX(a);
ALTER TABLE t1 DISABLE KEYS;
SELECT MAX(a) FROM t1;
SELECT MAX(a) FROM t1 IGNORE INDEX(a);
DROP TABLE t1;

#
# BUG#18036 - update of table joined to self reports table as crashed
#
CREATE TABLE t1(a CHAR(9), b VARCHAR(7)) ENGINE=MyISAM;
INSERT INTO t1(a) VALUES('xxxxxxxxx'),('xxxxxxxxx');
UPDATE t1 AS ta1,t1 AS ta2 SET ta1.b='aaaaaa',ta2.b='bbbbbb';
SELECT * FROM t1;
DROP TABLE t1;

#
# Bug#8283 - OPTIMIZE TABLE causes data loss
#
SET @@myisam_repair_threads=2;
SHOW VARIABLES LIKE 'myisam_repair%';
#
# Test OPTIMIZE. This creates a new data file.
CREATE TABLE t1 (
  `_id` int(11) NOT NULL default '0',
  `url` text,
  `email` text,
  `description` text,
  `loverlap` int(11) default NULL,
  `roverlap` int(11) default NULL,
  `lneighbor_id` int(11) default NULL,
  `rneighbor_id` int(11) default NULL,
  `length_` int(11) default NULL,
  `sequence` mediumtext,
  `name` text,
  `_obj_class` text NOT NULL,
  PRIMARY KEY  (`_id`),
  UNIQUE KEY `sequence_name_index` (`name`(50)),
  KEY (`length_`)
) ENGINE=MyISAM DEFAULT CHARSET=latin1;
#
INSERT INTO t1 VALUES
  (1,NULL,NULL,NULL,NULL,NULL,NULL,NULL,NULL,NULL,'sample1',''),
  (2,NULL,NULL,NULL,NULL,NULL,NULL,NULL,NULL,NULL,'sample2',''),
  (3,NULL,NULL,NULL,NULL,NULL,NULL,NULL,NULL,NULL,'sample3',''),
  (4,NULL,NULL,NULL,NULL,NULL,NULL,NULL,NULL,NULL,'sample4',''),
  (5,NULL,NULL,NULL,NULL,NULL,NULL,NULL,NULL,NULL,'sample5',''),
  (6,NULL,NULL,NULL,NULL,NULL,NULL,NULL,NULL,NULL,'sample6',''),
  (7,NULL,NULL,NULL,NULL,NULL,NULL,NULL,NULL,NULL,'sample7',''),
  (8,NULL,NULL,NULL,NULL,NULL,NULL,NULL,NULL,NULL,'sample8',''),
  (9,NULL,NULL,NULL,NULL,NULL,NULL,NULL,NULL,NULL,'sample9','');
#
SELECT _id FROM t1;
DELETE FROM t1 WHERE _id < 8;
--replace_column 6 # 7 # 8 # 9 # 11 # 12 # 13 # 14 # 15 # 16 #
SHOW TABLE STATUS LIKE 't1';
CHECK TABLE t1 EXTENDED;
OPTIMIZE TABLE t1;
CHECK TABLE t1 EXTENDED;
--replace_column 6 # 7 # 8 # 9 # 11 # 12 # 13 # 14 # 15 # 16 #
SHOW TABLE STATUS LIKE 't1';
SELECT _id FROM t1;
DROP TABLE t1;
#
# Test REPAIR QUICK. This retains the old data file.
CREATE TABLE t1 (
  `_id` int(11) NOT NULL default '0',
  `url` text,
  `email` text,
  `description` text,
  `loverlap` int(11) default NULL,
  `roverlap` int(11) default NULL,
  `lneighbor_id` int(11) default NULL,
  `rneighbor_id` int(11) default NULL,
  `length_` int(11) default NULL,
  `sequence` mediumtext,
  `name` text,
  `_obj_class` text NOT NULL,
  PRIMARY KEY  (`_id`),
  UNIQUE KEY `sequence_name_index` (`name`(50)),
  KEY (`length_`)
) ENGINE=MyISAM DEFAULT CHARSET=latin1;
#
INSERT INTO t1 VALUES
  (1,NULL,NULL,NULL,NULL,NULL,NULL,NULL,NULL,NULL,'sample1',''),
  (2,NULL,NULL,NULL,NULL,NULL,NULL,NULL,NULL,NULL,'sample2',''),
  (3,NULL,NULL,NULL,NULL,NULL,NULL,NULL,NULL,NULL,'sample3',''),
  (4,NULL,NULL,NULL,NULL,NULL,NULL,NULL,NULL,NULL,'sample4',''),
  (5,NULL,NULL,NULL,NULL,NULL,NULL,NULL,NULL,NULL,'sample5',''),
  (6,NULL,NULL,NULL,NULL,NULL,NULL,NULL,NULL,NULL,'sample6',''),
  (7,NULL,NULL,NULL,NULL,NULL,NULL,NULL,NULL,NULL,'sample7',''),
  (8,NULL,NULL,NULL,NULL,NULL,NULL,NULL,NULL,NULL,'sample8',''),
  (9,NULL,NULL,NULL,NULL,NULL,NULL,NULL,NULL,NULL,'sample9','');
#
SELECT _id FROM t1;
DELETE FROM t1 WHERE _id < 8;
--replace_column 6 # 7 # 8 # 9 # 11 # 12 # 13 # 14 # 15 # 16 #
SHOW TABLE STATUS LIKE 't1';
CHECK TABLE t1 EXTENDED;
REPAIR TABLE t1 QUICK;
CHECK TABLE t1 EXTENDED;
--replace_column 6 # 7 # 8 # 9 # 11 # 12 # 13 # 14 # 15 # 16 #
SHOW TABLE STATUS LIKE 't1';
SELECT _id FROM t1;
DROP TABLE t1;
#
SET @@myisam_repair_threads=1;
SHOW VARIABLES LIKE 'myisam_repair%';
# Bug#8706 - temporary table with data directory option fails
#
connect (session1,localhost,root,,);
connect (session2,localhost,root,,);

connection session1;
disable_query_log;
eval create temporary table t1 (a int) engine=myisam data directory="$MYSQL_TEST_DIR/var/log" select 9 a;
enable_query_log;
# If running test suite with a non standard tmp dir, the "show create table"
# will print "DATA_DIRECTORY=". Use replace_result to mask it out
--replace_result $MYSQL_TEST_DIR MYSQL_TEST_DIR
show create table t1;

connection session2;
disable_query_log;
eval create temporary table t1 (a int) engine=myisam data directory="$MYSQL_TEST_DIR/var/log" select 99 a;
enable_query_log;
# If running test suite with a non standard tmp dir, the "show create table"
# will print "DATA_DIRECTORY=". Use replace_result to mask it out
--replace_result $MYSQL_TEST_DIR MYSQL_TEST_DIR
show create table t1;

connection default;
create table t1 (a int) engine=myisam select 42 a;

connection session1;
select * from t1;
disconnect session1;
connection session2;
select * from t1;
disconnect session2;
connection default;
select * from t1;
drop table t1;

# End of 4.1 tests
=======
drop table t1;

#
# BUG##20357 - Got error 124 from storage engine using MIN and MAX functions
#              in queries
#
CREATE TABLE t1(a TINYINT, KEY(a)) ENGINE=MyISAM;
INSERT INTO t1 VALUES(1);
SELECT MAX(a) FROM t1 IGNORE INDEX(a);
ALTER TABLE t1 DISABLE KEYS;
SELECT MAX(a) FROM t1;
SELECT MAX(a) FROM t1 IGNORE INDEX(a);
DROP TABLE t1;

#
# BUG#18036 - update of table joined to self reports table as crashed
#
CREATE TABLE t1(a CHAR(9), b VARCHAR(7)) ENGINE=MyISAM;
INSERT INTO t1(a) VALUES('xxxxxxxxx'),('xxxxxxxxx');
UPDATE t1 AS ta1,t1 AS ta2 SET ta1.b='aaaaaa',ta2.b='bbbbbb';
SELECT * FROM t1;
DROP TABLE t1;

#
# Bug#8283 - OPTIMIZE TABLE causes data loss
#
SET @@myisam_repair_threads=2;
SHOW VARIABLES LIKE 'myisam_repair%';
#
# Test OPTIMIZE. This creates a new data file.
CREATE TABLE t1 (
  `_id` int(11) NOT NULL default '0',
  `url` text,
  `email` text,
  `description` text,
  `loverlap` int(11) default NULL,
  `roverlap` int(11) default NULL,
  `lneighbor_id` int(11) default NULL,
  `rneighbor_id` int(11) default NULL,
  `length_` int(11) default NULL,
  `sequence` mediumtext,
  `name` text,
  `_obj_class` text NOT NULL,
  PRIMARY KEY  (`_id`),
  UNIQUE KEY `sequence_name_index` (`name`(50)),
  KEY (`length_`)
) ENGINE=MyISAM DEFAULT CHARSET=latin1;
#
INSERT INTO t1 VALUES
  (1,NULL,NULL,NULL,NULL,NULL,NULL,NULL,NULL,NULL,'sample1',''),
  (2,NULL,NULL,NULL,NULL,NULL,NULL,NULL,NULL,NULL,'sample2',''),
  (3,NULL,NULL,NULL,NULL,NULL,NULL,NULL,NULL,NULL,'sample3',''),
  (4,NULL,NULL,NULL,NULL,NULL,NULL,NULL,NULL,NULL,'sample4',''),
  (5,NULL,NULL,NULL,NULL,NULL,NULL,NULL,NULL,NULL,'sample5',''),
  (6,NULL,NULL,NULL,NULL,NULL,NULL,NULL,NULL,NULL,'sample6',''),
  (7,NULL,NULL,NULL,NULL,NULL,NULL,NULL,NULL,NULL,'sample7',''),
  (8,NULL,NULL,NULL,NULL,NULL,NULL,NULL,NULL,NULL,'sample8',''),
  (9,NULL,NULL,NULL,NULL,NULL,NULL,NULL,NULL,NULL,'sample9','');
#
SELECT _id FROM t1;
DELETE FROM t1 WHERE _id < 8;
--replace_column 6 # 7 # 8 # 9 # 11 # 12 # 13 # 14 # 15 # 16 #
SHOW TABLE STATUS LIKE 't1';
CHECK TABLE t1 EXTENDED;
OPTIMIZE TABLE t1;
CHECK TABLE t1 EXTENDED;
--replace_column 6 # 7 # 8 # 9 # 11 # 12 # 13 # 14 # 15 # 16 #
SHOW TABLE STATUS LIKE 't1';
SELECT _id FROM t1;
DROP TABLE t1;
#
# Test REPAIR QUICK. This retains the old data file.
CREATE TABLE t1 (
  `_id` int(11) NOT NULL default '0',
  `url` text,
  `email` text,
  `description` text,
  `loverlap` int(11) default NULL,
  `roverlap` int(11) default NULL,
  `lneighbor_id` int(11) default NULL,
  `rneighbor_id` int(11) default NULL,
  `length_` int(11) default NULL,
  `sequence` mediumtext,
  `name` text,
  `_obj_class` text NOT NULL,
  PRIMARY KEY  (`_id`),
  UNIQUE KEY `sequence_name_index` (`name`(50)),
  KEY (`length_`)
) ENGINE=MyISAM DEFAULT CHARSET=latin1;
#
INSERT INTO t1 VALUES
  (1,NULL,NULL,NULL,NULL,NULL,NULL,NULL,NULL,NULL,'sample1',''),
  (2,NULL,NULL,NULL,NULL,NULL,NULL,NULL,NULL,NULL,'sample2',''),
  (3,NULL,NULL,NULL,NULL,NULL,NULL,NULL,NULL,NULL,'sample3',''),
  (4,NULL,NULL,NULL,NULL,NULL,NULL,NULL,NULL,NULL,'sample4',''),
  (5,NULL,NULL,NULL,NULL,NULL,NULL,NULL,NULL,NULL,'sample5',''),
  (6,NULL,NULL,NULL,NULL,NULL,NULL,NULL,NULL,NULL,'sample6',''),
  (7,NULL,NULL,NULL,NULL,NULL,NULL,NULL,NULL,NULL,'sample7',''),
  (8,NULL,NULL,NULL,NULL,NULL,NULL,NULL,NULL,NULL,'sample8',''),
  (9,NULL,NULL,NULL,NULL,NULL,NULL,NULL,NULL,NULL,'sample9','');
#
SELECT _id FROM t1;
DELETE FROM t1 WHERE _id < 8;
--replace_column 6 # 7 # 8 # 9 # 11 # 12 # 13 # 14 # 15 # 16 #
SHOW TABLE STATUS LIKE 't1';
CHECK TABLE t1 EXTENDED;
REPAIR TABLE t1 QUICK;
CHECK TABLE t1 EXTENDED;
--replace_column 6 # 7 # 8 # 9 # 11 # 12 # 13 # 14 # 15 # 16 #
SHOW TABLE STATUS LIKE 't1';
SELECT _id FROM t1;
DROP TABLE t1;
#
SET @@myisam_repair_threads=1;
SHOW VARIABLES LIKE 'myisam_repair%';

--echo End of 4.1 tests
>>>>>>> 56e91690
<|MERGE_RESOLUTION|>--- conflicted
+++ resolved
@@ -598,15 +598,9 @@
 insert into t1 values (1);
 drop table t1,t2;
 
-<<<<<<< HEAD
 #
 # bug9188 - Corruption Can't open file: 'table.MYI' (errno: 145)
 #
-=======
-#
-# bug9188 - Corruption Can't open file: 'table.MYI' (errno: 145)
-#
->>>>>>> 56e91690
 create table t1 (c1 int, c2 varchar(4) not null default '',
                  key(c2(3))) default charset=utf8;
 insert into t1 values (1,'A'), (2, 'B'), (3, 'A');
@@ -745,7 +739,6 @@
 (10, 'abc'), (10, 'abc');
 select count(*)   from t1 where id2 = 10;
 select count(id1) from t1 where id2 = 10;
-<<<<<<< HEAD
 drop table t1;
 
 #
@@ -861,159 +854,5 @@
 #
 SET @@myisam_repair_threads=1;
 SHOW VARIABLES LIKE 'myisam_repair%';
-# Bug#8706 - temporary table with data directory option fails
-#
-connect (session1,localhost,root,,);
-connect (session2,localhost,root,,);
-
-connection session1;
-disable_query_log;
-eval create temporary table t1 (a int) engine=myisam data directory="$MYSQL_TEST_DIR/var/log" select 9 a;
-enable_query_log;
-# If running test suite with a non standard tmp dir, the "show create table"
-# will print "DATA_DIRECTORY=". Use replace_result to mask it out
---replace_result $MYSQL_TEST_DIR MYSQL_TEST_DIR
-show create table t1;
-
-connection session2;
-disable_query_log;
-eval create temporary table t1 (a int) engine=myisam data directory="$MYSQL_TEST_DIR/var/log" select 99 a;
-enable_query_log;
-# If running test suite with a non standard tmp dir, the "show create table"
-# will print "DATA_DIRECTORY=". Use replace_result to mask it out
---replace_result $MYSQL_TEST_DIR MYSQL_TEST_DIR
-show create table t1;
-
-connection default;
-create table t1 (a int) engine=myisam select 42 a;
-
-connection session1;
-select * from t1;
-disconnect session1;
-connection session2;
-select * from t1;
-disconnect session2;
-connection default;
-select * from t1;
-drop table t1;
-
-# End of 4.1 tests
-=======
-drop table t1;
-
-#
-# BUG##20357 - Got error 124 from storage engine using MIN and MAX functions
-#              in queries
-#
-CREATE TABLE t1(a TINYINT, KEY(a)) ENGINE=MyISAM;
-INSERT INTO t1 VALUES(1);
-SELECT MAX(a) FROM t1 IGNORE INDEX(a);
-ALTER TABLE t1 DISABLE KEYS;
-SELECT MAX(a) FROM t1;
-SELECT MAX(a) FROM t1 IGNORE INDEX(a);
-DROP TABLE t1;
-
-#
-# BUG#18036 - update of table joined to self reports table as crashed
-#
-CREATE TABLE t1(a CHAR(9), b VARCHAR(7)) ENGINE=MyISAM;
-INSERT INTO t1(a) VALUES('xxxxxxxxx'),('xxxxxxxxx');
-UPDATE t1 AS ta1,t1 AS ta2 SET ta1.b='aaaaaa',ta2.b='bbbbbb';
-SELECT * FROM t1;
-DROP TABLE t1;
-
-#
-# Bug#8283 - OPTIMIZE TABLE causes data loss
-#
-SET @@myisam_repair_threads=2;
-SHOW VARIABLES LIKE 'myisam_repair%';
-#
-# Test OPTIMIZE. This creates a new data file.
-CREATE TABLE t1 (
-  `_id` int(11) NOT NULL default '0',
-  `url` text,
-  `email` text,
-  `description` text,
-  `loverlap` int(11) default NULL,
-  `roverlap` int(11) default NULL,
-  `lneighbor_id` int(11) default NULL,
-  `rneighbor_id` int(11) default NULL,
-  `length_` int(11) default NULL,
-  `sequence` mediumtext,
-  `name` text,
-  `_obj_class` text NOT NULL,
-  PRIMARY KEY  (`_id`),
-  UNIQUE KEY `sequence_name_index` (`name`(50)),
-  KEY (`length_`)
-) ENGINE=MyISAM DEFAULT CHARSET=latin1;
-#
-INSERT INTO t1 VALUES
-  (1,NULL,NULL,NULL,NULL,NULL,NULL,NULL,NULL,NULL,'sample1',''),
-  (2,NULL,NULL,NULL,NULL,NULL,NULL,NULL,NULL,NULL,'sample2',''),
-  (3,NULL,NULL,NULL,NULL,NULL,NULL,NULL,NULL,NULL,'sample3',''),
-  (4,NULL,NULL,NULL,NULL,NULL,NULL,NULL,NULL,NULL,'sample4',''),
-  (5,NULL,NULL,NULL,NULL,NULL,NULL,NULL,NULL,NULL,'sample5',''),
-  (6,NULL,NULL,NULL,NULL,NULL,NULL,NULL,NULL,NULL,'sample6',''),
-  (7,NULL,NULL,NULL,NULL,NULL,NULL,NULL,NULL,NULL,'sample7',''),
-  (8,NULL,NULL,NULL,NULL,NULL,NULL,NULL,NULL,NULL,'sample8',''),
-  (9,NULL,NULL,NULL,NULL,NULL,NULL,NULL,NULL,NULL,'sample9','');
-#
-SELECT _id FROM t1;
-DELETE FROM t1 WHERE _id < 8;
---replace_column 6 # 7 # 8 # 9 # 11 # 12 # 13 # 14 # 15 # 16 #
-SHOW TABLE STATUS LIKE 't1';
-CHECK TABLE t1 EXTENDED;
-OPTIMIZE TABLE t1;
-CHECK TABLE t1 EXTENDED;
---replace_column 6 # 7 # 8 # 9 # 11 # 12 # 13 # 14 # 15 # 16 #
-SHOW TABLE STATUS LIKE 't1';
-SELECT _id FROM t1;
-DROP TABLE t1;
-#
-# Test REPAIR QUICK. This retains the old data file.
-CREATE TABLE t1 (
-  `_id` int(11) NOT NULL default '0',
-  `url` text,
-  `email` text,
-  `description` text,
-  `loverlap` int(11) default NULL,
-  `roverlap` int(11) default NULL,
-  `lneighbor_id` int(11) default NULL,
-  `rneighbor_id` int(11) default NULL,
-  `length_` int(11) default NULL,
-  `sequence` mediumtext,
-  `name` text,
-  `_obj_class` text NOT NULL,
-  PRIMARY KEY  (`_id`),
-  UNIQUE KEY `sequence_name_index` (`name`(50)),
-  KEY (`length_`)
-) ENGINE=MyISAM DEFAULT CHARSET=latin1;
-#
-INSERT INTO t1 VALUES
-  (1,NULL,NULL,NULL,NULL,NULL,NULL,NULL,NULL,NULL,'sample1',''),
-  (2,NULL,NULL,NULL,NULL,NULL,NULL,NULL,NULL,NULL,'sample2',''),
-  (3,NULL,NULL,NULL,NULL,NULL,NULL,NULL,NULL,NULL,'sample3',''),
-  (4,NULL,NULL,NULL,NULL,NULL,NULL,NULL,NULL,NULL,'sample4',''),
-  (5,NULL,NULL,NULL,NULL,NULL,NULL,NULL,NULL,NULL,'sample5',''),
-  (6,NULL,NULL,NULL,NULL,NULL,NULL,NULL,NULL,NULL,'sample6',''),
-  (7,NULL,NULL,NULL,NULL,NULL,NULL,NULL,NULL,NULL,'sample7',''),
-  (8,NULL,NULL,NULL,NULL,NULL,NULL,NULL,NULL,NULL,'sample8',''),
-  (9,NULL,NULL,NULL,NULL,NULL,NULL,NULL,NULL,NULL,'sample9','');
-#
-SELECT _id FROM t1;
-DELETE FROM t1 WHERE _id < 8;
---replace_column 6 # 7 # 8 # 9 # 11 # 12 # 13 # 14 # 15 # 16 #
-SHOW TABLE STATUS LIKE 't1';
-CHECK TABLE t1 EXTENDED;
-REPAIR TABLE t1 QUICK;
-CHECK TABLE t1 EXTENDED;
---replace_column 6 # 7 # 8 # 9 # 11 # 12 # 13 # 14 # 15 # 16 #
-SHOW TABLE STATUS LIKE 't1';
-SELECT _id FROM t1;
-DROP TABLE t1;
-#
-SET @@myisam_repair_threads=1;
-SHOW VARIABLES LIKE 'myisam_repair%';
-
---echo End of 4.1 tests
->>>>>>> 56e91690
+
+--echo End of 4.1 tests