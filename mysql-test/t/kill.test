# This test doesn't work with the embedded version as this code
# assumes that one query is running while we are doing queries on
# a second connection.
# This would work if mysqltest run would be threaded and handle each
# connection in a separate thread.
#
-- source include/not_embedded.inc

connect (con1, localhost, root,,);
connect (con2, localhost, root,,);

#remember id of con1
connection con1;
--disable_warnings
drop table if exists t1, t2, t3;
--enable_warnings

create table t1 (kill_id int);
insert into t1 values(connection_id());

#kill con1
connection con2;
select ((@id := kill_id) - kill_id) from t1; 
kill @id;

connection con1;
--sleep 1

--disable_reconnect
# this statement should fail
--error 2006,2013
select 1;
--enable_reconnect
# this should work, and we should have a new connection_id()
select ((@id := kill_id) - kill_id) from t1;
select @id != connection_id();

#make sure the server is still alive
connection con2;
select 4;
drop table t1;

<<<<<<< HEAD
disconnect con2;
connection default;
#
# BUG#14851: killing long running subquery processed via a temporary table.
#
create table t1 (id int primary key);
create table t2 (id int unsigned not null);

connect (conn1, localhost, root,,);
connection conn1;

-- disable_result_log
-- disable_query_log
let $1 = 4096;
while ($1)
{
  eval insert into t1 values ($1);
  dec $1;
}
-- enable_query_log
-- enable_result_log

insert into t2 select id from t1;

create table t3 (kill_id int);
insert into t3 values(connection_id());

-- disable_result_log
send select id from t1 where id in (select distinct id from t2);
-- enable_result_log

connect (conn2, localhost, root,,);
connection conn2;
select ((@id := kill_id) - kill_id) from t3;
-- sleep 1
kill @id;

connection conn1;
-- error 1053,2013
reap;

disconnect conn1;
disconnect conn2;
connection default;

drop table t1, t2, t3;
=======
--error 1064
kill (select count(*) from mysql.user);
>>>>>>> 0b2f4ac3

# End of 4.1 tests<|MERGE_RESOLUTION|>--- conflicted
+++ resolved
@@ -39,10 +39,12 @@
 connection con2;
 select 4;
 drop table t1;
+connection default;
+disconnect con2;
 
-<<<<<<< HEAD
-disconnect con2;
-connection default;
+--error 1064
+kill (select count(*) from mysql.user);
+
 #
 # BUG#14851: killing long running subquery processed via a temporary table.
 #
@@ -87,9 +89,5 @@
 connection default;
 
 drop table t1, t2, t3;
-=======
---error 1064
-kill (select count(*) from mysql.user);
->>>>>>> 0b2f4ac3
 
 # End of 4.1 tests