--- conflicted
+++ resolved
@@ -646,7 +646,11 @@
 SELECT UPDATEXML(CONVERT(_latin1'<' USING utf8),'1','1');
 SELECT UPDATEXML(CONVERT(_latin1'<!--' USING utf8),'1','1');
 
-<<<<<<< HEAD
+--echo #
+--echo # Bug#11766725 (bug#59901): EXTRACTVALUE STILL BROKEN AFTER FIX FOR BUG #44332
+--echo #
+SELECT ExtractValue(CONVERT('<\"', BINARY(10)), 1);
+
 --echo End of 5.1 tests
 
 
@@ -662,12 +666,4 @@
 
 --echo #
 --echo # End of 5.5 tests
---echo #
-=======
---echo #
---echo # Bug#11766725 (bug#59901): EXTRACTVALUE STILL BROKEN AFTER FIX FOR BUG #44332
---echo #
-SELECT ExtractValue(CONVERT('<\"', BINARY(10)), 1);
-
---echo End of 5.1 tests
->>>>>>> fd1e3b03
+--echo #