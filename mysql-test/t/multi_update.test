--- conflicted
+++ resolved
@@ -542,7 +542,6 @@
 drop table t1, t2;
 
 #
-<<<<<<< HEAD
 # Test multi updates and deletes using primary key and without.
 #
 create table t1 (i1 int, i2 int, i3 int);
@@ -571,7 +570,7 @@
 select * from t1 order by i1;
 select * from t2 order by id;
 drop table t1, t2;
-=======
+#
 # Bug#27716  	multi-update did partially and has not binlogged
 #
 
@@ -610,5 +609,4 @@
 # cleanup bug#27716
 drop table t1, t2;
 
---echo end of tests
->>>>>>> 4bdbc339
+--echo end of tests