<<<<<<< HEAD
CREATE TABLE t1 (f1 INTEGER) ENGINE=InnoDB;
INSERT INTO t1 VALUES (1);
connection node_2;
SELECT COUNT(*) = 1 FROM t1;
COUNT(*) = 1
1
SET GLOBAL wsrep_provider_options = 'gcs.fc_limit=1';
LOCK TABLE t1 WRITE;
connection node_1;
INSERT INTO t1 VALUES (2);
INSERT INTO t1 VALUES (3);
INSERT INTO t1 VALUES (4);
INSERT INTO t1 VALUES (5);
connection node_1a;
connection node_2;
UNLOCK TABLES;
connection node_1;
INSERT INTO t1 VALUES (6);
connection node_2;
SELECT COUNT(*) = 6 FROM t1;
COUNT(*) = 6
1
=======
CREATE TABLE t1 (f1 INTEGER NOT NULL PRIMARY KEY AUTO_INCREMENT,B INTEGER) ENGINE=InnoDB;
INSERT INTO t1 VALUES (1,1);
SET SESSION wsrep_sync_wait=15;
SELECT COUNT(*) FROM t1;
COUNT(*)
1
SET GLOBAL wsrep_provider_options = 'gcs.fc_limit=1';
LOCK TABLE t1 WRITE;
FLUSH STATUS;
INSERT INTO t1 VALUES (2,2);
INSERT INTO t1 VALUES (3,3);
INSERT INTO t1 VALUES (4,4);
INSERT INTO t1(B) SELECT B FROM t1;
# In node_1 either insert or commit should be stuck
UNLOCK TABLES;
INSERT INTO t1 VALUES (NULL,6);
SELECT COUNT(*) FROM t1;
COUNT(*)
9
>>>>>>> c84f390d
DROP TABLE t1;<|MERGE_RESOLUTION|>--- conflicted
+++ resolved
@@ -1,45 +1,26 @@
-<<<<<<< HEAD
-CREATE TABLE t1 (f1 INTEGER) ENGINE=InnoDB;
-INSERT INTO t1 VALUES (1);
-connection node_2;
-SELECT COUNT(*) = 1 FROM t1;
-COUNT(*) = 1
-1
-SET GLOBAL wsrep_provider_options = 'gcs.fc_limit=1';
-LOCK TABLE t1 WRITE;
-connection node_1;
-INSERT INTO t1 VALUES (2);
-INSERT INTO t1 VALUES (3);
-INSERT INTO t1 VALUES (4);
-INSERT INTO t1 VALUES (5);
-connection node_1a;
-connection node_2;
-UNLOCK TABLES;
-connection node_1;
-INSERT INTO t1 VALUES (6);
-connection node_2;
-SELECT COUNT(*) = 6 FROM t1;
-COUNT(*) = 6
-1
-=======
 CREATE TABLE t1 (f1 INTEGER NOT NULL PRIMARY KEY AUTO_INCREMENT,B INTEGER) ENGINE=InnoDB;
 INSERT INTO t1 VALUES (1,1);
+connection node_2;
 SET SESSION wsrep_sync_wait=15;
 SELECT COUNT(*) FROM t1;
 COUNT(*)
 1
 SET GLOBAL wsrep_provider_options = 'gcs.fc_limit=1';
 LOCK TABLE t1 WRITE;
+connection node_1;
 FLUSH STATUS;
 INSERT INTO t1 VALUES (2,2);
 INSERT INTO t1 VALUES (3,3);
 INSERT INTO t1 VALUES (4,4);
 INSERT INTO t1(B) SELECT B FROM t1;
+connection node_1a;
 # In node_1 either insert or commit should be stuck
+connection node_2;
 UNLOCK TABLES;
+connection node_1;
 INSERT INTO t1 VALUES (NULL,6);
+connection node_2;
 SELECT COUNT(*) FROM t1;
 COUNT(*)
 9
->>>>>>> c84f390d
 DROP TABLE t1;