<<<<<<< HEAD
call mtr.add_suppression("InnoDB: The page .* in file test/t[15] cannot be decrypted");
call mtr.add_suppression("Couldn't load plugins from 'file_key_management");
=======
call mtr.add_suppression("InnoDB: The page \[page id: space=[0-9]+, page number=[0-9]+\] in file test/t1 cannot be decrypted.");
call mtr.add_suppression("InnoDB: The page \[page id: space=[0-9]+, page number=[0-9]+\] in file test/t5 cannot be decrypted.");
call mtr.add_suppression("Couldn't load plugins from 'file_key_management*");
>>>>>>> 765a4360
create table t5 (
`intcol1` int(32) DEFAULT NULL,
`intcol2` int(32) DEFAULT NULL,
`charcol1` varchar(128) DEFAULT NULL,
`charcol2` varchar(128) DEFAULT NULL,
`charcol3` varchar(128) DEFAULT NULL
) ENGINE=InnoDB DEFAULT CHARSET=latin1;
insert into t5 values (1,2,'maria','db','encryption');
CREATE TABLE `t1` (
`intcol1` int(32) DEFAULT NULL,
`intcol2` int(32) DEFAULT NULL,
`charcol1` varchar(128) DEFAULT NULL,
`charcol2` varchar(128) DEFAULT NULL,
`charcol3` varchar(128) DEFAULT NULL
) ENGINE=InnoDB;
insert into t1 values (1,2,'maria','db','encryption');
select * from t1;
intcol1	intcol2	charcol1	charcol2	charcol3
1	2	maria	db	encryption
select * from t5;
intcol1	intcol2	charcol1	charcol2	charcol3
1	2	maria	db	encryption
alter table t1 encrypted='yes' `encryption_key_id`=1;
select * from t1;
intcol1	intcol2	charcol1	charcol2	charcol3
1	2	maria	db	encryption
select * from t5;
intcol1	intcol2	charcol1	charcol2	charcol3
1	2	maria	db	encryption
select * from t1;
ERROR HY000: Got error 192 'Table encrypted but decryption failed. This could be because correct encryption management plugin is not loaded, used encryption key is not available or encryption method does not match.' from InnoDB
select * from t5;
ERROR HY000: Got error 192 'Table encrypted but decryption failed. This could be because correct encryption management plugin is not loaded, used encryption key is not available or encryption method does not match.' from InnoDB
drop table t1;
drop table t5;<|MERGE_RESOLUTION|>--- conflicted
+++ resolved
@@ -1,11 +1,5 @@
-<<<<<<< HEAD
-call mtr.add_suppression("InnoDB: The page .* in file test/t[15] cannot be decrypted");
+call mtr.add_suppression("InnoDB: The page \\[page id: space=[1-9][0-9]*, page number=[1-9][0-9]*\\] in file '.*test.t[15]\\.ibd' cannot be decrypted\\.");
 call mtr.add_suppression("Couldn't load plugins from 'file_key_management");
-=======
-call mtr.add_suppression("InnoDB: The page \[page id: space=[0-9]+, page number=[0-9]+\] in file test/t1 cannot be decrypted.");
-call mtr.add_suppression("InnoDB: The page \[page id: space=[0-9]+, page number=[0-9]+\] in file test/t5 cannot be decrypted.");
-call mtr.add_suppression("Couldn't load plugins from 'file_key_management*");
->>>>>>> 765a4360
 create table t5 (
 `intcol1` int(32) DEFAULT NULL,
 `intcol2` int(32) DEFAULT NULL,
@@ -22,19 +16,7 @@
 `charcol3` varchar(128) DEFAULT NULL
 ) ENGINE=InnoDB;
 insert into t1 values (1,2,'maria','db','encryption');
-select * from t1;
-intcol1	intcol2	charcol1	charcol2	charcol3
-1	2	maria	db	encryption
-select * from t5;
-intcol1	intcol2	charcol1	charcol2	charcol3
-1	2	maria	db	encryption
 alter table t1 encrypted='yes' `encryption_key_id`=1;
-select * from t1;
-intcol1	intcol2	charcol1	charcol2	charcol3
-1	2	maria	db	encryption
-select * from t5;
-intcol1	intcol2	charcol1	charcol2	charcol3
-1	2	maria	db	encryption
 select * from t1;
 ERROR HY000: Got error 192 'Table encrypted but decryption failed. This could be because correct encryption management plugin is not loaded, used encryption key is not available or encryption method does not match.' from InnoDB
 select * from t5;
