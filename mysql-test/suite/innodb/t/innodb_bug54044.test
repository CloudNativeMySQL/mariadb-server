# This is the test for bug #54044. Special handle MYSQL_TYPE_NULL type
# during create table, so it will not trigger assertion failure.

--source include/have_innodb.inc

# This 'create table' operation no longer uses the NULL datatype.

CREATE TEMPORARY TABLE table_54044 ENGINE = INNODB
 AS SELECT IF(NULL  IS NOT NULL, NULL, NULL); 
SHOW CREATE TABLE table_54044;
DROP TABLE table_54044;

<<<<<<< HEAD
CREATE TABLE tmp ENGINE = INNODB AS SELECT COALESCE(NULL, NULL, NULL), GREATEST(NULL, NULL), NULL;
SHOW CREATE TABLE tmp;
DROP TABLE tmp;

# These 'create table' operations should fail because of
# using NULL datatype

CREATE TABLE t1 (a VARCHAR(3)) ENGINE=InnoDB;
INSERT INTO t1 VALUES ('foo'),('bar');
FLUSH TABLES;
--error 1005
CREATE TEMPORARY TABLE tmp ENGINE=InnoDB AS SELECT VALUES(a) FROM t1;
DROP TABLE t1;
=======
# This 'create table' should pass since it uses a Field_string of size 0.

CREATE TABLE tmp ENGINE = INNODB
 AS SELECT COALESCE(NULL, NULL, NULL), GREATEST(NULL, NULL), NULL;
SHOW CREATE TABLE tmp;
DROP TABLE tmp;
>>>>>>> d61e5260
<|MERGE_RESOLUTION|>--- conflicted
+++ resolved
@@ -10,8 +10,10 @@
 SHOW CREATE TABLE table_54044;
 DROP TABLE table_54044;
 
-<<<<<<< HEAD
-CREATE TABLE tmp ENGINE = INNODB AS SELECT COALESCE(NULL, NULL, NULL), GREATEST(NULL, NULL), NULL;
+# This 'create table' should pass since it uses a Field_string of size 0.
+
+CREATE TABLE tmp ENGINE = INNODB
+ AS SELECT COALESCE(NULL, NULL, NULL), GREATEST(NULL, NULL), NULL;
 SHOW CREATE TABLE tmp;
 DROP TABLE tmp;
 
@@ -23,12 +25,4 @@
 FLUSH TABLES;
 --error 1005
 CREATE TEMPORARY TABLE tmp ENGINE=InnoDB AS SELECT VALUES(a) FROM t1;
-DROP TABLE t1;
-=======
-# This 'create table' should pass since it uses a Field_string of size 0.
-
-CREATE TABLE tmp ENGINE = INNODB
- AS SELECT COALESCE(NULL, NULL, NULL), GREATEST(NULL, NULL), NULL;
-SHOW CREATE TABLE tmp;
-DROP TABLE tmp;
->>>>>>> d61e5260
+DROP TABLE t1;