#
# A very basic test for the galera arbitrator. We shut down node #3 and use its port allocation to start garbd.
# As MTR does not allow multiple servers to be down at the same time, we are limited as to what we can test.
#

--source include/galera_cluster.inc
--source include/have_innodb.inc
--source include/big_test.inc

# Save galera ports
--connection node_1
--source suite/galera/include/galera_base_port.inc
--let $NODE_GALERAPORT_1 = $_NODE_GALERAPORT

--connection node_2
--source suite/galera/include/galera_base_port.inc
--let $NODE_GALERAPORT_2 = $_NODE_GALERAPORT

--connect node_3, 127.0.0.1, root, , test, $NODE_MYPORT_3
--source suite/galera/include/galera_base_port.inc
--let $NODE_GALERAPORT_3 = $_NODE_GALERAPORT

--connection node_3
--echo Killing node #3 to free ports for garbd ...
<<<<<<< HEAD
=======
--let $galera_connection_name = node_3
--let $galera_server_number = 3
--source include/galera_connect.inc
--let $gp3 = `SELECT SUBSTR(@@wsrep_provider_options, LOCATE('base_port =', @@wsrep_provider_options) + LENGTH('base_port = '))`
--let $galera_port_3 = `SELECT SUBSTR('$gp3', 1, LOCATE(';', '$gp3') - 1)`
>>>>>>> ab2458c6
--source include/shutdown_mysqld.inc

--connection node_1
--let $wait_condition = SELECT VARIABLE_VALUE = 2 FROM INFORMATION_SCHEMA.GLOBAL_STATUS WHERE VARIABLE_NAME = 'wsrep_cluster_size'
--source include/wait_condition.inc

--echo Starting garbd ...
--let $gp1 = `SELECT SUBSTR(@@wsrep_provider_options, LOCATE('base_port =', @@wsrep_provider_options) + LENGTH('base_port = '))`
--let $galera_port_1 = `SELECT SUBSTR('$gp1', 1, LOCATE(';', '$gp1') - 1)`
--exec `dirname $WSREP_PROVIDER`/../../bin/garb/garbd --address "gcomm://127.0.0.1:$galera_port_1" --group my_wsrep_cluster --options 'base_port=$galera_port_3' > $MYSQL_TMP_DIR/garbd.log 2>&1 &

--sleep 5

--let $wait_condition = SELECT VARIABLE_VALUE = 3 FROM INFORMATION_SCHEMA.GLOBAL_STATUS WHERE VARIABLE_NAME = 'wsrep_cluster_size'
--source include/wait_condition.inc

CREATE TABLE t1 (f1 INTEGER);
INSERT INTO t1 VALUES (1);

--connection node_2
SELECT COUNT(*) = 1 FROM t1;

--echo Killing garbd ...
<<<<<<< HEAD
# FreeBSD's /bin/pkill only supports short versions of the options:
# -o Select only the oldest (least recently started)
# -f Match against full argument lists
--exec pkill -o -f garbd.*$NODE_GALERAPORT_3
=======
--exec pkill --oldest --full garbd.*$galera_port_3
>>>>>>> ab2458c6

--sleep 5

--connection node_1
--let $wait_condition = SELECT VARIABLE_VALUE = 2 FROM INFORMATION_SCHEMA.GLOBAL_STATUS WHERE VARIABLE_NAME = 'wsrep_cluster_size'
--source include/wait_condition.inc

INSERT INTO t1 VALUES (2);

--connection node_2
SELECT COUNT(*) = 2 FROM t1;

DROP TABLE t1;

--echo Restarting node #3 to satisfy MTR's end-of-test checks
--connection node_3
--source include/start_mysqld.inc


# Workaround for galera#101

--connection node_1
CALL mtr.add_suppression("WSREP: Protocol violation\. JOIN message sender 1\.0 \(.*\) is not in state transfer \(SYNCED\)");

--connection node_2
CALL mtr.add_suppression("WSREP: Protocol violation\. JOIN message sender 1\.0 \(.*\) is not in state transfer \(SYNCED\)");

--connection node_3
CALL mtr.add_suppression("WSREP: Protocol violation\. JOIN message sender 1\.0 \(.*\) is not in state transfer \(SYNCED\)");<|MERGE_RESOLUTION|>--- conflicted
+++ resolved
@@ -22,14 +22,6 @@
 
 --connection node_3
 --echo Killing node #3 to free ports for garbd ...
-<<<<<<< HEAD
-=======
---let $galera_connection_name = node_3
---let $galera_server_number = 3
---source include/galera_connect.inc
---let $gp3 = `SELECT SUBSTR(@@wsrep_provider_options, LOCATE('base_port =', @@wsrep_provider_options) + LENGTH('base_port = '))`
---let $galera_port_3 = `SELECT SUBSTR('$gp3', 1, LOCATE(';', '$gp3') - 1)`
->>>>>>> ab2458c6
 --source include/shutdown_mysqld.inc
 
 --connection node_1
@@ -53,14 +45,10 @@
 SELECT COUNT(*) = 1 FROM t1;
 
 --echo Killing garbd ...
-<<<<<<< HEAD
 # FreeBSD's /bin/pkill only supports short versions of the options:
 # -o Select only the oldest (least recently started)
 # -f Match against full argument lists
 --exec pkill -o -f garbd.*$NODE_GALERAPORT_3
-=======
---exec pkill --oldest --full garbd.*$galera_port_3
->>>>>>> ab2458c6
 
 --sleep 5
 
