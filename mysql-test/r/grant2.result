--- conflicted
+++ resolved
@@ -118,6 +118,16 @@
 drop user mysqltest_3@host3;
 drop user mysqltest_1@host1, mysqltest_2@host2, mysqltest_4@host4,
 mysqltest_5@host5, mysqltest_6@host6, mysqltest_7@host7;
+create database mysqltest_1;
+grant select, insert, update on `mysqltest\_1`.* to mysqltest_1@localhost;
+set sql_log_off = 1;
+ERROR HY000: Access denied; you need the SUPER privilege for this operation
+set sql_log_bin = 0;
+ERROR HY000: Access denied; you need the SUPER privilege for this operation
+delete from mysql.user where user like 'mysqltest\_1';
+delete from mysql.db where user like 'mysqltest\_1';
+drop database mysqltest_1;
+flush privileges;
 set sql_mode='maxdb';
 drop table if exists t1, t2;
 create table t1(c1 int);
@@ -356,7 +366,6 @@
 drop table t1, t2;
 drop database TESTDB;
 flush privileges;
-<<<<<<< HEAD
 grant all privileges on test.* to `a@`@localhost;
 grant execute on * to `a@`@localhost;
 create table t2 (s1 int);
@@ -370,19 +379,4 @@
 drop function f2;
 drop table t2;
 REVOKE ALL PRIVILEGES, GRANT OPTION FROM `a@`@localhost;
-drop user `a@`@localhost;
-=======
-drop user mysqltest_3@host3;
-drop user mysqltest_1@host1, mysqltest_2@host2, mysqltest_4@host4,
-mysqltest_5@host5, mysqltest_6@host6, mysqltest_7@host7;
-create database mysqltest_1;
-grant select, insert, update on `mysqltest\_1`.* to mysqltest_1@localhost;
-set sql_log_off = 1;
-ERROR HY000: Access denied; you need the SUPER privilege for this operation
-set sql_log_bin = 0;
-ERROR HY000: Access denied; you need the SUPER privilege for this operation
-delete from mysql.user where user like 'mysqltest\_1';
-delete from mysql.db where user like 'mysqltest\_1';
-drop database mysqltest_1;
-flush privileges;
->>>>>>> 5fc215e2
+drop user `a@`@localhost;