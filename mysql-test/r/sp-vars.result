DROP PROCEDURE IF EXISTS sp_vars_check_dflt;
DROP PROCEDURE IF EXISTS sp_vars_check_assignment;
DROP FUNCTION IF EXISTS sp_vars_check_ret1;
DROP FUNCTION IF EXISTS sp_vars_check_ret2;
DROP FUNCTION IF EXISTS sp_vars_check_ret3;
DROP FUNCTION IF EXISTS sp_vars_check_ret4;
DROP FUNCTION IF EXISTS sp_vars_div_zero;
SET @@sql_mode = 'ansi';
CREATE PROCEDURE sp_vars_check_dflt()
BEGIN
DECLARE v1 TINYINT DEFAULT 1e200;
DECLARE v1u TINYINT UNSIGNED DEFAULT 1e200;
DECLARE v2 TINYINT DEFAULT -1e200;
DECLARE v2u TINYINT UNSIGNED DEFAULT -1e200;
DECLARE v3 TINYINT DEFAULT 300;
DECLARE v3u TINYINT UNSIGNED DEFAULT 300;
DECLARE v4 TINYINT DEFAULT -300;
DECLARE v4u TINYINT UNSIGNED DEFAULT -300;
DECLARE v5 TINYINT DEFAULT 10 * 10 * 10;
DECLARE v5u TINYINT UNSIGNED DEFAULT 10 * 10 * 10;
DECLARE v6 TINYINT DEFAULT -10 * 10 * 10;
DECLARE v6u TINYINT UNSIGNED DEFAULT -10 * 10 * 10;
DECLARE v7 TINYINT DEFAULT '10';
DECLARE v8 TINYINT DEFAULT '10 ';
DECLARE v9 TINYINT DEFAULT ' 10 ';
DECLARE v10 TINYINT DEFAULT 'String 10 ';
DECLARE v11 TINYINT DEFAULT 'String10';
DECLARE v12 TINYINT DEFAULT '10 String';
DECLARE v13 TINYINT DEFAULT '10String';
DECLARE v14 TINYINT DEFAULT concat('10', ' ');
DECLARE v15 TINYINT DEFAULT concat(' ', '10');
DECLARE v16 TINYINT DEFAULT concat('Hello, ', 'world');
DECLARE v17 DECIMAL(64, 2) DEFAULT 12;
DECLARE v18 DECIMAL(64, 2) DEFAULT 12.123;
DECLARE v19 DECIMAL(64, 2) DEFAULT 11 + 1;
DECLARE v20 DECIMAL(64, 2) DEFAULT 12 + 0.123;
SELECT v1, v1u, v2, v2u, v3, v3u, v4, v4u;
SELECT v5, v5u, v6, v6u;
SELECT v7, v8, v9, v10, v11, v12, v13, v14, v15, v16;
SELECT v17, v18, v19, v20;
END|
CREATE PROCEDURE sp_vars_check_assignment()
BEGIN
DECLARE i1, i2, i3, i4 TINYINT;
DECLARE u1, u2, u3, u4 TINYINT UNSIGNED;
DECLARE d1, d2, d3 DECIMAL(64, 2);
SET i1 = 1e200;
SET i2 = -1e200;
SET i3 = 300;
SET i4 = -300;
SELECT i1, i2, i3, i4;
SET i1 = 10 * 10 * 10;
SET i2 = -10 * 10 * 10;
SET i3 = sign(10 * 10) * 10 * 20;
SET i4 = sign(-10 * 10) * -10 * 20;
SELECT i1, i2, i3, i4;
SET u1 = 1e200;
SET u2 = -1e200;
SET u3 = 300;
SET u4 = -300;
SELECT u1, u2, u3, u4;
SET u1 = 10 * 10 * 10;
SET u2 = -10 * 10 * 10;
SET u3 = sign(10 * 10) * 10 * 20;
SET u4 = sign(-10 * 10) * -10 * 20;
SELECT u1, u2, u3, u4;
SET d1 = 1234;
SET d2 = 1234.12;
SET d3 = 1234.1234;
SELECT d1, d2, d3;
SET d1 = 12 * 100 + 34;
SET d2 = 12 * 100 + 34 + 0.12;
SET d3 = 12 * 100 + 34 + 0.1234;
SELECT d1, d2, d3;
END|
CREATE FUNCTION sp_vars_check_ret1() RETURNS TINYINT
BEGIN
RETURN 1e200;
END|
CREATE FUNCTION sp_vars_check_ret2() RETURNS TINYINT
BEGIN
RETURN 10 * 10 * 10;
END|
CREATE FUNCTION sp_vars_check_ret3() RETURNS TINYINT
BEGIN
RETURN 'Hello, world';
END|
CREATE FUNCTION sp_vars_check_ret4() RETURNS DECIMAL(64, 2)
BEGIN
RETURN 12 * 10 + 34 + 0.1234;
END|
CREATE FUNCTION sp_vars_div_zero() RETURNS INTEGER
BEGIN
DECLARE div_zero INTEGER;
SELECT 1/0 INTO div_zero;
RETURN div_zero;
END|

---------------------------------------------------------------
Calling the routines, created in ANSI mode.
---------------------------------------------------------------

CALL sp_vars_check_dflt();
v1	v1u	v2	v2u	v3	v3u	v4	v4u
127	255	-128	0	127	255	-128	0
v5	v5u	v6	v6u
127	255	-128	0
v7	v8	v9	v10	v11	v12	v13	v14	v15	v16
10	10	10	0	0	10	10	10	10	0
v17	v18	v19	v20
12.00	12.12	12.00	12.12
Warnings:
Warning	1264	Out of range value for column 'v1' at row 1
Warning	1264	Out of range value for column 'v1u' at row 1
Warning	1264	Out of range value for column 'v2' at row 1
Warning	1264	Out of range value for column 'v2u' at row 1
Warning	1264	Out of range value for column 'v3' at row 1
Warning	1264	Out of range value for column 'v3u' at row 1
Warning	1264	Out of range value for column 'v4' at row 1
Warning	1264	Out of range value for column 'v4u' at row 1
Warning	1264	Out of range value for column 'v5' at row 1
Warning	1264	Out of range value for column 'v5u' at row 1
Warning	1264	Out of range value for column 'v6' at row 1
Warning	1264	Out of range value for column 'v6u' at row 1
Warning	1366	Incorrect integer value: 'String 10 ' for column 'v10' at row 1
Warning	1366	Incorrect integer value: 'String10' for column 'v11' at row 1
Warning	1265	Data truncated for column 'v12' at row 1
Warning	1265	Data truncated for column 'v13' at row 1
Warning	1366	Incorrect integer value: 'Hello, world' for column 'v16' at row 1
Note	1265	Data truncated for column 'v18' at row 1
Note	1265	Data truncated for column 'v20' at row 1
CALL sp_vars_check_assignment();
i1	i2	i3	i4
127	-128	127	-128
i1	i2	i3	i4
127	-128	127	127
u1	u2	u3	u4
255	0	255	0
u1	u2	u3	u4
255	0	200	200
d1	d2	d3
1234.00	1234.12	1234.12
d1	d2	d3
1234.00	1234.12	1234.12
Warnings:
Warning	1264	Out of range value for column 'i1' at row 1
Warning	1264	Out of range value for column 'i2' at row 1
Warning	1264	Out of range value for column 'i3' at row 1
Warning	1264	Out of range value for column 'i4' at row 1
Warning	1264	Out of range value for column 'i1' at row 1
Warning	1264	Out of range value for column 'i2' at row 1
Warning	1264	Out of range value for column 'i3' at row 1
Warning	1264	Out of range value for column 'i4' at row 1
Warning	1264	Out of range value for column 'u1' at row 1
Warning	1264	Out of range value for column 'u2' at row 1
Warning	1264	Out of range value for column 'u3' at row 1
Warning	1264	Out of range value for column 'u4' at row 1
Warning	1264	Out of range value for column 'u1' at row 1
Warning	1264	Out of range value for column 'u2' at row 1
Note	1265	Data truncated for column 'd3' at row 1
Note	1265	Data truncated for column 'd3' at row 1
SELECT sp_vars_check_ret1();
sp_vars_check_ret1()
127
Warnings:
Warning	1264	Out of range value for column 'sp_vars_check_ret1()' at row 1
SELECT sp_vars_check_ret2();
sp_vars_check_ret2()
127
Warnings:
Warning	1264	Out of range value for column 'sp_vars_check_ret2()' at row 1
SELECT sp_vars_check_ret3();
sp_vars_check_ret3()
0
Warnings:
Warning	1366	Incorrect integer value: 'Hello, world' for column 'sp_vars_check_ret3()' at row 1
SELECT sp_vars_check_ret4();
sp_vars_check_ret4()
154.12
Warnings:
Note	1265	Data truncated for column 'sp_vars_check_ret4()' at row 1
SELECT sp_vars_div_zero();
sp_vars_div_zero()
NULL
SET @@sql_mode = 'traditional';

---------------------------------------------------------------
Calling in TRADITIONAL mode the routines, created in ANSI mode.
---------------------------------------------------------------

CALL sp_vars_check_dflt();
v1	v1u	v2	v2u	v3	v3u	v4	v4u
127	255	-128	0	127	255	-128	0
v5	v5u	v6	v6u
127	255	-128	0
v7	v8	v9	v10	v11	v12	v13	v14	v15	v16
10	10	10	0	0	10	10	10	10	0
v17	v18	v19	v20
12.00	12.12	12.00	12.12
Warnings:
Warning	1264	Out of range value for column 'v1' at row 1
Warning	1264	Out of range value for column 'v1u' at row 1
Warning	1264	Out of range value for column 'v2' at row 1
Warning	1264	Out of range value for column 'v2u' at row 1
Warning	1264	Out of range value for column 'v3' at row 1
Warning	1264	Out of range value for column 'v3u' at row 1
Warning	1264	Out of range value for column 'v4' at row 1
Warning	1264	Out of range value for column 'v4u' at row 1
Warning	1264	Out of range value for column 'v5' at row 1
Warning	1264	Out of range value for column 'v5u' at row 1
Warning	1264	Out of range value for column 'v6' at row 1
Warning	1264	Out of range value for column 'v6u' at row 1
Warning	1366	Incorrect integer value: 'String 10 ' for column 'v10' at row 1
Warning	1366	Incorrect integer value: 'String10' for column 'v11' at row 1
Warning	1265	Data truncated for column 'v12' at row 1
Warning	1265	Data truncated for column 'v13' at row 1
Warning	1366	Incorrect integer value: 'Hello, world' for column 'v16' at row 1
Note	1265	Data truncated for column 'v18' at row 1
Note	1265	Data truncated for column 'v20' at row 1
CALL sp_vars_check_assignment();
i1	i2	i3	i4
127	-128	127	-128
i1	i2	i3	i4
127	-128	127	127
u1	u2	u3	u4
255	0	255	0
u1	u2	u3	u4
255	0	200	200
d1	d2	d3
1234.00	1234.12	1234.12
d1	d2	d3
1234.00	1234.12	1234.12
Warnings:
Warning	1264	Out of range value for column 'i1' at row 1
Warning	1264	Out of range value for column 'i2' at row 1
Warning	1264	Out of range value for column 'i3' at row 1
Warning	1264	Out of range value for column 'i4' at row 1
Warning	1264	Out of range value for column 'i1' at row 1
Warning	1264	Out of range value for column 'i2' at row 1
Warning	1264	Out of range value for column 'i3' at row 1
Warning	1264	Out of range value for column 'i4' at row 1
Warning	1264	Out of range value for column 'u1' at row 1
Warning	1264	Out of range value for column 'u2' at row 1
Warning	1264	Out of range value for column 'u3' at row 1
Warning	1264	Out of range value for column 'u4' at row 1
Warning	1264	Out of range value for column 'u1' at row 1
Warning	1264	Out of range value for column 'u2' at row 1
Note	1265	Data truncated for column 'd3' at row 1
Note	1265	Data truncated for column 'd3' at row 1
SELECT sp_vars_check_ret1();
sp_vars_check_ret1()
127
Warnings:
Warning	1264	Out of range value for column 'sp_vars_check_ret1()' at row 1
SELECT sp_vars_check_ret2();
sp_vars_check_ret2()
127
Warnings:
Warning	1264	Out of range value for column 'sp_vars_check_ret2()' at row 1
SELECT sp_vars_check_ret3();
sp_vars_check_ret3()
0
Warnings:
Warning	1366	Incorrect integer value: 'Hello, world' for column 'sp_vars_check_ret3()' at row 1
SELECT sp_vars_check_ret4();
sp_vars_check_ret4()
154.12
Warnings:
Note	1265	Data truncated for column 'sp_vars_check_ret4()' at row 1
SELECT sp_vars_div_zero();
sp_vars_div_zero()
NULL
DROP PROCEDURE sp_vars_check_dflt;
DROP PROCEDURE sp_vars_check_assignment;
DROP FUNCTION sp_vars_check_ret1;
DROP FUNCTION sp_vars_check_ret2;
DROP FUNCTION sp_vars_check_ret3;
DROP FUNCTION sp_vars_check_ret4;
DROP FUNCTION sp_vars_div_zero;
CREATE PROCEDURE sp_vars_check_dflt()
BEGIN
DECLARE v1 TINYINT DEFAULT 1e200;
DECLARE v1u TINYINT UNSIGNED DEFAULT 1e200;
DECLARE v2 TINYINT DEFAULT -1e200;
DECLARE v2u TINYINT UNSIGNED DEFAULT -1e200;
DECLARE v3 TINYINT DEFAULT 300;
DECLARE v3u TINYINT UNSIGNED DEFAULT 300;
DECLARE v4 TINYINT DEFAULT -300;
DECLARE v4u TINYINT UNSIGNED DEFAULT -300;
DECLARE v5 TINYINT DEFAULT 10 * 10 * 10;
DECLARE v5u TINYINT UNSIGNED DEFAULT 10 * 10 * 10;
DECLARE v6 TINYINT DEFAULT -10 * 10 * 10;
DECLARE v6u TINYINT UNSIGNED DEFAULT -10 * 10 * 10;
DECLARE v7 TINYINT DEFAULT '10';
DECLARE v8 TINYINT DEFAULT '10 ';
DECLARE v9 TINYINT DEFAULT ' 10 ';
DECLARE v10 TINYINT DEFAULT 'String 10 ';
DECLARE v11 TINYINT DEFAULT 'String10';
DECLARE v12 TINYINT DEFAULT '10 String';
DECLARE v13 TINYINT DEFAULT '10String';
DECLARE v14 TINYINT DEFAULT concat('10', ' ');
DECLARE v15 TINYINT DEFAULT concat(' ', '10');
DECLARE v16 TINYINT DEFAULT concat('Hello, ', 'world');
DECLARE v17 DECIMAL(64, 2) DEFAULT 12;
DECLARE v18 DECIMAL(64, 2) DEFAULT 12.123;
DECLARE v19 DECIMAL(64, 2) DEFAULT 11 + 1;
DECLARE v20 DECIMAL(64, 2) DEFAULT 12 + 0.123;
SELECT v1, v1u, v2, v2u, v3, v3u, v4, v4u;
SELECT v5, v5u, v6, v6u;
SELECT v7, v8, v9, v10, v11, v12, v13, v14, v15, v16;
SELECT v17, v18, v19, v20;
END|
CREATE PROCEDURE sp_vars_check_assignment()
BEGIN
DECLARE i1, i2, i3, i4 TINYINT;
DECLARE u1, u2, u3, u4 TINYINT UNSIGNED;
DECLARE d1, d2, d3 DECIMAL(64, 2);
SET i1 = 1e200;
SET i2 = -1e200;
SET i3 = 300;
SET i4 = -300;
SELECT i1, i2, i3, i4;
SET i1 = 10 * 10 * 10;
SET i2 = -10 * 10 * 10;
SET i3 = sign(10 * 10) * 10 * 20;
SET i4 = sign(-10 * 10) * -10 * 20;
SELECT i1, i2, i3, i4;
SET u1 = 1e200;
SET u2 = -1e200;
SET u3 = 300;
SET u4 = -300;
SELECT u1, u2, u3, u4;
SET u1 = 10 * 10 * 10;
SET u2 = -10 * 10 * 10;
SET u3 = sign(10 * 10) * 10 * 20;
SET u4 = sign(-10 * 10) * -10 * 20;
SELECT u1, u2, u3, u4;
SET d1 = 1234;
SET d2 = 1234.12;
SET d3 = 1234.1234;
SELECT d1, d2, d3;
SET d1 = 12 * 100 + 34;
SET d2 = 12 * 100 + 34 + 0.12;
SET d3 = 12 * 100 + 34 + 0.1234;
SELECT d1, d2, d3;
END|
CREATE FUNCTION sp_vars_check_ret1() RETURNS TINYINT
BEGIN
RETURN 1e200;
END|
CREATE FUNCTION sp_vars_check_ret2() RETURNS TINYINT
BEGIN
RETURN 10 * 10 * 10;
END|
CREATE FUNCTION sp_vars_check_ret3() RETURNS TINYINT
BEGIN
RETURN 'Hello, world';
END|
CREATE FUNCTION sp_vars_check_ret4() RETURNS DECIMAL(64, 2)
BEGIN
RETURN 12 * 10 + 34 + 0.1234;
END|
CREATE FUNCTION sp_vars_div_zero() RETURNS INTEGER
BEGIN
DECLARE div_zero INTEGER;
SELECT 1/0 INTO div_zero;
RETURN div_zero;
END|

---------------------------------------------------------------
Calling the routines, created in TRADITIONAL mode.
---------------------------------------------------------------

CALL sp_vars_check_dflt();
ERROR 22003: Out of range value for column 'v1' at row 1
CALL sp_vars_check_assignment();
ERROR 22003: Out of range value for column 'i1' at row 1
SELECT sp_vars_check_ret1();
ERROR 22003: Out of range value for column 'sp_vars_check_ret1()' at row 1
SELECT sp_vars_check_ret2();
ERROR 22003: Out of range value for column 'sp_vars_check_ret2()' at row 1
SELECT sp_vars_check_ret3();
ERROR HY000: Incorrect integer value: 'Hello, world' for column 'sp_vars_check_ret3()' at row 1
SELECT sp_vars_check_ret4();
sp_vars_check_ret4()
154.12
Warnings:
Note	1265	Data truncated for column 'sp_vars_check_ret4()' at row 1
SELECT sp_vars_div_zero();
ERROR 22012: Division by 0
SET @@sql_mode = 'ansi';
DROP PROCEDURE sp_vars_check_dflt;
DROP PROCEDURE sp_vars_check_assignment;
DROP FUNCTION sp_vars_check_ret1;
DROP FUNCTION sp_vars_check_ret2;
DROP FUNCTION sp_vars_check_ret3;
DROP FUNCTION sp_vars_check_ret4;
DROP FUNCTION sp_vars_div_zero;

---------------------------------------------------------------
BIT data type tests
---------------------------------------------------------------

DROP PROCEDURE IF EXISTS p1;
CREATE PROCEDURE p1()
BEGIN
DECLARE v1 BIT;
DECLARE v2 BIT(1);
DECLARE v3 BIT(3) DEFAULT b'101';
DECLARE v4 BIT(64) DEFAULT 0x5555555555555555;
DECLARE v5 BIT(3);
DECLARE v6 BIT(64);
DECLARE v7 BIT(8) DEFAULT 128;
DECLARE v8 BIT(8) DEFAULT '128';
DECLARE v9 BIT(8) DEFAULT ' 128';
DECLARE v10 BIT(8) DEFAULT 'x 128';
SET v1 = v4;
SET v2 = 0;
SET v5 = v4; # check overflow
SET v6 = v3; # check padding
SELECT HEX(v1);
SELECT HEX(v2);
SELECT HEX(v3);
SELECT HEX(v4);
SELECT HEX(v5);
SELECT HEX(v6);
SELECT HEX(v7);
SELECT HEX(v8);
SELECT HEX(v9);
SELECT HEX(v10);
END|
CALL p1();
HEX(v1)
1
HEX(v2)
0
HEX(v3)
5
HEX(v4)
5555555555555555
HEX(v5)
7
HEX(v6)
5
HEX(v7)
80
HEX(v8)
FF
HEX(v9)
FF
HEX(v10)
FF
Warnings:
Warning	1264	Out of range value for column 'v8' at row 1
Warning	1264	Out of range value for column 'v9' at row 1
Warning	1264	Out of range value for column 'v10' at row 1
Warning	1264	Out of range value for column 'v1' at row 1
Warning	1264	Out of range value for column 'v5' at row 1
DROP PROCEDURE p1;

---------------------------------------------------------------
CASE expression tests.
---------------------------------------------------------------

DROP PROCEDURE IF EXISTS p1;
Warnings:
Note	1305	PROCEDURE p1 does not exist
DROP PROCEDURE IF EXISTS p2;
Warnings:
Note	1305	PROCEDURE p2 does not exist
DROP TABLE IF EXISTS t1;
Warnings:
Note	1051	Unknown table 't1'
CREATE TABLE t1(log_msg VARCHAR(1024));
CREATE PROCEDURE p1(arg VARCHAR(255))
BEGIN
INSERT INTO t1 VALUES('p1: step1');
CASE arg * 10
WHEN 10 * 10 THEN
INSERT INTO t1 VALUES('p1: case1: on 10');
WHEN 10 * 10 + 10 * 10 THEN
BEGIN
CASE arg / 10
WHEN 1 THEN
INSERT INTO t1 VALUES('p1: case1: case2: on 1');
WHEN 2 THEN
BEGIN
DECLARE i TINYINT DEFAULT 10;
WHILE i > 0 DO
INSERT INTO t1 VALUES(CONCAT('p1: case1: case2: loop: i: ', i));
CASE MOD(i, 2)
WHEN 0 THEN
INSERT INTO t1 VALUES('p1: case1: case2: loop: i is even');
WHEN 1 THEN
INSERT INTO t1 VALUES('p1: case1: case2: loop: i is odd');
ELSE
INSERT INTO t1 VALUES('p1: case1: case2: loop: ERROR');
END CASE;
SET i = i - 1;
END WHILE;
END;
ELSE
INSERT INTO t1 VALUES('p1: case1: case2: ERROR');
END CASE;
CASE arg
WHEN 10 THEN
INSERT INTO t1 VALUES('p1: case1: case3: on 10');
WHEN 20 THEN
INSERT INTO t1 VALUES('p1: case1: case3: on 20');
ELSE
INSERT INTO t1 VALUES('p1: case1: case3: ERROR');
END CASE;
END;
ELSE
INSERT INTO t1 VALUES('p1: case1: ERROR');
END CASE;
CASE arg * 10
WHEN 10 * 10 THEN
INSERT INTO t1 VALUES('p1: case4: on 10');
WHEN 10 * 10 + 10 * 10 THEN
BEGIN
CASE arg / 10
WHEN 1 THEN
INSERT INTO t1 VALUES('p1: case4: case5: on 1');
WHEN 2 THEN
BEGIN
DECLARE i TINYINT DEFAULT 10;
WHILE i > 0 DO
INSERT INTO t1 VALUES(CONCAT('p1: case4: case5: loop: i: ', i));
CASE MOD(i, 2)
WHEN 0 THEN
INSERT INTO t1 VALUES('p1: case4: case5: loop: i is even');
WHEN 1 THEN
INSERT INTO t1 VALUES('p1: case4: case5: loop: i is odd');
ELSE
INSERT INTO t1 VALUES('p1: case4: case5: loop: ERROR');
END CASE;
SET i = i - 1;
END WHILE;
END;
ELSE
INSERT INTO t1 VALUES('p1: case4: case5: ERROR');
END CASE;
CASE arg
WHEN 10 THEN
INSERT INTO t1 VALUES('p1: case4: case6: on 10');
WHEN 20 THEN
INSERT INTO t1 VALUES('p1: case4: case6: on 20');
ELSE
INSERT INTO t1 VALUES('p1: case4: case6: ERROR');
END CASE;
END;
ELSE
INSERT INTO t1 VALUES('p1: case4: ERROR');
END CASE;
END|
CREATE PROCEDURE p2()
BEGIN
DECLARE i TINYINT DEFAULT 3;
WHILE i > 0 DO
IF MOD(i, 2) = 0 THEN
SET @_test_session_var = 10;
ELSE
SET @_test_session_var = 'test';
END IF;
CASE @_test_session_var
WHEN 10 THEN
INSERT INTO t1 VALUES('p2: case: numerical type');
WHEN 'test' THEN
INSERT INTO t1 VALUES('p2: case: string type');
ELSE
INSERT INTO t1 VALUES('p2: case: ERROR');
END CASE;
SET i = i - 1;
END WHILE;
END|
CALL p1(10);
CALL p1(20);
CALL p2();
SELECT * FROM t1;
log_msg
p1: step1
p1: case1: on 10
p1: case4: on 10
p1: step1
p1: case1: case2: loop: i: 10
p1: case1: case2: loop: i is even
p1: case1: case2: loop: i: 9
p1: case1: case2: loop: i is odd
p1: case1: case2: loop: i: 8
p1: case1: case2: loop: i is even
p1: case1: case2: loop: i: 7
p1: case1: case2: loop: i is odd
p1: case1: case2: loop: i: 6
p1: case1: case2: loop: i is even
p1: case1: case2: loop: i: 5
p1: case1: case2: loop: i is odd
p1: case1: case2: loop: i: 4
p1: case1: case2: loop: i is even
p1: case1: case2: loop: i: 3
p1: case1: case2: loop: i is odd
p1: case1: case2: loop: i: 2
p1: case1: case2: loop: i is even
p1: case1: case2: loop: i: 1
p1: case1: case2: loop: i is odd
p1: case1: case3: on 20
p1: case4: case5: loop: i: 10
p1: case4: case5: loop: i is even
p1: case4: case5: loop: i: 9
p1: case4: case5: loop: i is odd
p1: case4: case5: loop: i: 8
p1: case4: case5: loop: i is even
p1: case4: case5: loop: i: 7
p1: case4: case5: loop: i is odd
p1: case4: case5: loop: i: 6
p1: case4: case5: loop: i is even
p1: case4: case5: loop: i: 5
p1: case4: case5: loop: i is odd
p1: case4: case5: loop: i: 4
p1: case4: case5: loop: i is even
p1: case4: case5: loop: i: 3
p1: case4: case5: loop: i is odd
p1: case4: case5: loop: i: 2
p1: case4: case5: loop: i is even
p1: case4: case5: loop: i: 1
p1: case4: case5: loop: i is odd
p1: case4: case6: on 20
p2: case: string type
p2: case: numerical type
p2: case: string type
DROP PROCEDURE p1;
DROP PROCEDURE p2;
DROP TABLE t1;

---------------------------------------------------------------
BUG#14161
---------------------------------------------------------------

DROP TABLE IF EXISTS t1;
DROP PROCEDURE IF EXISTS p1;
CREATE TABLE t1(col BIGINT UNSIGNED);
INSERT INTO t1 VALUE(18446744073709551614);
CREATE PROCEDURE p1(IN arg BIGINT UNSIGNED)
BEGIN
SELECT arg;
SELECT * FROM t1;
SELECT * FROM t1 WHERE col = arg;
END|
CALL p1(18446744073709551614);
arg
18446744073709551614
col
18446744073709551614
col
18446744073709551614
DROP TABLE t1;
DROP PROCEDURE p1;

---------------------------------------------------------------
BUG#13705
---------------------------------------------------------------

DROP PROCEDURE IF EXISTS p1;
CREATE PROCEDURE p1(x VARCHAR(10), y CHAR(3)) READS SQL DATA
BEGIN
SELECT x, y;
END|
CALL p1('alpha', 'abc');
x	y
alpha	abc
CALL p1('alpha', 'abcdef');
x	y
alpha	abc
Warnings:
Warning	1265	Data truncated for column 'y' at row 1
DROP PROCEDURE p1;

---------------------------------------------------------------
BUG#13675
---------------------------------------------------------------

DROP PROCEDURE IF EXISTS p1;
DROP TABLE IF EXISTS t1;
CREATE PROCEDURE p1(x DATETIME)
BEGIN
CREATE TABLE t1 SELECT x;
SHOW CREATE TABLE t1;
DROP TABLE t1;
END|
CALL p1(NOW());
Table	Create Table
t1	CREATE TABLE "t1" (
  "x" datetime DEFAULT NULL
)
CALL p1('test');
Table	Create Table
t1	CREATE TABLE "t1" (
  "x" datetime DEFAULT NULL
)
Warnings:
Warning	1264	Out of range value for column 'x' at row 1
DROP PROCEDURE p1;

---------------------------------------------------------------
BUG#12976
---------------------------------------------------------------

DROP TABLE IF EXISTS t1;
DROP PROCEDURE IF EXISTS p1;
DROP PROCEDURE IF EXISTS p2;
CREATE TABLE t1(b BIT(1));
INSERT INTO t1(b) VALUES(b'0'), (b'1');
CREATE PROCEDURE p1()
BEGIN
SELECT HEX(b),
b = 0,
b = FALSE,
b IS FALSE,
b = 1,
b = TRUE,
b IS TRUE
FROM t1;
END|
CREATE PROCEDURE p2()
BEGIN
DECLARE vb BIT(1);
SELECT b INTO vb FROM t1 WHERE b = 0;
SELECT HEX(vb),
vb = 0,
vb = FALSE,
vb IS FALSE,
vb = 1,
vb = TRUE,
vb IS TRUE;
SELECT b INTO vb FROM t1 WHERE b = 1;
SELECT HEX(vb),
vb = 0,
vb = FALSE,
vb IS FALSE,
vb = 1,
vb = TRUE,
vb IS TRUE;
END|
call p1();
HEX(b)	b = 0	b = FALSE	b IS FALSE	b = 1	b = TRUE	b IS TRUE

0	1	1	1	0	0	0
1	0	0	0	1	1	1
call p2();
HEX(vb)	vb = 0	vb = FALSE	vb IS FALSE	vb = 1	vb = TRUE	vb IS TRUE
0	1	1	1	0	0	0
HEX(vb)	vb = 0	vb = FALSE	vb IS FALSE	vb = 1	vb = TRUE	vb IS TRUE
1	0	0	0	1	1	1
DROP TABLE t1;
DROP PROCEDURE p1;
DROP PROCEDURE p2;
DROP TABLE IF EXISTS table_12976_a;
DROP TABLE IF EXISTS table_12976_b;
DROP PROCEDURE IF EXISTS proc_12976_a;
DROP PROCEDURE IF EXISTS proc_12976_b;
CREATE TABLE table_12976_a (val bit(1));
CREATE TABLE table_12976_b(
appname varchar(15),
emailperm bit not null default 1,
phoneperm bit not null default 0);
insert into table_12976_b values ('A', b'1', b'1'), ('B', b'0', b'0');
CREATE PROCEDURE proc_12976_a()
BEGIN
declare localvar bit(1);
SELECT val INTO localvar FROM table_12976_a;
SELECT coalesce(localvar, 1)+1, coalesce(val, 1)+1 FROM table_12976_a;
END||
CREATE PROCEDURE proc_12976_b(
name varchar(15),
out ep bit,
out msg varchar(10))
BEGIN
SELECT emailperm into ep FROM table_12976_b where (appname = name);
IF ep is true THEN
SET msg = 'True';
ELSE
SET msg = 'False';
END IF;
END||
INSERT table_12976_a VALUES (0);
call proc_12976_a();
coalesce(localvar, 1)+1	coalesce(val, 1)+1
1	1
UPDATE table_12976_a set val=1;
call proc_12976_a();
coalesce(localvar, 1)+1	coalesce(val, 1)+1
2	2
call proc_12976_b('A', @ep, @msg);
select @ep, @msg;
@ep	@msg
1	True
call proc_12976_b('B', @ep, @msg);
select @ep, @msg;
@ep	@msg
0	False
DROP TABLE table_12976_a;
DROP TABLE table_12976_b;
DROP PROCEDURE proc_12976_a;
DROP PROCEDURE proc_12976_b;

---------------------------------------------------------------
BUG#9572
---------------------------------------------------------------

DROP PROCEDURE IF EXISTS p1;
DROP PROCEDURE IF EXISTS p2;
DROP PROCEDURE IF EXISTS p3;
DROP PROCEDURE IF EXISTS p4;
DROP PROCEDURE IF EXISTS p5;
DROP PROCEDURE IF EXISTS p6;
SET @@sql_mode = 'traditional';
CREATE PROCEDURE p1()
BEGIN
DECLARE v TINYINT DEFAULT 1e200;
SELECT v;
END|
CREATE PROCEDURE p2()
BEGIN
DECLARE v DECIMAL(5) DEFAULT 1e200;
SELECT v;
END|
CREATE PROCEDURE p3()
BEGIN
DECLARE v CHAR(5) DEFAULT 'abcdef';
SELECT v LIKE 'abc___';
END|
CREATE PROCEDURE p4(arg VARCHAR(2))
BEGIN
DECLARE var VARCHAR(1);
SET var := arg;
SELECT arg, var;
END|
CREATE PROCEDURE p5(arg CHAR(2))
BEGIN
DECLARE var CHAR(1);
SET var := arg;
SELECT arg, var;
END|
CREATE PROCEDURE p6(arg DECIMAL(2))
BEGIN
DECLARE var DECIMAL(1);
SET var := arg;
SELECT arg, var;
END|
CALL p1();
ERROR 22003: Out of range value for column 'v' at row 1
CALL p2();
ERROR 22003: Out of range value for column 'v' at row 1
CALL p3();
ERROR 22001: Data too long for column 'v' at row 1
CALL p4('aaa');
ERROR 22001: Data too long for column 'arg' at row 1
CALL p5('aa');
ERROR 22001: Data too long for column 'var' at row 1
CALL p6(10);
ERROR 22003: Out of range value for column 'var' at row 1
SET @@sql_mode = 'ansi';
DROP PROCEDURE p1;
DROP PROCEDURE p2;
DROP PROCEDURE p3;
DROP PROCEDURE p4;
DROP PROCEDURE p5;
DROP PROCEDURE p6;

---------------------------------------------------------------
BUG#9078
---------------------------------------------------------------

DROP PROCEDURE IF EXISTS p1;
CREATE PROCEDURE p1 (arg DECIMAL(64,2))
BEGIN
DECLARE var DECIMAL(64,2);
SET var = arg;
SELECT var;
END|
CALL p1(1929);
var
1929.00
CALL p1(1929.00);
var
1929.00
CALL p1(1929.003);
var
1929.00
Warnings:
Note	1265	Data truncated for column 'arg' at row 1
DROP PROCEDURE p1;

---------------------------------------------------------------
BUG#8768
---------------------------------------------------------------

DROP FUNCTION IF EXISTS f1;
CREATE FUNCTION f1(arg TINYINT UNSIGNED) RETURNS TINYINT
BEGIN
RETURN arg;
END|
SELECT f1(-2500);
f1(-2500)
0
Warnings:
Warning	1264	Out of range value for column 'arg' at row 1
SET @@sql_mode = 'traditional';
SELECT f1(-2500);
ERROR 22003: Out of range value for column 'arg' at row 1
DROP FUNCTION f1;
CREATE FUNCTION f1(arg TINYINT UNSIGNED) RETURNS TINYINT
BEGIN
RETURN arg;
END|
SELECT f1(-2500);
ERROR 22003: Out of range value for column 'arg' at row 1
SET @@sql_mode = 'ansi';
DROP FUNCTION f1;

---------------------------------------------------------------
BUG#8769
---------------------------------------------------------------

DROP FUNCTION IF EXISTS f1;
CREATE FUNCTION f1(arg MEDIUMINT) RETURNS MEDIUMINT
BEGIN
RETURN arg;
END|
SELECT f1(8388699);
f1(8388699)
8388607
Warnings:
Warning	1264	Out of range value for column 'arg' at row 1
SET @@sql_mode = 'traditional';
SELECT f1(8388699);
ERROR 22003: Out of range value for column 'arg' at row 1
DROP FUNCTION f1;
CREATE FUNCTION f1(arg MEDIUMINT) RETURNS MEDIUMINT
BEGIN
RETURN arg;
END|
SELECT f1(8388699);
ERROR 22003: Out of range value for column 'arg' at row 1
SET @@sql_mode = 'ansi';
DROP FUNCTION f1;

---------------------------------------------------------------
BUG#8702
---------------------------------------------------------------

DROP PROCEDURE IF EXISTS p1;
DROP TABLE IF EXISTS t1;
CREATE TABLE t1(col VARCHAR(255));
INSERT INTO t1(col) VALUES('Hello, world!');
CREATE PROCEDURE p1()
BEGIN
DECLARE sp_var INTEGER;
SELECT col INTO sp_var FROM t1 LIMIT 1;
SET @user_var = sp_var;
SELECT sp_var;
SELECT @user_var;
END|
CALL p1();
sp_var
0
@user_var
0
Warnings:
Warning	1366	Incorrect integer value: 'Hello, world!' for column 'sp_var' at row 1
DROP PROCEDURE p1;
DROP TABLE t1;

---------------------------------------------------------------
BUG#12903
---------------------------------------------------------------

DROP FUNCTION IF EXISTS f1;
DROP TABLE IF EXISTS t1;
CREATE TABLE t1(txt VARCHAR(255));
CREATE FUNCTION f1(arg VARCHAR(255)) RETURNS VARCHAR(255)
BEGIN
DECLARE v1 VARCHAR(255);
DECLARE v2 VARCHAR(255);
SET v1 = CONCAT(LOWER(arg), UPPER(arg));
SET v2 = CONCAT(LOWER(v1), UPPER(v1));
INSERT INTO t1 VALUES(v1), (v2);
RETURN CONCAT(LOWER(arg), UPPER(arg));
END|
SELECT f1('_aBcDe_');
f1('_aBcDe_')
_abcde__ABCDE_
SELECT * FROM t1;
txt
_abcde__ABCDE_
_abcde__abcde__ABCDE__ABCDE_
DROP FUNCTION f1;
DROP TABLE t1;

---------------------------------------------------------------
BUG#13808
---------------------------------------------------------------

DROP PROCEDURE IF EXISTS p1;
DROP PROCEDURE IF EXISTS p2;
DROP FUNCTION IF EXISTS f1;
CREATE PROCEDURE p1(arg ENUM('a', 'b'))
BEGIN
SELECT arg;
END|
CREATE PROCEDURE p2(arg ENUM('a', 'b'))
BEGIN
DECLARE var ENUM('c', 'd') DEFAULT arg;
SELECT arg, var;
END|
CREATE FUNCTION f1(arg ENUM('a', 'b')) RETURNS ENUM('c', 'd')
BEGIN
RETURN arg;
END|
CALL p1('c');
arg

Warnings:
Warning	1265	Data truncated for column 'arg' at row 1
CALL p2('a');
arg	var
a	
Warnings:
Warning	1265	Data truncated for column 'var' at row 1
SELECT f1('a');
f1('a')

Warnings:
Warning	1265	Data truncated for column 'f1('a')' at row 1
DROP PROCEDURE p1;
DROP PROCEDURE p2;
DROP FUNCTION f1;

---------------------------------------------------------------
BUG#13909
---------------------------------------------------------------

DROP PROCEDURE IF EXISTS p1;
DROP PROCEDURE IF EXISTS p2;
CREATE PROCEDURE p1(arg VARCHAR(255))
BEGIN
SELECT CHARSET(arg);
END|
CREATE PROCEDURE p2(arg VARCHAR(255) CHARACTER SET UTF8)
BEGIN
SELECT CHARSET(arg);
END|
CALL p1('t');
CHARSET(arg)
latin1
CALL p1(_UTF8 't');
CHARSET(arg)
latin1
CALL p2('t');
CHARSET(arg)
utf8
CALL p2(_LATIN1 't');
CHARSET(arg)
utf8
DROP PROCEDURE p1;
DROP PROCEDURE p2;

---------------------------------------------------------------
BUG#14188
---------------------------------------------------------------

DROP PROCEDURE IF EXISTS p1;
CREATE PROCEDURE p1(arg1 BINARY(2), arg2 VARBINARY(2))
BEGIN
DECLARE var1 BINARY(2) DEFAULT 0x41;
DECLARE var2 VARBINARY(2) DEFAULT 0x42;
SELECT HEX(arg1), HEX(arg2);
SELECT HEX(var1), HEX(var2);
END|
CALL p1(0x41, 0x42);
HEX(arg1)	HEX(arg2)
4100	42
HEX(var1)	HEX(var2)
4100	42
DROP PROCEDURE p1;

---------------------------------------------------------------
BUG#15148
---------------------------------------------------------------

DROP PROCEDURE IF EXISTS p1;
DROP TABLE IF EXISTS t1;
CREATE TABLE t1(col1 TINYINT, col2 TINYINT);
INSERT INTO t1 VALUES(1, 2), (11, 12);
CREATE PROCEDURE p1(arg TINYINT)
BEGIN
SELECT arg;
END|
CALL p1((1, 2));
ERROR 21000: Operand should contain 1 column(s)
CALL p1((SELECT * FROM t1 LIMIT 1));
ERROR 21000: Operand should contain 1 column(s)
CALL p1((SELECT col1, col2 FROM t1 LIMIT 1));
ERROR 21000: Operand should contain 1 column(s)
DROP PROCEDURE p1;
DROP TABLE t1;

---------------------------------------------------------------
BUG#13613
---------------------------------------------------------------

DROP PROCEDURE IF EXISTS p1;
DROP FUNCTION IF EXISTS f1;
CREATE PROCEDURE p1(x VARCHAR(50))
BEGIN
SET x = SUBSTRING(x, 1, 3);
SELECT x;
END|
CREATE FUNCTION f1(x VARCHAR(50)) RETURNS VARCHAR(50)
BEGIN
RETURN SUBSTRING(x, 1, 3);
END|
CALL p1('abcdef');
x
abc
SELECT f1('ABCDEF');
f1('ABCDEF')
ABC
DROP PROCEDURE p1;
DROP FUNCTION f1;

---------------------------------------------------------------
BUG#13665
---------------------------------------------------------------

DROP FUNCTION IF EXISTS f1;
CREATE FUNCTION f1() RETURNS VARCHAR(20000)
BEGIN
DECLARE var VARCHAR(2000);
SET var = '';
SET var = CONCAT(var, 'abc');
SET var = CONCAT(var, '');
RETURN var;
END|
SELECT f1();
f1()
abc
DROP FUNCTION f1;
DROP PROCEDURE IF EXISTS p1;
CREATE PROCEDURE p1()
BEGIN
DECLARE v_char VARCHAR(255);
DECLARE v_text TEXT DEFAULT '';
SET v_char = 'abc';
SET v_text = v_char;
SET v_char = 'def';
SET v_text = concat(v_text, '|', v_char);
SELECT v_text;
END|
CALL p1();
v_text
abc|def
DROP PROCEDURE p1;
<<<<<<< HEAD
DROP PROCEDURE IF EXISTS bug27415_text_test|
DROP PROCEDURE IF EXISTS bug27415_text_test2|
CREATE PROCEDURE bug27415_text_test(entity_id_str_in text)
BEGIN
DECLARE str_remainder text;
SET str_remainder = entity_id_str_in;
select 'before substr', str_remainder;
SET str_remainder = SUBSTRING(str_remainder, 3);
select 'after substr', str_remainder;
END|
CREATE PROCEDURE bug27415_text_test2(entity_id_str_in text)
BEGIN
DECLARE str_remainder text;
DECLARE str_remainder2 text;
SET str_remainder2 = entity_id_str_in;
select 'before substr', str_remainder2;
SET str_remainder = SUBSTRING(str_remainder2, 3);
select 'after substr', str_remainder;
END|
CALL bug27415_text_test('a,b,c')|
before substr	str_remainder
before substr	a,b,c
after substr	str_remainder
after substr	b,c
CALL bug27415_text_test('a,b,c')|
before substr	str_remainder
before substr	a,b,c
after substr	str_remainder
after substr	b,c
CALL bug27415_text_test2('a,b,c')|
before substr	str_remainder2
before substr	a,b,c
after substr	str_remainder
after substr	b,c
CALL bug27415_text_test('a,b,c')|
before substr	str_remainder
before substr	a,b,c
after substr	str_remainder
after substr	b,c
DROP PROCEDURE bug27415_text_test|
DROP PROCEDURE bug27415_text_test2|
=======
drop function if exists f1;
drop table if exists t1;
create function f1() returns int 
begin
if @a=1 then set @b='abc';
else set @b=1;
end if;
set @a=1;
return 0;
end|
create table t1 (a int)|
insert into t1 (a) values (1), (2)|
set @b=1|
set @a=0|
select f1(), @b from t1|
f1()	@b
0	1
0	0
set @b:='test'|
set @a=0|
select f1(), @b from t1|
f1()	@b
0	1
0	abc
drop function f1;
drop table t1;
>>>>>>> 755ae21b
<|MERGE_RESOLUTION|>--- conflicted
+++ resolved
@@ -1161,7 +1161,6 @@
 v_text
 abc|def
 DROP PROCEDURE p1;
-<<<<<<< HEAD
 DROP PROCEDURE IF EXISTS bug27415_text_test|
 DROP PROCEDURE IF EXISTS bug27415_text_test2|
 CREATE PROCEDURE bug27415_text_test(entity_id_str_in text)
@@ -1203,7 +1202,6 @@
 after substr	b,c
 DROP PROCEDURE bug27415_text_test|
 DROP PROCEDURE bug27415_text_test2|
-=======
 drop function if exists f1;
 drop table if exists t1;
 create function f1() returns int 
@@ -1229,5 +1227,4 @@
 0	1
 0	abc
 drop function f1;
-drop table t1;
->>>>>>> 755ae21b
+drop table t1;