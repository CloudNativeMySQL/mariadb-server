--- conflicted
+++ resolved
@@ -1397,7 +1397,17 @@
 TRIGGERS	information_schema.TRIGGERS	1
 USER_PRIVILEGES	information_schema.USER_PRIVILEGES	1
 VIEWS	information_schema.VIEWS	1
-<<<<<<< HEAD
+create table t1(f1 int);
+create view v1 as select f1+1 as a from t1;
+create table t2 (f1 int, f2 int);
+create view v2 as select f1+1 as a, f2 as b from t2;
+select table_name, is_updatable from information_schema.views;
+table_name	is_updatable
+v1	NO
+v2	YES
+delete from v1;
+drop view v1,v2;
+drop table t1,t2;
 End of 5.0 tests.
 select * from information_schema.engines WHERE ENGINE="MyISAM";
 ENGINE	SUPPORT	COMMENT	TRANSACTIONS	XA	SAVEPOINTS
@@ -1427,17 +1437,4 @@
 BINLOG_CACHE_DISK_USE
 DROP TABLE server_status;
 SET GLOBAL event_scheduler=0;
-End of 5.1 tests.
-=======
-create table t1(f1 int);
-create view v1 as select f1+1 as a from t1;
-create table t2 (f1 int, f2 int);
-create view v2 as select f1+1 as a, f2 as b from t2;
-select table_name, is_updatable from information_schema.views;
-table_name	is_updatable
-v1	NO
-v2	YES
-delete from v1;
-drop view v1,v2;
-drop table t1,t2;
->>>>>>> 47ecabe9
+End of 5.1 tests.