drop table if exists t1;
create table t1 (a int)
<<<<<<< HEAD
partition by key(a)
partitions 0.2+e1;
ERROR 42000: Only normal integers allowed as number here near '0.2+e1' at line 3
create table t1 (a int)
partition by key(a)
partitions -1;
ERROR 42000: You have an error in your SQL syntax; check the manual that corresponds to your MySQL server version for the right syntax to use near '-1' at line 3
create table t1 (a int)
partition by key(a)
partitions 1.5;
ERROR 42000: Only normal integers allowed as number here near '1.5' at line 3
create table t1 (a int)
partition by key(a)
partitions 1e+300;
ERROR 42000: Only normal integers allowed as number here near '1e+300' at line 3
=======
engine = innodb
partition by key (a);
show table status;
Name	Engine	Version	Row_format	Rows	Avg_row_length	Data_length	Max_data_length	Index_length	Data_free	Auto_increment	Create_time	Update_time	Check_time	Collation	Checksum	Create_options	Comment
t1	InnoDB	10	Compact	2	8192	16384	0	0	0	NULL	NULL	NULL	NULL	latin1_swedish_ci	NULL	partitioned	
insert into t1 values (0), (1), (2), (3);
show table status;
Name	Engine	Version	Row_format	Rows	Avg_row_length	Data_length	Max_data_length	Index_length	Data_free	Auto_increment	Create_time	Update_time	Check_time	Collation	Checksum	Create_options	Comment
t1	InnoDB	10	Compact	4	4096	16384	0	0	0	NULL	NULL	NULL	NULL	latin1_swedish_ci	NULL	partitioned	
drop table t1;
create table t1 (a int auto_increment primary key)
engine = innodb
partition by key (a);
show table status;
Name	Engine	Version	Row_format	Rows	Avg_row_length	Data_length	Max_data_length	Index_length	Data_free	Auto_increment	Create_time	Update_time	Check_time	Collation	Checksum	Create_options	Comment
t1	InnoDB	10	Compact	2	8192	16384	0	0	0	1	NULL	NULL	NULL	latin1_swedish_ci	NULL	partitioned	
insert into t1 values (NULL), (NULL), (NULL), (NULL);
show table status;
Name	Engine	Version	Row_format	Rows	Avg_row_length	Data_length	Max_data_length	Index_length	Data_free	Auto_increment	Create_time	Update_time	Check_time	Collation	Checksum	Create_options	Comment
t1	InnoDB	10	Compact	4	4096	16384	0	0	0	5	NULL	NULL	NULL	latin1_swedish_ci	NULL	partitioned	
insert into t1 values (NULL), (NULL), (NULL), (NULL);
show table status;
Name	Engine	Version	Row_format	Rows	Avg_row_length	Data_length	Max_data_length	Index_length	Data_free	Auto_increment	Create_time	Update_time	Check_time	Collation	Checksum	Create_options	Comment
t1	InnoDB	10	Compact	8	2048	16384	0	0	0	9	NULL	NULL	NULL	latin1_swedish_ci	NULL	partitioned	
drop table t1;
>>>>>>> 77090920
create table t1 (a int)
partition by list (a)
(partition p0 values in (1));
create procedure pz()
alter table t1 engine = myisam;
call pz();
call pz();
drop procedure pz;
drop table t1;
create table t1 (a int)
engine = csv
partition by list (a)
(partition p0 values in (null));
ERROR HY000: CSV handler cannot be used in partitioned tables
create table t1 (a bigint)
partition by range (a)
(partition p0 values less than (0xFFFFFFFFFFFFFFFF),
partition p1 values less than (10));
ERROR 42000: VALUES value must be of same type as partition function near '),
partition p1 values less than (10))' at line 3
create table t1 (a bigint)
partition by list (a)
(partition p0 values in (0xFFFFFFFFFFFFFFFF),
partition p1 values in (10));
ERROR 42000: VALUES value must be of same type as partition function near '),
partition p1 values in (10))' at line 3
create table t1 (a bigint unsigned)
partition by range (a)
(partition p0 values less than (100),
partition p1 values less than MAXVALUE);
insert into t1 values (1);
drop table t1;
create table t1 (a bigint unsigned)
partition by hash (a);
insert into t1 values (0xFFFFFFFFFFFFFFFD);
insert into t1 values (0xFFFFFFFFFFFFFFFE);
select * from t1 where (a + 1) < 10;
a
select * from t1 where (a + 1) > 10;
a
18446744073709551613
18446744073709551614
drop table t1;
create table t1 (a int)
engine = csv
partition by list (a)
(partition p0 values in (null));
ERROR HY000: CSV handler cannot be used in partitioned tables
create table t1 (a int)
partition by key(a)
(partition p0 engine = MEMORY);
drop table t1;
create table t1 (a int)
partition by range (a)
subpartition by key (a)
(partition p0 values less than (1));
alter table t1 add partition (partition p1 values less than (2));
show create table t1;
Table	Create Table
t1	CREATE TABLE `t1` (
  `a` int(11) DEFAULT NULL
) ENGINE=MyISAM DEFAULT CHARSET=latin1 /*!50100 PARTITION BY RANGE (a) SUBPARTITION BY KEY (a) (PARTITION p0 VALUES LESS THAN (1) ENGINE = MyISAM, PARTITION p1 VALUES LESS THAN (2) ENGINE = MyISAM) */
alter table t1 reorganize partition p1 into (partition p1 values less than (3));
show create table t1;
Table	Create Table
t1	CREATE TABLE `t1` (
  `a` int(11) DEFAULT NULL
) ENGINE=MyISAM DEFAULT CHARSET=latin1 /*!50100 PARTITION BY RANGE (a) SUBPARTITION BY KEY (a) (PARTITION p0 VALUES LESS THAN (1) ENGINE = MyISAM, PARTITION p1 VALUES LESS THAN (3) ENGINE = MyISAM) */
drop table t1;
CREATE TABLE t1 (
a int not null,
b int not null,
c int not null,
primary key(a,b))
partition by key (a);
select count(*) from t1;
count(*)
0
show create table t1;
Table	Create Table
t1	CREATE TABLE `t1` (
  `a` int(11) NOT NULL,
  `b` int(11) NOT NULL,
  `c` int(11) NOT NULL,
  PRIMARY KEY (`a`,`b`)
) ENGINE=MyISAM DEFAULT CHARSET=latin1 /*!50100 PARTITION BY KEY (a)  */
drop table t1;
CREATE TABLE t1 (
a int not null,
b int not null,
c int not null,
primary key(a,b))
partition by key (a, b);
drop table t1;
CREATE TABLE t1 (
a int not null,
b int not null,
c int not null,
primary key(a,b))
partition by key (a)
partitions 3
(partition x1, partition x2, partition x3);
drop table t1;
CREATE TABLE t1 (
a int not null,
b int not null,
c int not null,
primary key(a,b))
partition by key (a)
partitions 3
(partition x1 nodegroup 0,
partition x2 nodegroup 1,
partition x3 nodegroup 2);
drop table t1;
CREATE TABLE t1 (
a int not null,
b int not null,
c int not null,
primary key(a,b))
partition by key (a)
partitions 3
(partition x1 engine myisam,
partition x2 engine myisam,
partition x3 engine myisam);
drop table t1;
CREATE TABLE t1 (
a int not null,
b int not null,
c int not null,
primary key(a,b))
partition by key (a)
partitions 3
(partition x1 tablespace ts1,
partition x2 tablespace ts2,
partition x3 tablespace ts3);
CREATE TABLE t2 LIKE t1;
drop table t2;
drop table t1;
CREATE TABLE t1 (
a int not null,
b int not null,
c int not null,
primary key(a,b))
partition by list (a)
partitions 3
(partition x1 values in (1,2,9,4) tablespace ts1,
partition x2 values in (3, 11, 5, 7) tablespace ts2,
partition x3 values in (16, 8, 5+19, 70-43) tablespace ts3);
drop table t1;
CREATE TABLE t1 (
a int not null,
b int not null,
c int not null,
primary key(a,b))
partition by list (b*a)
partitions 3
(partition x1 values in (1,2,9,4) tablespace ts1,
partition x2 values in (3, 11, 5, 7) tablespace ts2,
partition x3 values in (16, 8, 5+19, 70-43) tablespace ts3);
drop table t1;
CREATE TABLE t1 (
a int not null,
b int not null,
c int not null,
primary key(a,b))
partition by list (b*a)
(partition x1 values in (1) tablespace ts1,
partition x2 values in (3, 11, 5, 7) tablespace ts2,
partition x3 values in (16, 8, 5+19, 70-43) tablespace ts3);
drop table t1;
CREATE TABLE t1 (
a int not null)
partition by key(a);
LOCK TABLES t1 WRITE;
insert into t1 values (1);
insert into t1 values (2);
insert into t1 values (3);
insert into t1 values (4);
UNLOCK TABLES;
drop table t1;
CREATE TABLE t1 (a int, name VARCHAR(50), purchased DATE)
PARTITION BY RANGE (a)
(PARTITION p0 VALUES LESS THAN (3),
PARTITION p1 VALUES LESS THAN (7),
PARTITION p2 VALUES LESS THAN (9),
PARTITION p3 VALUES LESS THAN (11));
INSERT INTO t1 VALUES
(1, 'desk organiser', '2003-10-15'),
(2, 'CD player', '1993-11-05'),
(3, 'TV set', '1996-03-10'),
(4, 'bookcase', '1982-01-10'),
(5, 'exercise bike', '2004-05-09'),
(6, 'sofa', '1987-06-05'),
(7, 'popcorn maker', '2001-11-22'),
(8, 'acquarium', '1992-08-04'),
(9, 'study desk', '1984-09-16'),
(10, 'lava lamp', '1998-12-25');
SELECT * from t1 ORDER BY a;
a	name	purchased
1	desk organiser	2003-10-15
2	CD player	1993-11-05
3	TV set	1996-03-10
4	bookcase	1982-01-10
5	exercise bike	2004-05-09
6	sofa	1987-06-05
7	popcorn maker	2001-11-22
8	acquarium	1992-08-04
9	study desk	1984-09-16
10	lava lamp	1998-12-25
ALTER TABLE t1 DROP PARTITION p0;
SELECT * from t1 ORDER BY a;
a	name	purchased
3	TV set	1996-03-10
4	bookcase	1982-01-10
5	exercise bike	2004-05-09
6	sofa	1987-06-05
7	popcorn maker	2001-11-22
8	acquarium	1992-08-04
9	study desk	1984-09-16
10	lava lamp	1998-12-25
drop table t1;
CREATE TABLE t1 (a int)
PARTITION BY LIST (a)
(PARTITION p0 VALUES IN (1,2,3), PARTITION p1 VALUES IN (4,5,6));
insert into t1 values (1),(2),(3),(4),(5),(6);
select * from t1;
a
1
2
3
4
5
6
truncate t1;
select * from t1;
a
truncate t1;
select * from t1;
a
drop table t1;
CREATE TABLE t1 (a int, b int, primary key(a,b))
PARTITION BY KEY(b,a) PARTITIONS 4;
insert into t1 values (0,0),(1,1),(2,2),(3,3),(4,4),(5,5),(6,6);
select * from t1 where a = 4;
a	b
4	4
drop table t1;
CREATE TABLE t1 (a int)
PARTITION BY LIST (a)
PARTITIONS 1
(PARTITION x1 VALUES IN (1) ENGINE=MEMORY);
show create table t1;
Table	Create Table
t1	CREATE TABLE `t1` (
  `a` int(11) DEFAULT NULL
) ENGINE=MEMORY DEFAULT CHARSET=latin1 /*!50100 PARTITION BY LIST (a) (PARTITION x1 VALUES IN (1) ENGINE = MEMORY) */
drop table t1;
CREATE TABLE t1 (a int, unique(a))
PARTITION BY LIST (a)
(PARTITION x1 VALUES IN (10), PARTITION x2 VALUES IN (20));
REPLACE t1 SET a = 4;
ERROR HY000: Table has no partition for value 4
drop table t1;
CREATE TABLE t1 (a int)
PARTITION BY LIST (a)
(PARTITION x1 VALUES IN (2), PARTITION x2 VALUES IN (3));
insert into t1 values (2), (3);
insert into t1 values (4);
ERROR HY000: Table has no partition for value 4
insert into t1 values (1);
ERROR HY000: Table has no partition for value 1
drop table t1;
CREATE TABLE t1 (a int)
PARTITION BY HASH(a)
PARTITIONS 5;
SHOW CREATE TABLE t1;
Table	Create Table
t1	CREATE TABLE `t1` (
  `a` int(11) DEFAULT NULL
) ENGINE=MyISAM DEFAULT CHARSET=latin1 /*!50100 PARTITION BY HASH (a) PARTITIONS 5  */
drop table t1;
CREATE TABLE t1 (a int)
PARTITION BY RANGE (a)
(PARTITION x1 VALUES LESS THAN (2));
insert into t1 values (1);
update t1 set a = 5;
ERROR HY000: Table has no partition for value 5
drop table t1;
CREATE TABLE t1 (a int)
PARTITION BY LIST (a)
(PARTITION x1 VALUES IN (10), PARTITION x2 VALUES IN (20));
analyze table t1;
Table	Op	Msg_type	Msg_text
test.t1	analyze	status	OK
drop table t1;
CREATE TABLE `t1` (
`id` int(11) default NULL
) ENGINE=BLACKHOLE DEFAULT CHARSET=latin1 PARTITION BY HASH (id) ;
SELECT * FROM t1;
id
drop table t1;
CREATE TABLE `t1` (
`id` int(11) default NULL
) ENGINE=BLACKHOLE DEFAULT CHARSET=latin1 PARTITION BY HASH (id) ;
SELECT * FROM t1;
id
drop table t1;
create table t1
(a int)
partition by range (a)
( partition p0 values less than(10),
partition p1 values less than (20),
partition p2 values less than (25));
alter table t1 reorganize partition p2 into (partition p2 values less than (30));
show create table t1;
Table	Create Table
t1	CREATE TABLE `t1` (
  `a` int(11) DEFAULT NULL
) ENGINE=MyISAM DEFAULT CHARSET=latin1 /*!50100 PARTITION BY RANGE (a) (PARTITION p0 VALUES LESS THAN (10) ENGINE = MyISAM, PARTITION p1 VALUES LESS THAN (20) ENGINE = MyISAM, PARTITION p2 VALUES LESS THAN (30) ENGINE = MyISAM) */
drop table t1;
CREATE TABLE t1 (a int, b int)
PARTITION BY RANGE (a)
(PARTITION x0 VALUES LESS THAN (2),
PARTITION x1 VALUES LESS THAN (4),
PARTITION x2 VALUES LESS THAN (6),
PARTITION x3 VALUES LESS THAN (8),
PARTITION x4 VALUES LESS THAN (10),
PARTITION x5 VALUES LESS THAN (12),
PARTITION x6 VALUES LESS THAN (14),
PARTITION x7 VALUES LESS THAN (16),
PARTITION x8 VALUES LESS THAN (18),
PARTITION x9 VALUES LESS THAN (20));
ALTER TABLE t1 REORGANIZE PARTITION x0,x1,x2 INTO
(PARTITION x1 VALUES LESS THAN (6));
show create table t1;
Table	Create Table
t1	CREATE TABLE `t1` (
  `a` int(11) DEFAULT NULL,
  `b` int(11) DEFAULT NULL
) ENGINE=MyISAM DEFAULT CHARSET=latin1 /*!50100 PARTITION BY RANGE (a) (PARTITION x1 VALUES LESS THAN (6) ENGINE = MyISAM, PARTITION x3 VALUES LESS THAN (8) ENGINE = MyISAM, PARTITION x4 VALUES LESS THAN (10) ENGINE = MyISAM, PARTITION x5 VALUES LESS THAN (12) ENGINE = MyISAM, PARTITION x6 VALUES LESS THAN (14) ENGINE = MyISAM, PARTITION x7 VALUES LESS THAN (16) ENGINE = MyISAM, PARTITION x8 VALUES LESS THAN (18) ENGINE = MyISAM, PARTITION x9 VALUES LESS THAN (20) ENGINE = MyISAM) */
drop table t1;
create table t1 (a int not null, b int not null) partition by LIST (a+b) (
partition p0 values in (12),
partition p1 values in (14)
);
insert into t1 values (10,1);
ERROR HY000: Table has no partition for value 11
drop table t1;
create table t1 (f1 integer,f2 integer, f3 varchar(10), primary key(f1,f2))
partition by range(f1) subpartition by hash(f2) subpartitions 2
(partition p1 values less than (0),
partition p2 values less than (2),
partition p3 values less than (2147483647));
insert into t1 values(10,10,'10');
insert into t1 values(2,2,'2');
select * from t1 where f1 = 2;
f1	f2	f3
2	2	2
drop table t1;
create table t1 (f1 integer,f2 integer, unique index(f1))
partition by range(f1 div 2)
subpartition by hash(f1) subpartitions 2
(partition partb values less than (2),
partition parte values less than (4),
partition partf values less than (10000));
insert into t1 values(10,1);
select * from t1 where f1 = 10;
f1	f2
10	1
drop table t1;
set session storage_engine= 'memory';
create table t1 (f_int1 int(11) default null) engine = memory
partition by range (f_int1) subpartition by hash (f_int1)
(partition part1 values less than (1000)
(subpartition subpart11 engine = memory));
drop table t1;
set session storage_engine='myisam';
create table t1 (f_int1 integer, f_int2 integer, primary key (f_int1))
partition by hash(f_int1) partitions 2;
insert into t1 values (1,1),(2,2);
replace into t1 values (1,1),(2,2);
drop table t1;
create table t1 (s1 int, unique (s1)) partition by list (s1) (partition x1 VALUES in (10), partition x2 values in (20));
alter table t1 add partition (partition x3 values in (30));
drop table t1;
create table t1 (a int)
partition by key(a)
partitions 2
(partition p0 engine=myisam, partition p1 engine=myisam);
show create table t1;
Table	Create Table
t1	CREATE TABLE `t1` (
  `a` int(11) DEFAULT NULL
) ENGINE=MyISAM DEFAULT CHARSET=latin1 /*!50100 PARTITION BY KEY (a) (PARTITION p0 ENGINE = MyISAM, PARTITION p1 ENGINE = MyISAM) */
alter table t1;
show create table t1;
Table	Create Table
t1	CREATE TABLE `t1` (
  `a` int(11) DEFAULT NULL
) ENGINE=MyISAM DEFAULT CHARSET=latin1 /*!50100 PARTITION BY KEY (a) (PARTITION p0 ENGINE = MyISAM, PARTITION p1 ENGINE = MyISAM) */
alter table t1 engine=myisam;
show create table t1;
Table	Create Table
t1	CREATE TABLE `t1` (
  `a` int(11) DEFAULT NULL
) ENGINE=MyISAM DEFAULT CHARSET=latin1 /*!50100 PARTITION BY KEY (a) (PARTITION p0 ENGINE = MyISAM, PARTITION p1 ENGINE = MyISAM) */
alter table t1 engine=heap;
show create table t1;
Table	Create Table
t1	CREATE TABLE `t1` (
  `a` int(11) DEFAULT NULL
) ENGINE=MEMORY DEFAULT CHARSET=latin1 /*!50100 PARTITION BY KEY (a) (PARTITION p0 ENGINE = MEMORY, PARTITION p1 ENGINE = MEMORY) */
alter table t1 remove partitioning;
show create table t1;
Table	Create Table
t1	CREATE TABLE `t1` (
  `a` int(11) DEFAULT NULL
) ENGINE=MEMORY DEFAULT CHARSET=latin1
drop table t1;
create table t1 (a int)
engine=myisam
partition by key(a)
partitions 2
(partition p0 engine=myisam, partition p1 engine=myisam);
show create table t1;
Table	Create Table
t1	CREATE TABLE `t1` (
  `a` int(11) DEFAULT NULL
) ENGINE=MyISAM DEFAULT CHARSET=latin1 /*!50100 PARTITION BY KEY (a) (PARTITION p0 ENGINE = MyISAM, PARTITION p1 ENGINE = MyISAM) */
alter table t1 add column b int remove partitioning;
show create table t1;
Table	Create Table
t1	CREATE TABLE `t1` (
  `a` int(11) DEFAULT NULL,
  `b` int(11) DEFAULT NULL
) ENGINE=MyISAM DEFAULT CHARSET=latin1
alter table t1
engine=myisam
partition by key(a)
(partition p0 engine=myisam, partition p1);
show create table t1;
Table	Create Table
t1	CREATE TABLE `t1` (
  `a` int(11) DEFAULT NULL,
  `b` int(11) DEFAULT NULL
) ENGINE=MyISAM DEFAULT CHARSET=latin1 /*!50100 PARTITION BY KEY (a) (PARTITION p0 ENGINE = MyISAM, PARTITION p1 ENGINE = MyISAM) */
alter table t1
engine=heap
partition by key(a)
(partition p0, partition p1 engine=heap);
show create table t1;
Table	Create Table
t1	CREATE TABLE `t1` (
  `a` int(11) DEFAULT NULL,
  `b` int(11) DEFAULT NULL
) ENGINE=MEMORY DEFAULT CHARSET=latin1 /*!50100 PARTITION BY KEY (a) (PARTITION p0 ENGINE = MEMORY, PARTITION p1 ENGINE = MEMORY) */
alter table t1 engine=myisam, add column c int remove partitioning;
show create table t1;
Table	Create Table
t1	CREATE TABLE `t1` (
  `a` int(11) DEFAULT NULL,
  `b` int(11) DEFAULT NULL,
  `c` int(11) DEFAULT NULL
) ENGINE=MyISAM DEFAULT CHARSET=latin1
alter table t1
engine=heap
partition by key (a)
(partition p0, partition p1);
show create table t1;
Table	Create Table
t1	CREATE TABLE `t1` (
  `a` int(11) DEFAULT NULL,
  `b` int(11) DEFAULT NULL,
  `c` int(11) DEFAULT NULL
) ENGINE=MEMORY DEFAULT CHARSET=latin1 /*!50100 PARTITION BY KEY (a) (PARTITION p0 ENGINE = MEMORY, PARTITION p1 ENGINE = MEMORY) */
alter table t1
partition by key (a)
(partition p0, partition p1);
show create table t1;
Table	Create Table
t1	CREATE TABLE `t1` (
  `a` int(11) DEFAULT NULL,
  `b` int(11) DEFAULT NULL,
  `c` int(11) DEFAULT NULL
) ENGINE=MEMORY DEFAULT CHARSET=latin1 /*!50100 PARTITION BY KEY (a) (PARTITION p0 ENGINE = MEMORY, PARTITION p1 ENGINE = MEMORY) */
alter table t1
engine=heap
partition by key (a)
(partition p0, partition p1);
show create table t1;
Table	Create Table
t1	CREATE TABLE `t1` (
  `a` int(11) DEFAULT NULL,
  `b` int(11) DEFAULT NULL,
  `c` int(11) DEFAULT NULL
) ENGINE=MEMORY DEFAULT CHARSET=latin1 /*!50100 PARTITION BY KEY (a) (PARTITION p0 ENGINE = MEMORY, PARTITION p1 ENGINE = MEMORY) */
alter table t1
partition by key(a)
(partition p0, partition p1 engine=heap);
ERROR HY000: The mix of handlers in the partitions is not allowed in this version of MySQL
alter table t1
partition by key(a)
(partition p0 engine=heap, partition p1);
ERROR HY000: The mix of handlers in the partitions is not allowed in this version of MySQL
alter table t1
engine=heap
partition by key (a)
(partition p0 engine=heap, partition p1 engine=myisam);
ERROR HY000: The mix of handlers in the partitions is not allowed in this version of MySQL
alter table t1
partition by key (a)
(partition p0 engine=heap, partition p1 engine=myisam);
ERROR HY000: The mix of handlers in the partitions is not allowed in this version of MySQL
drop table t1;
CREATE TABLE t1 (
f_int1 INTEGER, f_int2 INTEGER,
f_char1 CHAR(10), f_char2 CHAR(10), f_charbig VARCHAR(1000)
)
PARTITION BY RANGE(f_int1 DIV 2)
SUBPARTITION BY HASH(f_int1)
SUBPARTITIONS 2
(PARTITION parta VALUES LESS THAN (0),
PARTITION partb VALUES LESS THAN (5),
PARTITION parte VALUES LESS THAN (10),
PARTITION partf VALUES LESS THAN (2147483647));
INSERT INTO t1 SET f_int1 = NULL , f_int2 = -20, f_char1 = CAST(-20 AS CHAR),
f_char2 = CAST(-20 AS CHAR), f_charbig = '#NULL#';
SELECT * FROM t1 WHERE f_int1 IS NULL;
f_int1	f_int2	f_char1	f_char2	f_charbig
NULL	-20	-20	-20	#NULL#
SELECT * FROM t1;
f_int1	f_int2	f_char1	f_char2	f_charbig
NULL	-20	-20	-20	#NULL#
drop table t1;
CREATE TABLE t1 (
f_int1 INTEGER, f_int2 INTEGER,
f_char1 CHAR(10), f_char2 CHAR(10), f_charbig VARCHAR(1000)  )
PARTITION BY LIST(MOD(f_int1,2))
SUBPARTITION BY KEY(f_int1)
(PARTITION part1 VALUES IN (-1) (SUBPARTITION sp1, SUBPARTITION sp2),
PARTITION part2 VALUES IN (0) (SUBPARTITION sp3, SUBPARTITION sp5),
PARTITION part3 VALUES IN (1) (SUBPARTITION sp4, SUBPARTITION sp6));
INSERT INTO t1 SET f_int1 = 2, f_int2 = 2, f_char1 = '2', f_char2 = '2', f_charbig = '===2===';
INSERT INTO t1 SET f_int1 = 2, f_int2 = 2, f_char1 = '2', f_char2 = '2', f_charbig = '===2===';
SELECT * FROM t1 WHERE f_int1  IS NULL;
f_int1	f_int2	f_char1	f_char2	f_charbig
drop table t1;
create procedure p ()
begin
create table t1 (s1 mediumint,s2 mediumint)
partition by list (s2)
(partition p1 values in (0),
partition p2 values in (1));
end//
call p()//
drop procedure p//
drop table t1;
create procedure p ()
begin
create table t1 (a int not null,b int not null,c int not null,primary key (a,b))
partition by range (a)
subpartition by hash (a+b)
(partition x1 values less than (1)
(subpartition x11,
subpartition x12),
partition x2 values less than (5)
(subpartition x21,
subpartition x22));
end//
call p()//
drop procedure p//
drop table t1//
create table t1 (a int,b int,c int,key(a,b))
partition by range (a)
partitions 3
(partition x1 values less than (0) tablespace ts1,
partition x2 values less than (10) tablespace ts2,
partition x3 values less than maxvalue tablespace ts3);
insert into t1 values (NULL, 1, 1);
insert into t1 values (0, 1, 1);
insert into t1 values (12, 1, 1);
select partition_name, partition_description, table_rows
from information_schema.partitions where table_schema ='test';
partition_name	partition_description	table_rows
x1	0	1
x2	10	1
x3	MAXVALUE	1
drop table t1;
create table t1 (a int,b int, c int)
partition by list(a)
partitions 2
(partition x123 values in (11,12),
partition x234 values in (1 ,NULL, NULL));
ERROR HY000: Multiple definition of same constant in list partitioning
create table t1 (a int,b int, c int)
partition by list(a)
partitions 2
(partition x123 values in (11, NULL),
partition x234 values in (1 ,NULL));
ERROR HY000: Multiple definition of same constant in list partitioning
create table t1 (a int,b int, c int)
partition by list(a)
partitions 2
(partition x123 values in (11, 12),
partition x234 values in (5, 1));
insert into t1 values (NULL,1,1);
ERROR HY000: Table has no partition for value NULL
drop table t1;
create table t1 (a int,b int, c int)
partition by list(a)
partitions 2
(partition x123 values in (11, 12),
partition x234 values in (NULL, 1));
insert into t1 values (11,1,6);
insert into t1 values (NULL,1,1);
select partition_name, partition_description, table_rows
from information_schema.partitions where table_schema ='test';
partition_name	partition_description	table_rows
x123	11,12	1
x234	NULL,1	1
drop table t1;
create table t1 (a int)
partition by list (a)
(partition p0 values in (1));
alter table t1 rebuild partition;
ERROR 42000: You have an error in your SQL syntax; check the manual that corresponds to your MySQL server version for the right syntax to use near '' at line 1
drop table t1;
create table t1 (a int)
partition by list (a)
(partition p0 values in (5));
insert into t1 values (0);
ERROR HY000: Table has no partition for value 0
drop table t1;
create table t1 (a int)
partition by range (a) subpartition by hash (a)
(partition p0 values less than (100));
show create table t1;
Table	Create Table
t1	CREATE TABLE `t1` (
  `a` int(11) DEFAULT NULL
) ENGINE=MyISAM DEFAULT CHARSET=latin1 /*!50100 PARTITION BY RANGE (a) SUBPARTITION BY HASH (a) (PARTITION p0 VALUES LESS THAN (100) ENGINE = MyISAM) */
alter table t1 add partition (partition p1 values less than (200)
(subpartition subpart21));
show create table t1;
Table	Create Table
t1	CREATE TABLE `t1` (
  `a` int(11) DEFAULT NULL
) ENGINE=MyISAM DEFAULT CHARSET=latin1 /*!50100 PARTITION BY RANGE (a) SUBPARTITION BY HASH (a) (PARTITION p0 VALUES LESS THAN (100) (SUBPARTITION p0sp0 ENGINE = MyISAM), PARTITION p1 VALUES LESS THAN (200) (SUBPARTITION subpart21 ENGINE = MyISAM)) */
drop table t1;
create table t1 (a int)
partition by key (a);
show create table t1;
Table	Create Table
t1	CREATE TABLE `t1` (
  `a` int(11) DEFAULT NULL
) ENGINE=MyISAM DEFAULT CHARSET=latin1 /*!50100 PARTITION BY KEY (a)  */
alter table t1 add partition (partition p1);
show create table t1;
Table	Create Table
t1	CREATE TABLE `t1` (
  `a` int(11) DEFAULT NULL
) ENGINE=MyISAM DEFAULT CHARSET=latin1 /*!50100 PARTITION BY KEY (a) (PARTITION p0 ENGINE = MyISAM, PARTITION p1 ENGINE = MyISAM) */
drop table t1;
create table t1 (a int, b int)
partition by range (a)
subpartition by hash(a)
(partition p0 values less than (0) (subpartition sp0),
partition p1 values less than (1));
ERROR 42000: Wrong number of subpartitions defined, mismatch with previous setting near ')' at line 5
create table t1 (a int, b int)
partition by range (a)
subpartition by hash(a)
(partition p0 values less than (0),
partition p1 values less than (1) (subpartition sp0));
ERROR 42000: Wrong number of subpartitions defined, mismatch with previous setting near '))' at line 5
create table t1 (a int)
partition by hash (a)
(partition p0 (subpartition sp0));
ERROR HY000: It is only possible to mix RANGE/LIST partitioning with HASH/KEY partitioning for subpartitioning
create table t1 (a int)
partition by range (a)
(partition p0 values less than (1));
alter table t1 add partition (partition p1 values in (2));
ERROR HY000: Only LIST PARTITIONING can use VALUES IN in partition definition
alter table t1 add partition (partition p1);
ERROR HY000: RANGE PARTITIONING requires definition of VALUES LESS THAN for each partition
drop table t1;
create table t1 (a int)
partition by list (a)
(partition p0 values in (1));
alter table t1 add partition (partition p1 values less than (2));
ERROR HY000: Only RANGE PARTITIONING can use VALUES LESS THAN in partition definition
alter table t1 add partition (partition p1);
ERROR HY000: LIST PARTITIONING requires definition of VALUES IN for each partition
drop table t1;
create table t1 (a int)
partition by hash (a)
(partition p0);
alter table t1 add partition (partition p1 values less than (2));
ERROR HY000: Only RANGE PARTITIONING can use VALUES LESS THAN in partition definition
alter table t1 add partition (partition p1 values in (2));
ERROR HY000: Only LIST PARTITIONING can use VALUES IN in partition definition
drop table t1;
create table t1 (a int)
partition by list (a)
(partition p0 values in (1));
alter table t1 rebuild partition;
ERROR 42000: You have an error in your SQL syntax; check the manual that corresponds to your MySQL server version for the right syntax to use near '' at line 1
drop table t1;
create table t2 (s1 int not null auto_increment, primary key (s1)) partition by list (s1) (partition p1 values in (1),partition p2 values in (2),partition p3 values in (3),partition p4 values in (4));
insert into t2 values (null),(null),(null);
select * from t2;
s1
1
2
3
select * from t2 where s1 < 2;
s1
1
update t2 set s1 = s1 + 1 order by s1 desc;
select * from t2 where s1 < 3;
s1
2
select * from t2 where s1 = 2;
s1
2
drop table t2;
create temporary table t1 (a int) partition by hash(a);
ERROR HY000: Cannot create temporary table with partitions
create table t1 (a int, b int) partition by list (a)
(partition p1 values in (1), partition p2 values in (2));
alter table t1 add primary key (b);
ERROR HY000: A PRIMARY KEY need to include all fields in the partition function
show create table t1;
Table	Create Table
t1	CREATE TABLE `t1` (
  `a` int(11) DEFAULT NULL,
  `b` int(11) DEFAULT NULL
) ENGINE=MyISAM DEFAULT CHARSET=latin1 /*!50100 PARTITION BY LIST (a) (PARTITION p1 VALUES IN (1) ENGINE = MyISAM, PARTITION p2 VALUES IN (2) ENGINE = MyISAM) */
drop table t1;
create table t1 (a int unsigned not null auto_increment primary key)
partition by key(a);
alter table t1 rename t2, add c char(10), comment "no comment";
show create table t2;
Table	Create Table
t2	CREATE TABLE `t2` (
  `a` int(10) unsigned NOT NULL AUTO_INCREMENT,
  `c` char(10) DEFAULT NULL,
  PRIMARY KEY (`a`)
) ENGINE=MyISAM DEFAULT CHARSET=latin1 COMMENT='no comment' /*!50100 PARTITION BY KEY (a)  */
drop table t2;
create table t1 (s1 char(2) character set utf8)
partition by list (case when s1 > 'cz' then 1 else 2 end)
(partition p1 values in (1),
partition p2 values in (2));
drop table t1;
create table t1 (f1 int) partition by hash (f1) as select 1;
drop table t1;
prepare stmt1 from 'create table t1 (s1 int) partition by hash (s1)';
execute stmt1;
execute stmt1;
ERROR 42S01: Table 't1' already exists
drop table t1;
CREATE PROCEDURE test.p1(IN i INT)
BEGIN
DECLARE CONTINUE HANDLER FOR sqlexception BEGIN END;
DROP TABLE IF EXISTS t1;
CREATE TABLE t1 (num INT,PRIMARY KEY(num));
START TRANSACTION;
INSERT INTO t1 VALUES(i);
savepoint t1_save;
INSERT INTO t1 VALUES (14);
ROLLBACK to savepoint t1_save;
COMMIT;
END|
CALL test.p1(12);
Warnings:
Note	1051	Unknown table 't1'
Warning	1196	Some non-transactional changed tables couldn't be rolled back
CALL test.p1(13);
Warnings:
Warning	1196	Some non-transactional changed tables couldn't be rolled back
drop table t1;
drop procedure test.p1;
CREATE TABLE t1 (a int not null)
partition by key(a)
(partition p0 COMMENT='first partition');
drop table t1;
CREATE TABLE t1 (`a b` int not null)
partition by key(`a b`);
drop table t1;
CREATE TABLE t1 (`a b` int not null)
partition by hash(`a b`);
drop table t1;
create table t1 (f1 integer) partition by range(f1)
(partition p1 values less than (0), partition p2 values less than (10));
insert into t1 set f1 = null;
select * from t1 where f1 is null;
f1
NULL
explain partitions select * from t1 where f1 is null;
id	select_type	table	partitions	type	possible_keys	key	key_len	ref	rows	Extra
1	SIMPLE	t1	p1	system	NULL	NULL	NULL	NULL	1	
drop table t1;
create table t1 (f1 integer) partition by list(f1)
(partition p1 values in (1), partition p2 values in (null));
insert into t1 set f1 = null;
insert into t1 set f1 = 1;
select * from t1 where f1 is null or f1 = 1;
f1
1
NULL
drop table t1;
create table t1 (f1 smallint)
partition by list (f1) (partition p0 values in (null));
insert into t1 values (null);
select * from t1 where f1 is null;
f1
NULL
select * from t1 where f1 < 1;
f1
select * from t1 where f1 <= NULL;
f1
select * from t1 where f1 < NULL;
f1
select * from t1 where f1 >= NULL;
f1
select * from t1 where f1 > NULL;
f1
select * from t1 where f1 > 1;
f1
drop table t1;
create table t1 (f1 smallint)
partition by range (f1) (partition p0 values less than (0));
insert into t1 values (null);
select * from t1 where f1 is null;
f1
NULL
drop table t1;
create table t1 (f1 integer) partition by list(f1)
(
partition p1 values in (1),
partition p2 values in (NULL),
partition p3 values in (2),
partition p4 values in (3),
partition p5 values in (4)
);
insert into t1 values (1),(2),(3),(4),(null);
select * from t1 where f1 < 3;
f1
1
2
explain partitions select * from t1 where f1 < 3;
id	select_type	table	partitions	type	possible_keys	key	key_len	ref	rows	Extra
1	SIMPLE	t1	p1,p3	ALL	NULL	NULL	NULL	NULL	2	Using where
select * from t1 where f1 is null;
f1
NULL
explain partitions select * from t1 where f1 is null;
id	select_type	table	partitions	type	possible_keys	key	key_len	ref	rows	Extra
1	SIMPLE	t1	p2	system	NULL	NULL	NULL	NULL	1	
drop table t1;
create table t1 (f1 int) partition by list(f1 div 2)
(
partition p1 values in (1),
partition p2 values in (NULL),
partition p3 values in (2),
partition p4 values in (3),
partition p5 values in (4)
);
insert into t1 values (2),(4),(6),(8),(null);
select * from t1 where f1 < 3;
f1
2
explain partitions select * from t1 where f1 < 3;
id	select_type	table	partitions	type	possible_keys	key	key_len	ref	rows	Extra
1	SIMPLE	t1	p1,p2,p3,p4,p5	ALL	NULL	NULL	NULL	NULL	5	Using where
select * from t1 where f1 is null;
f1
NULL
explain partitions select * from t1 where f1 is null;
id	select_type	table	partitions	type	possible_keys	key	key_len	ref	rows	Extra
1	SIMPLE	t1	p2	system	NULL	NULL	NULL	NULL	1	
drop table t1;
create table t1 (a int) partition by LIST(a) (
partition pn values in (NULL),
partition p0 values in (0),
partition p1 values in (1),
partition p2 values in (2)
);
insert into t1 values (NULL),(0),(1),(2);
select * from t1 where a is null or a < 2;
a
NULL
0
1
explain partitions select * from t1 where a is null or a < 2;
id	select_type	table	partitions	type	possible_keys	key	key_len	ref	rows	Extra
1	SIMPLE	t1	pn,p0,p1	ALL	NULL	NULL	NULL	NULL	3	Using where
select * from t1 where a is null or a < 0 or a > 1;
a
NULL
2
explain partitions select * from t1 where a is null or a < 0 or a > 1;
id	select_type	table	partitions	type	possible_keys	key	key_len	ref	rows	Extra
1	SIMPLE	t1	pn,p2	ALL	NULL	NULL	NULL	NULL	2	Using where
drop table t1;
CREATE TABLE t1 (id INT NOT NULL PRIMARY KEY, name VARCHAR(20)) 
ENGINE=MyISAM DEFAULT CHARSET=latin1
PARTITION BY RANGE(id)
(PARTITION p0  VALUES LESS THAN (10) ENGINE = MyISAM,
PARTITION p1 VALUES LESS THAN (20) ENGINE = MyISAM,
PARTITION p2 VALUES LESS THAN (30) ENGINE = MyISAM);
SHOW TABLE STATUS;
Name	Engine	Version	Row_format	Rows	Avg_row_length	Data_length	Max_data_length	Index_length	Data_free	Auto_increment	Create_time	Update_time	Check_time	Collation	Checksum	Create_options	Comment
t1	MyISAM	10	Dynamic	0	0	0	0	0	0	NULL	NULL	NULL	NULL	latin1_swedish_ci	NULL	partitioned	
DROP TABLE t1;
create table t1 (a bigint unsigned)
partition by list (a)
(partition p0 values in (0-1));
ERROR HY000: Partition constant is out of partition function domain
create table t1 (a bigint unsigned)
partition by range (a)
(partition p0 values less than (10));
insert into t1 values (0xFFFFFFFFFFFFFFFF);
ERROR HY000: Table has no partition for value 18446744073709551615
drop table t1;
create table t1 (a int)
partition by list (a)
(partition `s1 s2` values in (0));
drop table t1;
create table t1 (a int)
partition by list (a)
(partition `7` values in (0));
drop table t1;
create table t1 (a int)
partition by list (a)
(partition `s1 s2 ` values in (0));
ERROR HY000: Incorrect partition name
create table t1 (a int)
partition by list (a)
subpartition by hash (a)
(partition p1 values in (0) (subpartition `p1 p2 `));
ERROR HY000: Incorrect partition name
CREATE TABLE t1 (a int)
PARTITION BY LIST (a)
(PARTITION p0 VALUES IN (NULL));
SHOW CREATE TABLE t1;
Table	Create Table
t1	CREATE TABLE `t1` (
  `a` int(11) DEFAULT NULL
) ENGINE=MyISAM DEFAULT CHARSET=latin1 /*!50100 PARTITION BY LIST (a) (PARTITION p0 VALUES IN (NULL) ENGINE = MyISAM) */
DROP TABLE t1;
CREATE TABLE t1 (a int)
PARTITION BY RANGE(a)
(PARTITION p0 VALUES LESS THAN (NULL));
ERROR 42000: Not allowed to use NULL value in VALUES LESS THAN near '))' at line 3
create table t1 (s1 int auto_increment primary key)
partition by list (s1)
(partition p1 values in (1),
partition p2 values in (2),
partition p3 values in (3));
insert into t1 values (null);
insert into t1 values (null);
insert into t1 values (null);
select auto_increment from information_schema.tables where table_name='t1';
auto_increment
4
select * from t1;
s1
1
2
3
drop table t1;
create table t1 (a int) engine=memory
partition by key(a);
insert into t1 values (1);
create index inx1 on t1(a);
drop table t1;
create table t1 (a int)
PARTITION BY KEY (a)
(PARTITION p0);
set session sql_mode='no_table_options';
show create table t1;
Table	Create Table
t1	CREATE TABLE `t1` (
  `a` int(11) DEFAULT NULL
) /*!50100 PARTITION BY KEY (a) (PARTITION p0) */
set session sql_mode='';
drop table t1;
create table t1 (a int)
partition by key (a)
(partition p1 engine = innodb);
alter table t1 rebuild partition p1;
alter table t1 rebuild partition p1;
alter table t1 rebuild partition p1;
alter table t1 rebuild partition p1;
alter table t1 rebuild partition p1;
alter table t1 rebuild partition p1;
alter table t1 rebuild partition p1;
drop table t1;
create table t1 (a int)
partition by key (a)
(partition p0 engine = MERGE);
ERROR HY000: MyISAM Merge handler cannot be used in partitioned tables
create table t1 (a varchar(1))
partition by key (a)
as select 'a';
show create table t1;
Table	Create Table
t1	CREATE TABLE `t1` (
  `a` varchar(1) DEFAULT NULL
) ENGINE=MyISAM DEFAULT CHARSET=latin1 /*!50100 PARTITION BY KEY (a)  */
drop table t1;
CREATE TABLE t1 (a int) ENGINE = MYISAM PARTITION BY KEY(a);
INSERT into t1 values (1), (2);
SHOW TABLE STATUS;
Name	Engine	Version	Row_format	Rows	Avg_row_length	Data_length	Max_data_length	Index_length	Data_free	Auto_increment	Create_time	Update_time	Check_time	Collation	Checksum	Create_options	Comment
t1	MyISAM	10	Fixed	2	7	14	0	0	0	NULL	NULL	NULL	NULL	latin1_swedish_ci	NULL	partitioned	
DELETE from t1 where a = 1;
SHOW TABLE STATUS;
Name	Engine	Version	Row_format	Rows	Avg_row_length	Data_length	Max_data_length	Index_length	Data_free	Auto_increment	Create_time	Update_time	Check_time	Collation	Checksum	Create_options	Comment
t1	MyISAM	10	Fixed	1	14	14	0	0	7	NULL	NULL	NULL	NULL	latin1_swedish_ci	NULL	partitioned	
ALTER TABLE t1 OPTIMIZE PARTITION p0;
SHOW TABLE STATUS;
Name	Engine	Version	Row_format	Rows	Avg_row_length	Data_length	Max_data_length	Index_length	Data_free	Auto_increment	Create_time	Update_time	Check_time	Collation	Checksum	Create_options	Comment
t1	MyISAM	10	Fixed	1	7	7	0	1024	0	NULL	NULL	NULL	NULL	latin1_swedish_ci	NULL	partitioned	
DROP TABLE t1;
CREATE TABLE t1 (a int, index(a)) PARTITION BY KEY(a);
ALTER TABLE t1 DISABLE KEYS;
ALTER TABLE t1 ENABLE KEYS;
DROP TABLE t1;
create table t1 (a int)
engine=MEMORY
partition by key (a);
REPAIR TABLE t1;
Table	Op	Msg_type	Msg_text
test.t1	repair	note	The storage engine for the table doesn't support repair
OPTIMIZE TABLE t1;
Table	Op	Msg_type	Msg_text
test.t1	optimize	note	The storage engine for the table doesn't support optimize
drop table t1;
create database db99;
use db99;
create table t1 (a int not null)
engine=archive
partition by list (a)
(partition p0 values in (1), partition p1 values in (2));
insert into t1 values (1), (2);
create index inx on t1 (a);
alter table t1 add partition (partition p2 values in (3));
alter table t1 drop partition p2;
use test;
drop database db99;
drop procedure if exists mysqltest_1;
create table t1 (a int)
partition by list (a)
(partition p0 values in (0));
insert into t1 values (0);
create procedure mysqltest_1 ()
begin
begin
declare continue handler for sqlexception begin end;
update ignore t1 set a = 1 where a = 0;
end;
prepare stmt1 from 'alter table t1';
execute stmt1;
end//
call mysqltest_1()//
drop table t1;
drop procedure mysqltest_1;
create table t1 (a int, index(a))
partition by hash(a);
insert into t1 values (1),(2);
select * from t1 ORDER BY a DESC;
a
2
1
drop table t1;
create table t1 (a int) engine myisam
partition by range (a)
subpartition by hash (a)
(partition p0 VALUES LESS THAN (1) DATA DIRECTORY = 'hello/master-data/tmpdata' INDEX DIRECTORY = 'hello/master-data/tmpinx'
(SUBPARTITION subpart00, SUBPARTITION subpart01));
hello/master-data/test/t1#P#p0#SP#subpart00.MYD
hello/master-data/test/t1#P#p0#SP#subpart00.MYI
hello/master-data/test/t1#P#p0#SP#subpart01.MYD
hello/master-data/test/t1#P#p0#SP#subpart01.MYI
hello/master-data/test/t1.frm
hello/master-data/test/t1.par
hello/master-data/tmpdata/t1#P#p0#SP#subpart00.MYD
hello/master-data/tmpdata/t1#P#p0#SP#subpart01.MYD
hello/master-data/tmpinx/t1#P#p0#SP#subpart00.MYI
hello/master-data/tmpinx/t1#P#p0#SP#subpart01.MYI
ALTER TABLE t1 REORGANIZE PARTITION p0 INTO
(partition p1 VALUES LESS THAN (1) DATA DIRECTORY = 'hello/master-data/tmpdata' INDEX DIRECTORY = 'hello/master-data/tmpinx'
(SUBPARTITION subpart10, SUBPARTITION subpart11),
partition p2 VALUES LESS THAN (2) DATA DIRECTORY = 'hello/master-data/tmpdata' INDEX DIRECTORY = 'hello/master-data/tmpinx'
(SUBPARTITION subpart20, SUBPARTITION subpart21));
hello/master-data/test/t1#P#p1#SP#subpart10.MYD
hello/master-data/test/t1#P#p1#SP#subpart10.MYI
hello/master-data/test/t1#P#p1#SP#subpart11.MYD
hello/master-data/test/t1#P#p1#SP#subpart11.MYI
hello/master-data/test/t1#P#p2#SP#subpart20.MYD
hello/master-data/test/t1#P#p2#SP#subpart20.MYI
hello/master-data/test/t1#P#p2#SP#subpart21.MYD
hello/master-data/test/t1#P#p2#SP#subpart21.MYI
hello/master-data/test/t1.frm
hello/master-data/test/t1.par
hello/master-data/tmpdata/t1#P#p1#SP#subpart10.MYD
hello/master-data/tmpdata/t1#P#p1#SP#subpart11.MYD
hello/master-data/tmpdata/t1#P#p2#SP#subpart20.MYD
hello/master-data/tmpdata/t1#P#p2#SP#subpart21.MYD
hello/master-data/tmpinx/t1#P#p1#SP#subpart10.MYI
hello/master-data/tmpinx/t1#P#p1#SP#subpart11.MYI
hello/master-data/tmpinx/t1#P#p2#SP#subpart20.MYI
hello/master-data/tmpinx/t1#P#p2#SP#subpart21.MYI
drop table t1;
create table t1 (a bigint unsigned not null, primary key(a))
engine = myisam
partition by key (a)
partitions 10;
show create table t1;
Table	Create Table
t1	CREATE TABLE `t1` (
  `a` bigint(20) unsigned NOT NULL,
  PRIMARY KEY (`a`)
) ENGINE=MyISAM DEFAULT CHARSET=latin1 /*!50100 PARTITION BY KEY (a) PARTITIONS 10  */
insert into t1 values (18446744073709551615), (0xFFFFFFFFFFFFFFFE),
(18446744073709551613), (18446744073709551612);
select * from t1;
a
18446744073709551612
18446744073709551613
18446744073709551614
18446744073709551615
select * from t1 where a = 18446744073709551615;
a
18446744073709551615
delete from t1 where a = 18446744073709551615;
select * from t1;
a
18446744073709551612
18446744073709551613
18446744073709551614
drop table t1;
End of 5.1 tests<|MERGE_RESOLUTION|>--- conflicted
+++ resolved
@@ -1,6 +1,5 @@
 drop table if exists t1;
 create table t1 (a int)
-<<<<<<< HEAD
 partition by key(a)
 partitions 0.2+e1;
 ERROR 42000: Only normal integers allowed as number here near '0.2+e1' at line 3
@@ -16,7 +15,7 @@
 partition by key(a)
 partitions 1e+300;
 ERROR 42000: Only normal integers allowed as number here near '1e+300' at line 3
-=======
+create table t1 (a int)
 engine = innodb
 partition by key (a);
 show table status;
@@ -42,7 +41,6 @@
 Name	Engine	Version	Row_format	Rows	Avg_row_length	Data_length	Max_data_length	Index_length	Data_free	Auto_increment	Create_time	Update_time	Check_time	Collation	Checksum	Create_options	Comment
 t1	InnoDB	10	Compact	8	2048	16384	0	0	0	9	NULL	NULL	NULL	latin1_swedish_ci	NULL	partitioned	
 drop table t1;
->>>>>>> 77090920
 create table t1 (a int)
 partition by list (a)
 (partition p0 values in (1));
