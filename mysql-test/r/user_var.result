--- conflicted
+++ resolved
@@ -569,7 +569,9 @@
 #
 set @var= repeat('a',20000);
 1
-<<<<<<< HEAD
+explain select @a:=max(seq) from seq_1_to_1000000;
+id	select_type	table	type	possible_keys	key	key_len	ref	rows	Extra
+1	SIMPLE	NULL	NULL	NULL	NULL	NULL	NULL	NULL	Select tables optimized away
 #
 # Start of 10.3 tests
 #
@@ -588,9 +590,4 @@
 c1
 2233999999
 DROP TABLE t1;
-SET sql_mode=DEFAULT;
-=======
-explain select @a:=max(seq) from seq_1_to_1000000;
-id	select_type	table	type	possible_keys	key	key_len	ref	rows	Extra
-1	SIMPLE	NULL	NULL	NULL	NULL	NULL	NULL	NULL	Select tables optimized away
->>>>>>> 387bdf07
+SET sql_mode=DEFAULT;