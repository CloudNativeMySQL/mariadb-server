SET storage_engine=ndbcluster;
DROP TABLE IF EXISTS t1, gis_point, gis_line, gis_polygon, gis_multi_point, gis_multi_line, gis_multi_polygon, gis_geometrycollection, gis_geometry;
CREATE TABLE gis_point  (fid INTEGER PRIMARY KEY AUTO_INCREMENT, g POINT);
CREATE TABLE gis_line  (fid INTEGER PRIMARY KEY AUTO_INCREMENT, g LINESTRING);
CREATE TABLE gis_polygon   (fid INTEGER PRIMARY KEY AUTO_INCREMENT, g POLYGON);
CREATE TABLE gis_multi_point (fid INTEGER PRIMARY KEY AUTO_INCREMENT, g MULTIPOINT);
CREATE TABLE gis_multi_line (fid INTEGER PRIMARY KEY AUTO_INCREMENT, g MULTILINESTRING);
CREATE TABLE gis_multi_polygon  (fid INTEGER PRIMARY KEY AUTO_INCREMENT, g MULTIPOLYGON);
CREATE TABLE gis_geometrycollection  (fid INTEGER PRIMARY KEY AUTO_INCREMENT, g GEOMETRYCOLLECTION);
CREATE TABLE gis_geometry (fid INTEGER PRIMARY KEY AUTO_INCREMENT, g GEOMETRY);
SHOW CREATE TABLE gis_point;
Table	Create Table
gis_point	CREATE TABLE `gis_point` (
  `fid` int(11) NOT NULL AUTO_INCREMENT,
  `g` point DEFAULT NULL,
  PRIMARY KEY (`fid`)
) ENGINE=ndbcluster DEFAULT CHARSET=latin1
SHOW FIELDS FROM gis_point;
Field	Type	Null	Key	Default	Extra
fid	int(11)	NO	PRI	NULL	auto_increment
g	point	YES		NULL	
SHOW FIELDS FROM gis_line;
Field	Type	Null	Key	Default	Extra
fid	int(11)	NO	PRI	NULL	auto_increment
g	linestring	YES		NULL	
SHOW FIELDS FROM gis_polygon;
Field	Type	Null	Key	Default	Extra
fid	int(11)	NO	PRI	NULL	auto_increment
g	polygon	YES		NULL	
SHOW FIELDS FROM gis_multi_point;
Field	Type	Null	Key	Default	Extra
fid	int(11)	NO	PRI	NULL	auto_increment
g	multipoint	YES		NULL	
SHOW FIELDS FROM gis_multi_line;
Field	Type	Null	Key	Default	Extra
fid	int(11)	NO	PRI	NULL	auto_increment
g	multilinestring	YES		NULL	
SHOW FIELDS FROM gis_multi_polygon;
Field	Type	Null	Key	Default	Extra
fid	int(11)	NO	PRI	NULL	auto_increment
g	multipolygon	YES		NULL	
SHOW FIELDS FROM gis_geometrycollection;
Field	Type	Null	Key	Default	Extra
fid	int(11)	NO	PRI	NULL	auto_increment
g	geometrycollection	YES		NULL	
SHOW FIELDS FROM gis_geometry;
Field	Type	Null	Key	Default	Extra
fid	int(11)	NO	PRI	NULL	auto_increment
g	geometry	YES		NULL	
INSERT INTO gis_point VALUES 
(101, PointFromText('POINT(10 10)')),
(102, PointFromText('POINT(20 10)')),
(103, PointFromText('POINT(20 20)')),
(104, PointFromWKB(AsWKB(PointFromText('POINT(10 20)'))));
INSERT INTO gis_line VALUES
(105, LineFromText('LINESTRING(0 0,0 10,10 0)')),
(106, LineStringFromText('LINESTRING(10 10,20 10,20 20,10 20,10 10)')),
(107, LineStringFromWKB(LineString(Point(10, 10), Point(40, 10))));
INSERT INTO gis_polygon VALUES
(108, PolygonFromText('POLYGON((10 10,20 10,20 20,10 20,10 10))')),
(109, PolyFromText('POLYGON((0 0,50 0,50 50,0 50,0 0), (10 10,20 10,20 20,10 20,10 10))')),
(110, PolyFromWKB(Polygon(LineString(Point(0, 0), Point(30, 0), Point(30, 30), Point(0, 0)))));
INSERT INTO gis_multi_point VALUES
(111, MultiPointFromText('MULTIPOINT(0 0,10 10,10 20,20 20)')),
(112, MPointFromText('MULTIPOINT(1 1,11 11,11 21,21 21)')),
(113, MPointFromWKB(MultiPoint(Point(3, 6), Point(4, 10))));
INSERT INTO gis_multi_line VALUES
(114, MultiLineStringFromText('MULTILINESTRING((10 48,10 21,10 0),(16 0,16 23,16 48))')),
(115, MLineFromText('MULTILINESTRING((10 48,10 21,10 0))')),
(116, MLineFromWKB(MultiLineString(LineString(Point(1, 2), Point(3, 5)), LineString(Point(2, 5), Point(5, 8), Point(21, 7)))));
INSERT INTO gis_multi_polygon VALUES
(117, MultiPolygonFromText('MULTIPOLYGON(((28 26,28 0,84 0,84 42,28 26),(52 18,66 23,73 9,48 6,52 18)),((59 18,67 18,67 13,59 13,59 18)))')),
(118, MPolyFromText('MULTIPOLYGON(((28 26,28 0,84 0,84 42,28 26),(52 18,66 23,73 9,48 6,52 18)),((59 18,67 18,67 13,59 13,59 18)))')),
(119, MPolyFromWKB(MultiPolygon(Polygon(LineString(Point(0, 3), Point(3, 3), Point(3, 0), Point(0, 3))))));
INSERT INTO gis_geometrycollection VALUES
(120, GeomCollFromText('GEOMETRYCOLLECTION(POINT(0 0), LINESTRING(0 0,10 10))')),
(121, GeometryFromWKB(GeometryCollection(Point(44, 6), LineString(Point(3, 6), Point(7, 9)))));
INSERT into gis_geometry SELECT * FROM gis_point;
INSERT into gis_geometry SELECT * FROM gis_line;
INSERT into gis_geometry SELECT * FROM gis_polygon;
INSERT into gis_geometry SELECT * FROM gis_multi_point;
INSERT into gis_geometry SELECT * FROM gis_multi_line;
INSERT into gis_geometry SELECT * FROM gis_multi_polygon;
INSERT into gis_geometry SELECT * FROM gis_geometrycollection;
SELECT fid, AsText(g) FROM gis_point ORDER by fid;
fid	AsText(g)
101	POINT(10 10)
102	POINT(20 10)
103	POINT(20 20)
104	POINT(10 20)
SELECT fid, AsText(g) FROM gis_line ORDER by fid;
fid	AsText(g)
105	LINESTRING(0 0,0 10,10 0)
106	LINESTRING(10 10,20 10,20 20,10 20,10 10)
107	LINESTRING(10 10,40 10)
SELECT fid, AsText(g) FROM gis_polygon ORDER by fid;
fid	AsText(g)
108	POLYGON((10 10,20 10,20 20,10 20,10 10))
109	POLYGON((0 0,50 0,50 50,0 50,0 0),(10 10,20 10,20 20,10 20,10 10))
110	POLYGON((0 0,30 0,30 30,0 0))
SELECT fid, AsText(g) FROM gis_multi_point ORDER by fid;
fid	AsText(g)
111	MULTIPOINT(0 0,10 10,10 20,20 20)
112	MULTIPOINT(1 1,11 11,11 21,21 21)
113	MULTIPOINT(3 6,4 10)
SELECT fid, AsText(g) FROM gis_multi_line ORDER by fid;
fid	AsText(g)
114	MULTILINESTRING((10 48,10 21,10 0),(16 0,16 23,16 48))
115	MULTILINESTRING((10 48,10 21,10 0))
116	MULTILINESTRING((1 2,3 5),(2 5,5 8,21 7))
SELECT fid, AsText(g) FROM gis_multi_polygon ORDER by fid;
fid	AsText(g)
117	MULTIPOLYGON(((28 26,28 0,84 0,84 42,28 26),(52 18,66 23,73 9,48 6,52 18)),((59 18,67 18,67 13,59 13,59 18)))
118	MULTIPOLYGON(((28 26,28 0,84 0,84 42,28 26),(52 18,66 23,73 9,48 6,52 18)),((59 18,67 18,67 13,59 13,59 18)))
119	MULTIPOLYGON(((0 3,3 3,3 0,0 3)))
SELECT fid, AsText(g) FROM gis_geometrycollection ORDER by fid;
fid	AsText(g)
120	GEOMETRYCOLLECTION(POINT(0 0),LINESTRING(0 0,10 10))
121	GEOMETRYCOLLECTION(POINT(44 6),LINESTRING(3 6,7 9))
SELECT fid, AsText(g) FROM gis_geometry ORDER by fid;
fid	AsText(g)
101	POINT(10 10)
102	POINT(20 10)
103	POINT(20 20)
104	POINT(10 20)
105	LINESTRING(0 0,0 10,10 0)
106	LINESTRING(10 10,20 10,20 20,10 20,10 10)
107	LINESTRING(10 10,40 10)
108	POLYGON((10 10,20 10,20 20,10 20,10 10))
109	POLYGON((0 0,50 0,50 50,0 50,0 0),(10 10,20 10,20 20,10 20,10 10))
110	POLYGON((0 0,30 0,30 30,0 0))
111	MULTIPOINT(0 0,10 10,10 20,20 20)
112	MULTIPOINT(1 1,11 11,11 21,21 21)
113	MULTIPOINT(3 6,4 10)
114	MULTILINESTRING((10 48,10 21,10 0),(16 0,16 23,16 48))
115	MULTILINESTRING((10 48,10 21,10 0))
116	MULTILINESTRING((1 2,3 5),(2 5,5 8,21 7))
117	MULTIPOLYGON(((28 26,28 0,84 0,84 42,28 26),(52 18,66 23,73 9,48 6,52 18)),((59 18,67 18,67 13,59 13,59 18)))
118	MULTIPOLYGON(((28 26,28 0,84 0,84 42,28 26),(52 18,66 23,73 9,48 6,52 18)),((59 18,67 18,67 13,59 13,59 18)))
119	MULTIPOLYGON(((0 3,3 3,3 0,0 3)))
120	GEOMETRYCOLLECTION(POINT(0 0),LINESTRING(0 0,10 10))
121	GEOMETRYCOLLECTION(POINT(44 6),LINESTRING(3 6,7 9))
SELECT fid, Dimension(g) FROM gis_geometry ORDER by fid;
fid	Dimension(g)
101	0
102	0
103	0
104	0
105	1
106	1
107	1
108	2
109	2
110	2
111	0
112	0
113	0
114	1
115	1
116	1
117	2
118	2
119	2
120	1
121	1
SELECT fid, GeometryType(g) FROM gis_geometry ORDER by fid;
fid	GeometryType(g)
101	POINT
102	POINT
103	POINT
104	POINT
105	LINESTRING
106	LINESTRING
107	LINESTRING
108	POLYGON
109	POLYGON
110	POLYGON
111	MULTIPOINT
112	MULTIPOINT
113	MULTIPOINT
114	MULTILINESTRING
115	MULTILINESTRING
116	MULTILINESTRING
117	MULTIPOLYGON
118	MULTIPOLYGON
119	MULTIPOLYGON
120	GEOMETRYCOLLECTION
121	GEOMETRYCOLLECTION
SELECT fid, IsEmpty(g) FROM gis_geometry ORDER by fid;
fid	IsEmpty(g)
101	0
102	0
103	0
104	0
105	0
106	0
107	0
108	0
109	0
110	0
111	0
112	0
113	0
114	0
115	0
116	0
117	0
118	0
119	0
120	0
121	0
SELECT fid, AsText(Envelope(g)) FROM gis_geometry ORDER by fid;
fid	AsText(Envelope(g))
101	POLYGON((10 10,10 10,10 10,10 10,10 10))
102	POLYGON((20 10,20 10,20 10,20 10,20 10))
103	POLYGON((20 20,20 20,20 20,20 20,20 20))
104	POLYGON((10 20,10 20,10 20,10 20,10 20))
105	POLYGON((0 0,10 0,10 10,0 10,0 0))
106	POLYGON((10 10,20 10,20 20,10 20,10 10))
107	POLYGON((10 10,40 10,40 10,10 10,10 10))
108	POLYGON((10 10,20 10,20 20,10 20,10 10))
109	POLYGON((0 0,50 0,50 50,0 50,0 0))
110	POLYGON((0 0,30 0,30 30,0 30,0 0))
111	POLYGON((0 0,20 0,20 20,0 20,0 0))
112	POLYGON((1 1,21 1,21 21,1 21,1 1))
113	POLYGON((3 6,4 6,4 10,3 10,3 6))
114	POLYGON((10 0,16 0,16 48,10 48,10 0))
115	POLYGON((10 0,10 0,10 48,10 48,10 0))
116	POLYGON((1 2,21 2,21 8,1 8,1 2))
117	POLYGON((28 0,84 0,84 42,28 42,28 0))
118	POLYGON((28 0,84 0,84 42,28 42,28 0))
119	POLYGON((0 0,3 0,3 3,0 3,0 0))
120	POLYGON((0 0,10 0,10 10,0 10,0 0))
121	POLYGON((3 6,44 6,44 9,3 9,3 6))
explain extended select Dimension(g), GeometryType(g), IsEmpty(g), AsText(Envelope(g)) from gis_geometry;
id	select_type	table	type	possible_keys	key	key_len	ref	rows	filtered	Extra
1	SIMPLE	gis_geometry	ALL	NULL	NULL	NULL	NULL	21	100.00	
Warnings:
Note	1003	select dimension(`test`.`gis_geometry`.`g`) AS `Dimension(g)`,geometrytype(`test`.`gis_geometry`.`g`) AS `GeometryType(g)`,isempty(`test`.`gis_geometry`.`g`) AS `IsEmpty(g)`,astext(envelope(`test`.`gis_geometry`.`g`)) AS `AsText(Envelope(g))` from `test`.`gis_geometry`
SELECT fid, X(g) FROM gis_point ORDER by fid;
fid	X(g)
101	10
102	20
103	20
104	10
SELECT fid, Y(g) FROM gis_point ORDER by fid;
fid	Y(g)
101	10
102	10
103	20
104	20
explain extended select X(g),Y(g) FROM gis_point;
id	select_type	table	type	possible_keys	key	key_len	ref	rows	filtered	Extra
1	SIMPLE	gis_point	ALL	NULL	NULL	NULL	NULL	4	100.00	
Warnings:
Note	1003	select x(`test`.`gis_point`.`g`) AS `X(g)`,y(`test`.`gis_point`.`g`) AS `Y(g)` from `test`.`gis_point`
SELECT fid, AsText(StartPoint(g)) FROM gis_line ORDER by fid;
fid	AsText(StartPoint(g))
105	POINT(0 0)
106	POINT(10 10)
107	POINT(10 10)
SELECT fid, AsText(EndPoint(g)) FROM gis_line ORDER by fid;
fid	AsText(EndPoint(g))
105	POINT(10 0)
106	POINT(10 10)
107	POINT(40 10)
SELECT fid, GLength(g) FROM gis_line ORDER by fid;
fid	GLength(g)
105	24.142135623731
106	40
107	30
SELECT fid, NumPoints(g) FROM gis_line ORDER by fid;
fid	NumPoints(g)
105	3
106	5
107	2
SELECT fid, AsText(PointN(g, 2)) FROM gis_line ORDER by fid;
fid	AsText(PointN(g, 2))
105	POINT(0 10)
106	POINT(20 10)
107	POINT(40 10)
SELECT fid, IsClosed(g) FROM gis_line ORDER by fid;
fid	IsClosed(g)
105	0
106	1
107	0
explain extended select AsText(StartPoint(g)),AsText(EndPoint(g)),GLength(g),NumPoints(g),AsText(PointN(g, 2)),IsClosed(g) FROM gis_line;
id	select_type	table	type	possible_keys	key	key_len	ref	rows	filtered	Extra
1	SIMPLE	gis_line	ALL	NULL	NULL	NULL	NULL	3	100.00	
Warnings:
Note	1003	select astext(startpoint(`test`.`gis_line`.`g`)) AS `AsText(StartPoint(g))`,astext(endpoint(`test`.`gis_line`.`g`)) AS `AsText(EndPoint(g))`,glength(`test`.`gis_line`.`g`) AS `GLength(g)`,numpoints(`test`.`gis_line`.`g`) AS `NumPoints(g)`,astext(pointn(`test`.`gis_line`.`g`,2)) AS `AsText(PointN(g, 2))`,isclosed(`test`.`gis_line`.`g`) AS `IsClosed(g)` from `test`.`gis_line`
SELECT fid, AsText(Centroid(g)) FROM gis_polygon ORDER by fid;
fid	AsText(Centroid(g))
108	POINT(15 15)
109	POINT(25.416666666667 25.416666666667)
110	POINT(20 10)
SELECT fid, Area(g) FROM gis_polygon ORDER by fid;
fid	Area(g)
108	100
109	2400
110	450
SELECT fid, AsText(ExteriorRing(g)) FROM gis_polygon ORDER by fid;
fid	AsText(ExteriorRing(g))
108	LINESTRING(10 10,20 10,20 20,10 20,10 10)
109	LINESTRING(0 0,50 0,50 50,0 50,0 0)
110	LINESTRING(0 0,30 0,30 30,0 0)
SELECT fid, NumInteriorRings(g) FROM gis_polygon ORDER by fid;
fid	NumInteriorRings(g)
108	0
109	1
110	0
SELECT fid, AsText(InteriorRingN(g, 1)) FROM gis_polygon ORDER by fid;
fid	AsText(InteriorRingN(g, 1))
108	NULL
109	LINESTRING(10 10,20 10,20 20,10 20,10 10)
110	NULL
explain extended select AsText(Centroid(g)),Area(g),AsText(ExteriorRing(g)),NumInteriorRings(g),AsText(InteriorRingN(g, 1)) FROM gis_polygon;
id	select_type	table	type	possible_keys	key	key_len	ref	rows	filtered	Extra
1	SIMPLE	gis_polygon	ALL	NULL	NULL	NULL	NULL	3	100.00	
Warnings:
Note	1003	select astext(centroid(`test`.`gis_polygon`.`g`)) AS `AsText(Centroid(g))`,area(`test`.`gis_polygon`.`g`) AS `Area(g)`,astext(exteriorring(`test`.`gis_polygon`.`g`)) AS `AsText(ExteriorRing(g))`,numinteriorrings(`test`.`gis_polygon`.`g`) AS `NumInteriorRings(g)`,astext(interiorringn(`test`.`gis_polygon`.`g`,1)) AS `AsText(InteriorRingN(g, 1))` from `test`.`gis_polygon`
SELECT fid, IsClosed(g) FROM gis_multi_line ORDER by fid;
fid	IsClosed(g)
114	0
115	0
116	0
SELECT fid, AsText(Centroid(g)) FROM gis_multi_polygon ORDER by fid;
fid	AsText(Centroid(g))
117	POINT(55.588527753042 17.426536064114)
118	POINT(55.588527753042 17.426536064114)
119	POINT(2 2)
SELECT fid, Area(g) FROM gis_multi_polygon ORDER by fid;
fid	Area(g)
117	1684.5
118	1684.5
119	4.5
SELECT fid, NumGeometries(g) from gis_multi_point ORDER by fid;
fid	NumGeometries(g)
111	4
112	4
113	2
SELECT fid, NumGeometries(g) from gis_multi_line ORDER by fid;
fid	NumGeometries(g)
114	2
115	1
116	2
SELECT fid, NumGeometries(g) from gis_multi_polygon ORDER by fid;
fid	NumGeometries(g)
117	2
118	2
119	1
SELECT fid, NumGeometries(g) from gis_geometrycollection ORDER by fid;
fid	NumGeometries(g)
120	2
121	2
explain extended SELECT fid, NumGeometries(g) from gis_multi_point;
id	select_type	table	type	possible_keys	key	key_len	ref	rows	filtered	Extra
1	SIMPLE	gis_multi_point	ALL	NULL	NULL	NULL	NULL	3	100.00	
Warnings:
Note	1003	select `test`.`gis_multi_point`.`fid` AS `fid`,numgeometries(`test`.`gis_multi_point`.`g`) AS `NumGeometries(g)` from `test`.`gis_multi_point`
SELECT fid, AsText(GeometryN(g, 2)) from gis_multi_point ORDER by fid;
fid	AsText(GeometryN(g, 2))
111	POINT(10 10)
112	POINT(11 11)
113	POINT(4 10)
SELECT fid, AsText(GeometryN(g, 2)) from gis_multi_line ORDER by fid;
fid	AsText(GeometryN(g, 2))
114	LINESTRING(16 0,16 23,16 48)
115	NULL
116	LINESTRING(2 5,5 8,21 7)
SELECT fid, AsText(GeometryN(g, 2)) from gis_multi_polygon ORDER by fid;
fid	AsText(GeometryN(g, 2))
117	POLYGON((59 18,67 18,67 13,59 13,59 18))
118	POLYGON((59 18,67 18,67 13,59 13,59 18))
119	NULL
SELECT fid, AsText(GeometryN(g, 2)) from gis_geometrycollection ORDER by fid;
fid	AsText(GeometryN(g, 2))
120	LINESTRING(0 0,10 10)
121	LINESTRING(3 6,7 9)
SELECT fid, AsText(GeometryN(g, 1)) from gis_geometrycollection ORDER by fid;
fid	AsText(GeometryN(g, 1))
120	POINT(0 0)
121	POINT(44 6)
explain extended SELECT fid, AsText(GeometryN(g, 2)) from gis_multi_point;
id	select_type	table	type	possible_keys	key	key_len	ref	rows	filtered	Extra
1	SIMPLE	gis_multi_point	ALL	NULL	NULL	NULL	NULL	3	100.00	
Warnings:
Note	1003	select `test`.`gis_multi_point`.`fid` AS `fid`,astext(geometryn(`test`.`gis_multi_point`.`g`,2)) AS `AsText(GeometryN(g, 2))` from `test`.`gis_multi_point`
SELECT g1.fid as first, g2.fid as second,
Within(g1.g, g2.g) as w, Contains(g1.g, g2.g) as c, Overlaps(g1.g, g2.g) as o,
Equals(g1.g, g2.g) as e, Disjoint(g1.g, g2.g) as d, Touches(g1.g, g2.g) as t,
Intersects(g1.g, g2.g) as i, Crosses(g1.g, g2.g) as r
FROM gis_geometrycollection g1, gis_geometrycollection g2 ORDER BY first, second;
first	second	w	c	o	e	d	t	i	r
120	120	1	1	0	1	0	0	1	0
120	121	0	0	0	0	0	0	1	0
121	120	0	0	1	0	0	0	1	0
121	121	1	1	0	1	0	0	1	0
explain extended SELECT g1.fid as first, g2.fid as second,
Within(g1.g, g2.g) as w, Contains(g1.g, g2.g) as c, Overlaps(g1.g, g2.g) as o,
Equals(g1.g, g2.g) as e, Disjoint(g1.g, g2.g) as d, Touches(g1.g, g2.g) as t,
Intersects(g1.g, g2.g) as i, Crosses(g1.g, g2.g) as r
FROM gis_geometrycollection g1, gis_geometrycollection g2 ORDER BY first, second;
id	select_type	table	type	possible_keys	key	key_len	ref	rows	filtered	Extra
1	SIMPLE	g1	ALL	NULL	NULL	NULL	NULL	2	100.00	Using temporary; Using filesort
1	SIMPLE	g2	ALL	NULL	NULL	NULL	NULL	2	100.00	
Warnings:
Note	1003	select `test`.`g1`.`fid` AS `first`,`test`.`g2`.`fid` AS `second`,within(`test`.`g1`.`g`,`test`.`g2`.`g`) AS `w`,contains(`test`.`g1`.`g`,`test`.`g2`.`g`) AS `c`,overlaps(`test`.`g1`.`g`,`test`.`g2`.`g`) AS `o`,equals(`test`.`g1`.`g`,`test`.`g2`.`g`) AS `e`,disjoint(`test`.`g1`.`g`,`test`.`g2`.`g`) AS `d`,touches(`test`.`g1`.`g`,`test`.`g2`.`g`) AS `t`,intersects(`test`.`g1`.`g`,`test`.`g2`.`g`) AS `i`,crosses(`test`.`g1`.`g`,`test`.`g2`.`g`) AS `r` from `test`.`gis_geometrycollection` `g1` join `test`.`gis_geometrycollection` `g2` order by `test`.`g1`.`fid`,`test`.`g2`.`fid`
DROP TABLE gis_point, gis_line, gis_polygon, gis_multi_point, gis_multi_line, gis_multi_polygon, gis_geometrycollection, gis_geometry;
CREATE TABLE t1 (
a INTEGER PRIMARY KEY AUTO_INCREMENT,
gp  point,
ln  linestring,
pg  polygon,
mp  multipoint,
mln multilinestring,
mpg multipolygon,
gc  geometrycollection,
gm  geometry
);
SHOW FIELDS FROM t1;
Field	Type	Null	Key	Default	Extra
a	int(11)	NO	PRI	NULL	auto_increment
gp	point	YES		NULL	
ln	linestring	YES		NULL	
pg	polygon	YES		NULL	
mp	multipoint	YES		NULL	
mln	multilinestring	YES		NULL	
mpg	multipolygon	YES		NULL	
gc	geometrycollection	YES		NULL	
gm	geometry	YES		NULL	
ALTER TABLE t1 ADD fid INT;
SHOW FIELDS FROM t1;
Field	Type	Null	Key	Default	Extra
a	int(11)	NO	PRI	NULL	auto_increment
gp	point	YES		NULL	
ln	linestring	YES		NULL	
pg	polygon	YES		NULL	
mp	multipoint	YES		NULL	
mln	multilinestring	YES		NULL	
mpg	multipolygon	YES		NULL	
gc	geometrycollection	YES		NULL	
gm	geometry	YES		NULL	
fid	int(11)	YES		NULL	
DROP TABLE t1;
create table t1 (pk integer primary key auto_increment, a geometry not null);
insert into t1 (a) values (GeomFromText('Point(1 2)'));
insert into t1 (a) values ('Garbage');
ERROR 22003: Cannot get geometry object from data you send to the GEOMETRY field
insert IGNORE into t1 (a) values ('Garbage');
ERROR 22003: Cannot get geometry object from data you send to the GEOMETRY field
drop table t1;
<<<<<<< HEAD
create table t1 (pk integer primary key auto_increment, fl geometry);
insert into t1 (fl) values (1);
=======
create table t1 (fl geometry not null);
insert into t1 values (1);
>>>>>>> f165316c
ERROR 22003: Cannot get geometry object from data you send to the GEOMETRY field
insert into t1 (fl) values (1.11);
ERROR 22003: Cannot get geometry object from data you send to the GEOMETRY field
insert into t1 (fl) values ("qwerty");
ERROR 22003: Cannot get geometry object from data you send to the GEOMETRY field
<<<<<<< HEAD
insert into t1 (fl) values (pointfromtext('point(1,1)'));
ERROR 22003: Cannot get geometry object from data you send to the GEOMETRY field
=======
insert into t1 values (pointfromtext('point(1,1)'));
ERROR 23000: Column 'fl' cannot be null
>>>>>>> f165316c
drop table t1;
set engine_condition_pushdown = on;
DROP TABLE IF EXISTS t1, gis_point, gis_line, gis_polygon, gis_multi_point, gis_multi_line, gis_multi_polygon, gis_geometrycollection, gis_geometry;
CREATE TABLE gis_point  (fid INTEGER PRIMARY KEY AUTO_INCREMENT, g POINT);
CREATE TABLE gis_line  (fid INTEGER PRIMARY KEY AUTO_INCREMENT, g LINESTRING);
CREATE TABLE gis_polygon   (fid INTEGER PRIMARY KEY AUTO_INCREMENT, g POLYGON);
CREATE TABLE gis_multi_point (fid INTEGER PRIMARY KEY AUTO_INCREMENT, g MULTIPOINT);
CREATE TABLE gis_multi_line (fid INTEGER PRIMARY KEY AUTO_INCREMENT, g MULTILINESTRING);
CREATE TABLE gis_multi_polygon  (fid INTEGER PRIMARY KEY AUTO_INCREMENT, g MULTIPOLYGON);
CREATE TABLE gis_geometrycollection  (fid INTEGER PRIMARY KEY AUTO_INCREMENT, g GEOMETRYCOLLECTION);
CREATE TABLE gis_geometry (fid INTEGER PRIMARY KEY AUTO_INCREMENT, g GEOMETRY);
SHOW CREATE TABLE gis_point;
Table	Create Table
gis_point	CREATE TABLE `gis_point` (
  `fid` int(11) NOT NULL AUTO_INCREMENT,
  `g` point DEFAULT NULL,
  PRIMARY KEY (`fid`)
) ENGINE=ndbcluster DEFAULT CHARSET=latin1
SHOW FIELDS FROM gis_point;
Field	Type	Null	Key	Default	Extra
fid	int(11)	NO	PRI	NULL	auto_increment
g	point	YES		NULL	
SHOW FIELDS FROM gis_line;
Field	Type	Null	Key	Default	Extra
fid	int(11)	NO	PRI	NULL	auto_increment
g	linestring	YES		NULL	
SHOW FIELDS FROM gis_polygon;
Field	Type	Null	Key	Default	Extra
fid	int(11)	NO	PRI	NULL	auto_increment
g	polygon	YES		NULL	
SHOW FIELDS FROM gis_multi_point;
Field	Type	Null	Key	Default	Extra
fid	int(11)	NO	PRI	NULL	auto_increment
g	multipoint	YES		NULL	
SHOW FIELDS FROM gis_multi_line;
Field	Type	Null	Key	Default	Extra
fid	int(11)	NO	PRI	NULL	auto_increment
g	multilinestring	YES		NULL	
SHOW FIELDS FROM gis_multi_polygon;
Field	Type	Null	Key	Default	Extra
fid	int(11)	NO	PRI	NULL	auto_increment
g	multipolygon	YES		NULL	
SHOW FIELDS FROM gis_geometrycollection;
Field	Type	Null	Key	Default	Extra
fid	int(11)	NO	PRI	NULL	auto_increment
g	geometrycollection	YES		NULL	
SHOW FIELDS FROM gis_geometry;
Field	Type	Null	Key	Default	Extra
fid	int(11)	NO	PRI	NULL	auto_increment
g	geometry	YES		NULL	
INSERT INTO gis_point VALUES 
(101, PointFromText('POINT(10 10)')),
(102, PointFromText('POINT(20 10)')),
(103, PointFromText('POINT(20 20)')),
(104, PointFromWKB(AsWKB(PointFromText('POINT(10 20)'))));
INSERT INTO gis_line VALUES
(105, LineFromText('LINESTRING(0 0,0 10,10 0)')),
(106, LineStringFromText('LINESTRING(10 10,20 10,20 20,10 20,10 10)')),
(107, LineStringFromWKB(LineString(Point(10, 10), Point(40, 10))));
INSERT INTO gis_polygon VALUES
(108, PolygonFromText('POLYGON((10 10,20 10,20 20,10 20,10 10))')),
(109, PolyFromText('POLYGON((0 0,50 0,50 50,0 50,0 0), (10 10,20 10,20 20,10 20,10 10))')),
(110, PolyFromWKB(Polygon(LineString(Point(0, 0), Point(30, 0), Point(30, 30), Point(0, 0)))));
INSERT INTO gis_multi_point VALUES
(111, MultiPointFromText('MULTIPOINT(0 0,10 10,10 20,20 20)')),
(112, MPointFromText('MULTIPOINT(1 1,11 11,11 21,21 21)')),
(113, MPointFromWKB(MultiPoint(Point(3, 6), Point(4, 10))));
INSERT INTO gis_multi_line VALUES
(114, MultiLineStringFromText('MULTILINESTRING((10 48,10 21,10 0),(16 0,16 23,16 48))')),
(115, MLineFromText('MULTILINESTRING((10 48,10 21,10 0))')),
(116, MLineFromWKB(MultiLineString(LineString(Point(1, 2), Point(3, 5)), LineString(Point(2, 5), Point(5, 8), Point(21, 7)))));
INSERT INTO gis_multi_polygon VALUES
(117, MultiPolygonFromText('MULTIPOLYGON(((28 26,28 0,84 0,84 42,28 26),(52 18,66 23,73 9,48 6,52 18)),((59 18,67 18,67 13,59 13,59 18)))')),
(118, MPolyFromText('MULTIPOLYGON(((28 26,28 0,84 0,84 42,28 26),(52 18,66 23,73 9,48 6,52 18)),((59 18,67 18,67 13,59 13,59 18)))')),
(119, MPolyFromWKB(MultiPolygon(Polygon(LineString(Point(0, 3), Point(3, 3), Point(3, 0), Point(0, 3))))));
INSERT INTO gis_geometrycollection VALUES
(120, GeomCollFromText('GEOMETRYCOLLECTION(POINT(0 0), LINESTRING(0 0,10 10))')),
(121, GeometryFromWKB(GeometryCollection(Point(44, 6), LineString(Point(3, 6), Point(7, 9)))));
INSERT into gis_geometry SELECT * FROM gis_point;
INSERT into gis_geometry SELECT * FROM gis_line;
INSERT into gis_geometry SELECT * FROM gis_polygon;
INSERT into gis_geometry SELECT * FROM gis_multi_point;
INSERT into gis_geometry SELECT * FROM gis_multi_line;
INSERT into gis_geometry SELECT * FROM gis_multi_polygon;
INSERT into gis_geometry SELECT * FROM gis_geometrycollection;
SELECT fid, AsText(g) FROM gis_point ORDER by fid;
fid	AsText(g)
101	POINT(10 10)
102	POINT(20 10)
103	POINT(20 20)
104	POINT(10 20)
SELECT fid, AsText(g) FROM gis_line ORDER by fid;
fid	AsText(g)
105	LINESTRING(0 0,0 10,10 0)
106	LINESTRING(10 10,20 10,20 20,10 20,10 10)
107	LINESTRING(10 10,40 10)
SELECT fid, AsText(g) FROM gis_polygon ORDER by fid;
fid	AsText(g)
108	POLYGON((10 10,20 10,20 20,10 20,10 10))
109	POLYGON((0 0,50 0,50 50,0 50,0 0),(10 10,20 10,20 20,10 20,10 10))
110	POLYGON((0 0,30 0,30 30,0 0))
SELECT fid, AsText(g) FROM gis_multi_point ORDER by fid;
fid	AsText(g)
111	MULTIPOINT(0 0,10 10,10 20,20 20)
112	MULTIPOINT(1 1,11 11,11 21,21 21)
113	MULTIPOINT(3 6,4 10)
SELECT fid, AsText(g) FROM gis_multi_line ORDER by fid;
fid	AsText(g)
114	MULTILINESTRING((10 48,10 21,10 0),(16 0,16 23,16 48))
115	MULTILINESTRING((10 48,10 21,10 0))
116	MULTILINESTRING((1 2,3 5),(2 5,5 8,21 7))
SELECT fid, AsText(g) FROM gis_multi_polygon ORDER by fid;
fid	AsText(g)
117	MULTIPOLYGON(((28 26,28 0,84 0,84 42,28 26),(52 18,66 23,73 9,48 6,52 18)),((59 18,67 18,67 13,59 13,59 18)))
118	MULTIPOLYGON(((28 26,28 0,84 0,84 42,28 26),(52 18,66 23,73 9,48 6,52 18)),((59 18,67 18,67 13,59 13,59 18)))
119	MULTIPOLYGON(((0 3,3 3,3 0,0 3)))
SELECT fid, AsText(g) FROM gis_geometrycollection ORDER by fid;
fid	AsText(g)
120	GEOMETRYCOLLECTION(POINT(0 0),LINESTRING(0 0,10 10))
121	GEOMETRYCOLLECTION(POINT(44 6),LINESTRING(3 6,7 9))
SELECT fid, AsText(g) FROM gis_geometry ORDER by fid;
fid	AsText(g)
101	POINT(10 10)
102	POINT(20 10)
103	POINT(20 20)
104	POINT(10 20)
105	LINESTRING(0 0,0 10,10 0)
106	LINESTRING(10 10,20 10,20 20,10 20,10 10)
107	LINESTRING(10 10,40 10)
108	POLYGON((10 10,20 10,20 20,10 20,10 10))
109	POLYGON((0 0,50 0,50 50,0 50,0 0),(10 10,20 10,20 20,10 20,10 10))
110	POLYGON((0 0,30 0,30 30,0 0))
111	MULTIPOINT(0 0,10 10,10 20,20 20)
112	MULTIPOINT(1 1,11 11,11 21,21 21)
113	MULTIPOINT(3 6,4 10)
114	MULTILINESTRING((10 48,10 21,10 0),(16 0,16 23,16 48))
115	MULTILINESTRING((10 48,10 21,10 0))
116	MULTILINESTRING((1 2,3 5),(2 5,5 8,21 7))
117	MULTIPOLYGON(((28 26,28 0,84 0,84 42,28 26),(52 18,66 23,73 9,48 6,52 18)),((59 18,67 18,67 13,59 13,59 18)))
118	MULTIPOLYGON(((28 26,28 0,84 0,84 42,28 26),(52 18,66 23,73 9,48 6,52 18)),((59 18,67 18,67 13,59 13,59 18)))
119	MULTIPOLYGON(((0 3,3 3,3 0,0 3)))
120	GEOMETRYCOLLECTION(POINT(0 0),LINESTRING(0 0,10 10))
121	GEOMETRYCOLLECTION(POINT(44 6),LINESTRING(3 6,7 9))
SELECT fid, Dimension(g) FROM gis_geometry ORDER by fid;
fid	Dimension(g)
101	0
102	0
103	0
104	0
105	1
106	1
107	1
108	2
109	2
110	2
111	0
112	0
113	0
114	1
115	1
116	1
117	2
118	2
119	2
120	1
121	1
SELECT fid, GeometryType(g) FROM gis_geometry ORDER by fid;
fid	GeometryType(g)
101	POINT
102	POINT
103	POINT
104	POINT
105	LINESTRING
106	LINESTRING
107	LINESTRING
108	POLYGON
109	POLYGON
110	POLYGON
111	MULTIPOINT
112	MULTIPOINT
113	MULTIPOINT
114	MULTILINESTRING
115	MULTILINESTRING
116	MULTILINESTRING
117	MULTIPOLYGON
118	MULTIPOLYGON
119	MULTIPOLYGON
120	GEOMETRYCOLLECTION
121	GEOMETRYCOLLECTION
SELECT fid, IsEmpty(g) FROM gis_geometry ORDER by fid;
fid	IsEmpty(g)
101	0
102	0
103	0
104	0
105	0
106	0
107	0
108	0
109	0
110	0
111	0
112	0
113	0
114	0
115	0
116	0
117	0
118	0
119	0
120	0
121	0
SELECT fid, AsText(Envelope(g)) FROM gis_geometry ORDER by fid;
fid	AsText(Envelope(g))
101	POLYGON((10 10,10 10,10 10,10 10,10 10))
102	POLYGON((20 10,20 10,20 10,20 10,20 10))
103	POLYGON((20 20,20 20,20 20,20 20,20 20))
104	POLYGON((10 20,10 20,10 20,10 20,10 20))
105	POLYGON((0 0,10 0,10 10,0 10,0 0))
106	POLYGON((10 10,20 10,20 20,10 20,10 10))
107	POLYGON((10 10,40 10,40 10,10 10,10 10))
108	POLYGON((10 10,20 10,20 20,10 20,10 10))
109	POLYGON((0 0,50 0,50 50,0 50,0 0))
110	POLYGON((0 0,30 0,30 30,0 30,0 0))
111	POLYGON((0 0,20 0,20 20,0 20,0 0))
112	POLYGON((1 1,21 1,21 21,1 21,1 1))
113	POLYGON((3 6,4 6,4 10,3 10,3 6))
114	POLYGON((10 0,16 0,16 48,10 48,10 0))
115	POLYGON((10 0,10 0,10 48,10 48,10 0))
116	POLYGON((1 2,21 2,21 8,1 8,1 2))
117	POLYGON((28 0,84 0,84 42,28 42,28 0))
118	POLYGON((28 0,84 0,84 42,28 42,28 0))
119	POLYGON((0 0,3 0,3 3,0 3,0 0))
120	POLYGON((0 0,10 0,10 10,0 10,0 0))
121	POLYGON((3 6,44 6,44 9,3 9,3 6))
explain extended select Dimension(g), GeometryType(g), IsEmpty(g), AsText(Envelope(g)) from gis_geometry;
id	select_type	table	type	possible_keys	key	key_len	ref	rows	filtered	Extra
1	SIMPLE	gis_geometry	ALL	NULL	NULL	NULL	NULL	21	100.00	
Warnings:
Note	1003	select dimension(`test`.`gis_geometry`.`g`) AS `Dimension(g)`,geometrytype(`test`.`gis_geometry`.`g`) AS `GeometryType(g)`,isempty(`test`.`gis_geometry`.`g`) AS `IsEmpty(g)`,astext(envelope(`test`.`gis_geometry`.`g`)) AS `AsText(Envelope(g))` from `test`.`gis_geometry`
SELECT fid, X(g) FROM gis_point ORDER by fid;
fid	X(g)
101	10
102	20
103	20
104	10
SELECT fid, Y(g) FROM gis_point ORDER by fid;
fid	Y(g)
101	10
102	10
103	20
104	20
explain extended select X(g),Y(g) FROM gis_point;
id	select_type	table	type	possible_keys	key	key_len	ref	rows	filtered	Extra
1	SIMPLE	gis_point	ALL	NULL	NULL	NULL	NULL	4	100.00	
Warnings:
Note	1003	select x(`test`.`gis_point`.`g`) AS `X(g)`,y(`test`.`gis_point`.`g`) AS `Y(g)` from `test`.`gis_point`
SELECT fid, AsText(StartPoint(g)) FROM gis_line ORDER by fid;
fid	AsText(StartPoint(g))
105	POINT(0 0)
106	POINT(10 10)
107	POINT(10 10)
SELECT fid, AsText(EndPoint(g)) FROM gis_line ORDER by fid;
fid	AsText(EndPoint(g))
105	POINT(10 0)
106	POINT(10 10)
107	POINT(40 10)
SELECT fid, GLength(g) FROM gis_line ORDER by fid;
fid	GLength(g)
105	24.142135623731
106	40
107	30
SELECT fid, NumPoints(g) FROM gis_line ORDER by fid;
fid	NumPoints(g)
105	3
106	5
107	2
SELECT fid, AsText(PointN(g, 2)) FROM gis_line ORDER by fid;
fid	AsText(PointN(g, 2))
105	POINT(0 10)
106	POINT(20 10)
107	POINT(40 10)
SELECT fid, IsClosed(g) FROM gis_line ORDER by fid;
fid	IsClosed(g)
105	0
106	1
107	0
explain extended select AsText(StartPoint(g)),AsText(EndPoint(g)),GLength(g),NumPoints(g),AsText(PointN(g, 2)),IsClosed(g) FROM gis_line;
id	select_type	table	type	possible_keys	key	key_len	ref	rows	filtered	Extra
1	SIMPLE	gis_line	ALL	NULL	NULL	NULL	NULL	3	100.00	
Warnings:
Note	1003	select astext(startpoint(`test`.`gis_line`.`g`)) AS `AsText(StartPoint(g))`,astext(endpoint(`test`.`gis_line`.`g`)) AS `AsText(EndPoint(g))`,glength(`test`.`gis_line`.`g`) AS `GLength(g)`,numpoints(`test`.`gis_line`.`g`) AS `NumPoints(g)`,astext(pointn(`test`.`gis_line`.`g`,2)) AS `AsText(PointN(g, 2))`,isclosed(`test`.`gis_line`.`g`) AS `IsClosed(g)` from `test`.`gis_line`
SELECT fid, AsText(Centroid(g)) FROM gis_polygon ORDER by fid;
fid	AsText(Centroid(g))
108	POINT(15 15)
109	POINT(25.416666666667 25.416666666667)
110	POINT(20 10)
SELECT fid, Area(g) FROM gis_polygon ORDER by fid;
fid	Area(g)
108	100
109	2400
110	450
SELECT fid, AsText(ExteriorRing(g)) FROM gis_polygon ORDER by fid;
fid	AsText(ExteriorRing(g))
108	LINESTRING(10 10,20 10,20 20,10 20,10 10)
109	LINESTRING(0 0,50 0,50 50,0 50,0 0)
110	LINESTRING(0 0,30 0,30 30,0 0)
SELECT fid, NumInteriorRings(g) FROM gis_polygon ORDER by fid;
fid	NumInteriorRings(g)
108	0
109	1
110	0
SELECT fid, AsText(InteriorRingN(g, 1)) FROM gis_polygon ORDER by fid;
fid	AsText(InteriorRingN(g, 1))
108	NULL
109	LINESTRING(10 10,20 10,20 20,10 20,10 10)
110	NULL
explain extended select AsText(Centroid(g)),Area(g),AsText(ExteriorRing(g)),NumInteriorRings(g),AsText(InteriorRingN(g, 1)) FROM gis_polygon;
id	select_type	table	type	possible_keys	key	key_len	ref	rows	filtered	Extra
1	SIMPLE	gis_polygon	ALL	NULL	NULL	NULL	NULL	3	100.00	
Warnings:
Note	1003	select astext(centroid(`test`.`gis_polygon`.`g`)) AS `AsText(Centroid(g))`,area(`test`.`gis_polygon`.`g`) AS `Area(g)`,astext(exteriorring(`test`.`gis_polygon`.`g`)) AS `AsText(ExteriorRing(g))`,numinteriorrings(`test`.`gis_polygon`.`g`) AS `NumInteriorRings(g)`,astext(interiorringn(`test`.`gis_polygon`.`g`,1)) AS `AsText(InteriorRingN(g, 1))` from `test`.`gis_polygon`
SELECT fid, IsClosed(g) FROM gis_multi_line ORDER by fid;
fid	IsClosed(g)
114	0
115	0
116	0
SELECT fid, AsText(Centroid(g)) FROM gis_multi_polygon ORDER by fid;
fid	AsText(Centroid(g))
117	POINT(55.588527753042 17.426536064114)
118	POINT(55.588527753042 17.426536064114)
119	POINT(2 2)
SELECT fid, Area(g) FROM gis_multi_polygon ORDER by fid;
fid	Area(g)
117	1684.5
118	1684.5
119	4.5
SELECT fid, NumGeometries(g) from gis_multi_point ORDER by fid;
fid	NumGeometries(g)
111	4
112	4
113	2
SELECT fid, NumGeometries(g) from gis_multi_line ORDER by fid;
fid	NumGeometries(g)
114	2
115	1
116	2
SELECT fid, NumGeometries(g) from gis_multi_polygon ORDER by fid;
fid	NumGeometries(g)
117	2
118	2
119	1
SELECT fid, NumGeometries(g) from gis_geometrycollection ORDER by fid;
fid	NumGeometries(g)
120	2
121	2
explain extended SELECT fid, NumGeometries(g) from gis_multi_point;
id	select_type	table	type	possible_keys	key	key_len	ref	rows	filtered	Extra
1	SIMPLE	gis_multi_point	ALL	NULL	NULL	NULL	NULL	3	100.00	
Warnings:
Note	1003	select `test`.`gis_multi_point`.`fid` AS `fid`,numgeometries(`test`.`gis_multi_point`.`g`) AS `NumGeometries(g)` from `test`.`gis_multi_point`
SELECT fid, AsText(GeometryN(g, 2)) from gis_multi_point ORDER by fid;
fid	AsText(GeometryN(g, 2))
111	POINT(10 10)
112	POINT(11 11)
113	POINT(4 10)
SELECT fid, AsText(GeometryN(g, 2)) from gis_multi_line ORDER by fid;
fid	AsText(GeometryN(g, 2))
114	LINESTRING(16 0,16 23,16 48)
115	NULL
116	LINESTRING(2 5,5 8,21 7)
SELECT fid, AsText(GeometryN(g, 2)) from gis_multi_polygon ORDER by fid;
fid	AsText(GeometryN(g, 2))
117	POLYGON((59 18,67 18,67 13,59 13,59 18))
118	POLYGON((59 18,67 18,67 13,59 13,59 18))
119	NULL
SELECT fid, AsText(GeometryN(g, 2)) from gis_geometrycollection ORDER by fid;
fid	AsText(GeometryN(g, 2))
120	LINESTRING(0 0,10 10)
121	LINESTRING(3 6,7 9)
SELECT fid, AsText(GeometryN(g, 1)) from gis_geometrycollection ORDER by fid;
fid	AsText(GeometryN(g, 1))
120	POINT(0 0)
121	POINT(44 6)
explain extended SELECT fid, AsText(GeometryN(g, 2)) from gis_multi_point;
id	select_type	table	type	possible_keys	key	key_len	ref	rows	filtered	Extra
1	SIMPLE	gis_multi_point	ALL	NULL	NULL	NULL	NULL	3	100.00	
Warnings:
Note	1003	select `test`.`gis_multi_point`.`fid` AS `fid`,astext(geometryn(`test`.`gis_multi_point`.`g`,2)) AS `AsText(GeometryN(g, 2))` from `test`.`gis_multi_point`
SELECT g1.fid as first, g2.fid as second,
Within(g1.g, g2.g) as w, Contains(g1.g, g2.g) as c, Overlaps(g1.g, g2.g) as o,
Equals(g1.g, g2.g) as e, Disjoint(g1.g, g2.g) as d, Touches(g1.g, g2.g) as t,
Intersects(g1.g, g2.g) as i, Crosses(g1.g, g2.g) as r
FROM gis_geometrycollection g1, gis_geometrycollection g2 ORDER BY first, second;
first	second	w	c	o	e	d	t	i	r
120	120	1	1	0	1	0	0	1	0
120	121	0	0	0	0	0	0	1	0
121	120	0	0	1	0	0	0	1	0
121	121	1	1	0	1	0	0	1	0
explain extended SELECT g1.fid as first, g2.fid as second,
Within(g1.g, g2.g) as w, Contains(g1.g, g2.g) as c, Overlaps(g1.g, g2.g) as o,
Equals(g1.g, g2.g) as e, Disjoint(g1.g, g2.g) as d, Touches(g1.g, g2.g) as t,
Intersects(g1.g, g2.g) as i, Crosses(g1.g, g2.g) as r
FROM gis_geometrycollection g1, gis_geometrycollection g2 ORDER BY first, second;
id	select_type	table	type	possible_keys	key	key_len	ref	rows	filtered	Extra
1	SIMPLE	g1	ALL	NULL	NULL	NULL	NULL	2	100.00	Using temporary; Using filesort
1	SIMPLE	g2	ALL	NULL	NULL	NULL	NULL	2	100.00	
Warnings:
Note	1003	select `test`.`g1`.`fid` AS `first`,`test`.`g2`.`fid` AS `second`,within(`test`.`g1`.`g`,`test`.`g2`.`g`) AS `w`,contains(`test`.`g1`.`g`,`test`.`g2`.`g`) AS `c`,overlaps(`test`.`g1`.`g`,`test`.`g2`.`g`) AS `o`,equals(`test`.`g1`.`g`,`test`.`g2`.`g`) AS `e`,disjoint(`test`.`g1`.`g`,`test`.`g2`.`g`) AS `d`,touches(`test`.`g1`.`g`,`test`.`g2`.`g`) AS `t`,intersects(`test`.`g1`.`g`,`test`.`g2`.`g`) AS `i`,crosses(`test`.`g1`.`g`,`test`.`g2`.`g`) AS `r` from `test`.`gis_geometrycollection` `g1` join `test`.`gis_geometrycollection` `g2` order by `test`.`g1`.`fid`,`test`.`g2`.`fid`
DROP TABLE gis_point, gis_line, gis_polygon, gis_multi_point, gis_multi_line, gis_multi_polygon, gis_geometrycollection, gis_geometry;
CREATE TABLE t1 (
a INTEGER PRIMARY KEY AUTO_INCREMENT,
gp  point,
ln  linestring,
pg  polygon,
mp  multipoint,
mln multilinestring,
mpg multipolygon,
gc  geometrycollection,
gm  geometry
);
SHOW FIELDS FROM t1;
Field	Type	Null	Key	Default	Extra
a	int(11)	NO	PRI	NULL	auto_increment
gp	point	YES		NULL	
ln	linestring	YES		NULL	
pg	polygon	YES		NULL	
mp	multipoint	YES		NULL	
mln	multilinestring	YES		NULL	
mpg	multipolygon	YES		NULL	
gc	geometrycollection	YES		NULL	
gm	geometry	YES		NULL	
ALTER TABLE t1 ADD fid INT;
SHOW FIELDS FROM t1;
Field	Type	Null	Key	Default	Extra
a	int(11)	NO	PRI	NULL	auto_increment
gp	point	YES		NULL	
ln	linestring	YES		NULL	
pg	polygon	YES		NULL	
mp	multipoint	YES		NULL	
mln	multilinestring	YES		NULL	
mpg	multipolygon	YES		NULL	
gc	geometrycollection	YES		NULL	
gm	geometry	YES		NULL	
fid	int(11)	YES		NULL	
DROP TABLE t1;
create table t1 (pk integer primary key auto_increment, a geometry not null);
insert into t1 (a) values (GeomFromText('Point(1 2)'));
insert into t1 (a) values ('Garbage');
ERROR 22003: Cannot get geometry object from data you send to the GEOMETRY field
insert IGNORE into t1 (a) values ('Garbage');
ERROR 22003: Cannot get geometry object from data you send to the GEOMETRY field
drop table t1;
<<<<<<< HEAD
create table t1 (pk integer primary key auto_increment, fl geometry);
insert into t1 (fl) values (1);
=======
create table t1 (fl geometry not null);
insert into t1 values (1);
>>>>>>> f165316c
ERROR 22003: Cannot get geometry object from data you send to the GEOMETRY field
insert into t1 (fl) values (1.11);
ERROR 22003: Cannot get geometry object from data you send to the GEOMETRY field
insert into t1 (fl) values ("qwerty");
ERROR 22003: Cannot get geometry object from data you send to the GEOMETRY field
<<<<<<< HEAD
insert into t1 (fl) values (pointfromtext('point(1,1)'));
ERROR 22003: Cannot get geometry object from data you send to the GEOMETRY field
=======
insert into t1 values (pointfromtext('point(1,1)'));
ERROR 23000: Column 'fl' cannot be null
>>>>>>> f165316c
drop table t1;<|MERGE_RESOLUTION|>--- conflicted
+++ resolved
@@ -450,25 +450,15 @@
 insert IGNORE into t1 (a) values ('Garbage');
 ERROR 22003: Cannot get geometry object from data you send to the GEOMETRY field
 drop table t1;
-<<<<<<< HEAD
-create table t1 (pk integer primary key auto_increment, fl geometry);
+create table t1 (pk integer primary key auto_increment, fl geometry not null);
 insert into t1 (fl) values (1);
-=======
-create table t1 (fl geometry not null);
-insert into t1 values (1);
->>>>>>> f165316c
 ERROR 22003: Cannot get geometry object from data you send to the GEOMETRY field
 insert into t1 (fl) values (1.11);
 ERROR 22003: Cannot get geometry object from data you send to the GEOMETRY field
 insert into t1 (fl) values ("qwerty");
 ERROR 22003: Cannot get geometry object from data you send to the GEOMETRY field
-<<<<<<< HEAD
 insert into t1 (fl) values (pointfromtext('point(1,1)'));
-ERROR 22003: Cannot get geometry object from data you send to the GEOMETRY field
-=======
-insert into t1 values (pointfromtext('point(1,1)'));
 ERROR 23000: Column 'fl' cannot be null
->>>>>>> f165316c
 drop table t1;
 set engine_condition_pushdown = on;
 DROP TABLE IF EXISTS t1, gis_point, gis_line, gis_polygon, gis_multi_point, gis_multi_line, gis_multi_polygon, gis_geometrycollection, gis_geometry;
@@ -922,23 +912,13 @@
 insert IGNORE into t1 (a) values ('Garbage');
 ERROR 22003: Cannot get geometry object from data you send to the GEOMETRY field
 drop table t1;
-<<<<<<< HEAD
-create table t1 (pk integer primary key auto_increment, fl geometry);
+create table t1 (pk integer primary key auto_increment, fl geometry not null);
 insert into t1 (fl) values (1);
-=======
-create table t1 (fl geometry not null);
-insert into t1 values (1);
->>>>>>> f165316c
 ERROR 22003: Cannot get geometry object from data you send to the GEOMETRY field
 insert into t1 (fl) values (1.11);
 ERROR 22003: Cannot get geometry object from data you send to the GEOMETRY field
 insert into t1 (fl) values ("qwerty");
 ERROR 22003: Cannot get geometry object from data you send to the GEOMETRY field
-<<<<<<< HEAD
 insert into t1 (fl) values (pointfromtext('point(1,1)'));
-ERROR 22003: Cannot get geometry object from data you send to the GEOMETRY field
-=======
-insert into t1 values (pointfromtext('point(1,1)'));
 ERROR 23000: Column 'fl' cannot be null
->>>>>>> f165316c
 drop table t1;