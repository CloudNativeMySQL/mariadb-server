drop table if exists t1,t2;
set @`test`=1,@TEST=3,@select=2,@t5=1.23456;
select @test,@`select`,@TEST,@not_used;
@test	@`select`	@TEST	@not_used
1	2	3	NULL
set @test_int=10,@test_double=1e-10,@test_string="abcdeghi",@test_string2="abcdefghij",@select=NULL;
select @test_int,@test_double,@test_string,@test_string2,@select;
@test_int	@test_double	@test_string	@test_string2	@select
10	1e-10	abcdeghi	abcdefghij	NULL
set @test_int="hello",@test_double="hello",@test_string="hello",@test_string2="hello";
select @test_int,@test_double,@test_string,@test_string2;
@test_int	@test_double	@test_string	@test_string2
hello	hello	hello	hello
set @test_int="hellohello",@test_double="hellohello",@test_string="hellohello",@test_string2="hellohello";
select @test_int,@test_double,@test_string,@test_string2;
@test_int	@test_double	@test_string	@test_string2
hellohello	hellohello	hellohello	hellohello
set @test_int=null,@test_double=null,@test_string=null,@test_string2=null;
select @test_int,@test_double,@test_string,@test_string2;
@test_int	@test_double	@test_string	@test_string2
NULL	NULL	NULL	NULL
select @t1:=(@t2:=1)+@t3:=4,@t1,@t2,@t3;
@t1:=(@t2:=1)+@t3:=4	@t1	@t2	@t3
5	5	1	4
select @t5;
@t5
1.23456
CREATE TABLE t1 (c_id INT(4) NOT NULL, c_name CHAR(20), c_country CHAR(3), PRIMARY KEY(c_id));
INSERT INTO t1 VALUES (1,'Bozo','USA'),(2,'Ronald','USA'),(3,'Kinko','IRE'),(4,'Mr. Floppy','GB');
SELECT @min_cid:=min(c_id), @max_cid:=max(c_id) from t1;
@min_cid:=min(c_id)	@max_cid:=max(c_id)
1	4
SELECT * FROM t1 WHERE c_id=@min_cid OR c_id=@max_cid;
c_id	c_name	c_country
1	Bozo	USA
4	Mr. Floppy	GB
SELECT * FROM t1 WHERE c_id=@min_cid OR c_id=@max_cid OR c_id=666;
c_id	c_name	c_country
1	Bozo	USA
4	Mr. Floppy	GB
ALTER TABLE t1 DROP PRIMARY KEY;
select * from t1 where c_id=@min_cid OR c_id=@max_cid;
c_id	c_name	c_country
1	Bozo	USA
4	Mr. Floppy	GB
drop table t1;
set max_join_size=100;
show variables like 'max_join_size';
Variable_name	Value
max_join_size	100
show global variables like 'max_join_size';
Variable_name	Value
max_join_size	10
set GLOBAL max_join_size=2000;
show global variables like 'max_join_size';
Variable_name	Value
max_join_size	2000
set max_join_size=DEFAULT;
show variables like 'max_join_size';
Variable_name	Value
max_join_size	2000
set GLOBAL max_join_size=DEFAULT;
show global variables like 'max_join_size';
Variable_name	Value
max_join_size	HA_POS_ERROR
set @@max_join_size=1000, @@global.max_join_size=2000;
select @@local.max_join_size, @@global.max_join_size;
@@session.max_join_size	@@global.max_join_size
1000	2000
select @@identity,  length(@@version)>0;
@@identity	length(@@version)>0
0	1
select @@VERSION=version();
@@VERSION=version()
1
select last_insert_id(345);
last_insert_id(345)
345
select @@IDENTITY,last_insert_id(), @@identity;
@@IDENTITY	last_insert_id()	@@identity
345	345	345
set big_tables=OFF, big_tables=ON, big_tables=0, big_tables=1, big_tables="OFF", big_tables="ON";
set global concurrent_insert=ON;
show variables like 'concurrent_insert';
Variable_name	Value
concurrent_insert	ON
set global concurrent_insert=1;
show variables like 'concurrent_insert';
Variable_name	Value
concurrent_insert	ON
set global concurrent_insert=0;
show variables like 'concurrent_insert';
Variable_name	Value
concurrent_insert	OFF
set global concurrent_insert=OFF;
show variables like 'concurrent_insert';
Variable_name	Value
concurrent_insert	OFF
set global concurrent_insert=DEFAULT;
show variables like 'concurrent_insert';
Variable_name	Value
concurrent_insert	ON
set table_type=MYISAM, table_type="HEAP", global table_type="INNODB";
show local variables like 'table_type';
Variable_name	Value
table_type	HEAP
show global variables like 'table_type';
Variable_name	Value
table_type	INNODB
set GLOBAL query_cache_size=100000;
set GLOBAL myisam_max_sort_file_size=2000000;
show global variables like 'myisam_max_sort_file_size';
Variable_name	Value
myisam_max_sort_file_size	1048576
set GLOBAL myisam_max_sort_file_size=default;
show variables like 'myisam_max_sort_file_size';
Variable_name	Value
myisam_max_sort_file_size	FILE_SIZE
set global net_retry_count=10, session net_retry_count=10;
set global net_buffer_length=1024, net_write_timeout=200, net_read_timeout=300;
set session net_buffer_length=2048, net_write_timeout=500, net_read_timeout=600;
show global variables like 'net_%';
Variable_name	Value
net_buffer_length	1024
net_read_timeout	300
net_retry_count	10
net_write_timeout	200
show session variables like 'net_%';
Variable_name	Value
net_buffer_length	2048
net_read_timeout	600
net_retry_count	10
net_write_timeout	500
set session net_buffer_length=8000, global net_read_timeout=900, net_write_timeout=1000;
show global variables like 'net_%';
Variable_name	Value
net_buffer_length	1024
net_read_timeout	900
net_retry_count	10
net_write_timeout	1000
show session variables like 'net_%';
Variable_name	Value
net_buffer_length	7168
net_read_timeout	600
net_retry_count	10
net_write_timeout	500
set net_buffer_length=1;
show variables like 'net_buffer_length';
Variable_name	Value
net_buffer_length	1024
set net_buffer_length=2000000000;
show variables like 'net_buffer_length';
Variable_name	Value
net_buffer_length	1048576
set character set cp1251_koi8;
show variables like "character_set_client";
Variable_name	Value
character_set_client	cp1251
select @@timestamp>0;
@@timestamp>0
1
set @@rand_seed1=10000000,@@rand_seed2=1000000;
select ROUND(RAND(),5);
ROUND(RAND(),5)
0.02887
show variables like '%alloc%';
Variable_name	Value
query_alloc_block_size	8192
query_prealloc_size	8192
range_alloc_block_size	2048
transaction_alloc_block_size	8192
transaction_prealloc_size	4096
set @@range_alloc_block_size=1024*16;
set @@query_alloc_block_size=1024*17+2;
set @@query_prealloc_size=1024*18;
set @@transaction_alloc_block_size=1024*20-1;
set @@transaction_prealloc_size=1024*21-1;
select @@query_alloc_block_size;
@@query_alloc_block_size
17408
show variables like '%alloc%';
Variable_name	Value
query_alloc_block_size	17408
query_prealloc_size	18432
range_alloc_block_size	16384
transaction_alloc_block_size	19456
transaction_prealloc_size	20480
set @@range_alloc_block_size=default;
set @@query_alloc_block_size=default, @@query_prealloc_size=default;
set transaction_alloc_block_size=default, @@transaction_prealloc_size=default;
show variables like '%alloc%';
Variable_name	Value
query_alloc_block_size	8192
query_prealloc_size	8192
range_alloc_block_size	2048
transaction_alloc_block_size	8192
transaction_prealloc_size	4096
set big_tables=OFFF;
ERROR 42000: Variable 'big_tables' can't be set to the value of 'OFFF'
set big_tables="OFFF";
ERROR 42000: Variable 'big_tables' can't be set to the value of 'OFFF'
set unknown_variable=1;
ERROR HY000: Unknown system variable 'unknown_variable'
set max_join_size="hello";
ERROR 42000: Wrong argument type to variable 'max_join_size'
set table_type=UNKNOWN_TABLE_TYPE;
ERROR 42000: Variable 'table_type' can't be set to the value of 'UNKNOWN_TABLE_TYPE'
set table_type=INNODB, big_tables=2;
ERROR 42000: Variable 'big_tables' can't be set to the value of '2'
show local variables like 'table_type';
Variable_name	Value
table_type	HEAP
set SESSION query_cache_size=10000;
ERROR HY000: Variable 'query_cache_size' is a GLOBAL variable and should be set with SET GLOBAL
set GLOBAL table_type=DEFAULT;
ERROR 42000: Variable 'table_type' doesn't have a default value
set character_set_client=UNKNOWN_CHARACTER_SET;
ERROR 42000: Unknown character set: 'UNKNOWN_CHARACTER_SET'
set collation_connection=UNKNOWN_COLLATION;
ERROR HY000: Unknown collation: 'UNKNOWN_COLLATION'
set global autocommit=1;
ERROR HY000: Variable 'autocommit' is a LOCAL variable and can't be used with SET GLOBAL
select @@global.timestamp;
ERROR HY000: Variable 'timestamp' is a LOCAL variable and can't be used with SET GLOBAL
set @@version='';
ERROR HY000: Unknown system variable 'version'
set @@concurrent_insert=1;
ERROR HY000: Variable 'concurrent_insert' is a GLOBAL variable and should be set with SET GLOBAL
set @@global.sql_auto_is_null=1;
ERROR HY000: Variable 'sql_auto_is_null' is a LOCAL variable and can't be used with SET GLOBAL
select @@global.sql_auto_is_null;
ERROR HY000: Variable 'sql_auto_is_null' is a LOCAL variable and can't be used with SET GLOBAL
set myisam_max_sort_file_size=100;
ERROR HY000: Variable 'myisam_max_sort_file_size' is a GLOBAL variable and should be set with SET GLOBAL
set myisam_max_extra_sort_file_size=100;
<<<<<<< HEAD
ERROR HY000: Variable 'myisam_max_extra_sort_file_size' is a GLOBAL variable and should be set with SET GLOBAL
=======
Variable 'myisam_max_extra_sort_file_size' is a GLOBAL variable and should be set with SET GLOBAL
set @@SQL_WARNINGS=NULL;
Variable 'sql_warnings' can't be set to the value of 'NULL'
>>>>>>> f487e515
set autocommit=1;
set big_tables=1;
select @@autocommit, @@big_tables;
@@autocommit	@@big_tables
1	1
set global binlog_cache_size=100;
set bulk_insert_buffer_size=100;
set character set cp1251_koi8;
set character set default;
set @@global.concurrent_insert=1;
set global connect_timeout=100;
select @@delay_key_write;
@@delay_key_write
ON
set global delay_key_write="OFF";
select @@delay_key_write;
@@delay_key_write
OFF
set global delay_key_write=ALL;
select @@delay_key_write;
@@delay_key_write
ALL
set global delay_key_write=1;
select @@delay_key_write;
@@delay_key_write
ON
set global delayed_insert_limit=100;
set global delayed_insert_timeout=100;
set global delayed_queue_size=100;
set global flush=1;
set global flush_time=100;
set insert_id=1;
set interactive_timeout=100;
set join_buffer_size=100;
set last_insert_id=1;
set global local_infile=1;
set long_query_time=100;
set low_priority_updates=1;
set max_allowed_packet=100;
set global max_binlog_cache_size=100;
set global max_binlog_size=100;
set global max_connect_errors=100;
set global max_connections=100;
set global max_delayed_threads=100;
set max_heap_table_size=100;
set max_join_size=100;
set max_sort_length=100;
set max_tmp_tables=100;
set global max_user_connections=100;
select @@max_user_connections;
@@max_user_connections
100
set global max_write_lock_count=100;
set global myisam_max_extra_sort_file_size=100;
select @@myisam_max_extra_sort_file_size;
@@myisam_max_extra_sort_file_size
100
set global myisam_max_sort_file_size=100;
set myisam_sort_buffer_size=100;
set net_buffer_length=100;
set net_read_timeout=100;
set net_write_timeout=100;
set global query_cache_limit=100;
set global query_cache_size=100;
set global query_cache_type=demand;
set read_buffer_size=100;
set read_rnd_buffer_size=100;
set global rpl_recovery_rank=100;
set global server_id=100;
set global slave_net_timeout=100;
set global slow_launch_time=100;
set sort_buffer_size=100;
set sql_auto_is_null=1;
select @@sql_auto_is_null;
@@sql_auto_is_null
1
set @@sql_auto_is_null=0;
select @@sql_auto_is_null;
@@sql_auto_is_null
0
set sql_big_selects=1;
set sql_big_tables=1;
set sql_buffer_result=1;
set sql_log_bin=1;
set sql_log_off=1;
set sql_log_update=1;
set sql_low_priority_updates=1;
set sql_max_join_size=200;
select @@sql_max_join_size,@@max_join_size;
@@sql_max_join_size	@@max_join_size
200	200
set sql_quote_show_create=1;
set sql_safe_updates=1;
set sql_select_limit=1;
set global sql_slave_skip_counter=100;
set sql_warnings=1;
set global table_cache=100;
set table_type=myisam;
set global thread_cache_size=100;
set timestamp=1, timestamp=default;
set tmp_table_size=100;
set tx_isolation="READ-COMMITTED";
set wait_timeout=100;
set log_warnings=1;
create table t1 (a int not null auto_increment, primary key(a));
create table t2 (a int not null auto_increment, primary key(a));
insert into t1 values(null),(null),(null);
insert into t2 values(null),(null),(null);
set global key_buffer_size=100000;
select @@key_buffer_size;
@@key_buffer_size
98304
select * from t1 where a=2;
a
2
select * from t2 where a=3;
a
3
check table t1,t2;
Table	Op	Msg_type	Msg_text
test.t1	check	status	OK
test.t2	check	status	OK
select max(a) +1, max(a) +2 into @xx,@yy from t1;
drop table t1,t2;
select @@xxxxxxxxxx;
ERROR HY000: Unknown system variable 'xxxxxxxxxx'
select 1;
1
1<|MERGE_RESOLUTION|>--- conflicted
+++ resolved
@@ -233,13 +233,9 @@
 set myisam_max_sort_file_size=100;
 ERROR HY000: Variable 'myisam_max_sort_file_size' is a GLOBAL variable and should be set with SET GLOBAL
 set myisam_max_extra_sort_file_size=100;
-<<<<<<< HEAD
 ERROR HY000: Variable 'myisam_max_extra_sort_file_size' is a GLOBAL variable and should be set with SET GLOBAL
-=======
-Variable 'myisam_max_extra_sort_file_size' is a GLOBAL variable and should be set with SET GLOBAL
 set @@SQL_WARNINGS=NULL;
-Variable 'sql_warnings' can't be set to the value of 'NULL'
->>>>>>> f487e515
+ERROR HY000: Variable 'sql_warnings' can't be set to the value of 'NULL'
 set autocommit=1;
 set big_tables=1;
 select @@autocommit, @@big_tables;
