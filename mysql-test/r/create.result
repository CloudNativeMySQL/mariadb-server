drop table if exists t1,t2,t3,t4,t5;
drop database if exists mysqltest;
create table t1 (b char(0));
insert into t1 values (""),(null);
select * from t1;
b

NULL
drop table if exists t1;
create table t1 (b char(0) not null);
create table if not exists t1 (b char(0) not null);
Warnings:
Note	1050	Table 't1' already exists
insert into t1 values (""),(null);
Warnings:
Warning	1263	Column set to default value; NULL supplied to NOT NULL column 'b' at row 2
select * from t1;
b


drop table t1;
create table t1 (a int not null auto_increment,primary key (a)) engine=heap;
drop table t1;
create table t2 engine=heap select * from t1;
ERROR 42S02: Table 'test.t1' doesn't exist
create table t2 select auto+1 from t1;
ERROR 42S02: Table 'test.t1' doesn't exist
drop table if exists t1,t2;
Warnings:
Note	1051	Unknown table 't1'
Note	1051	Unknown table 't2'
create table t1 (b char(0) not null, index(b));
ERROR 42000: The used storage engine can't index column 'b'
create table t1 (a int not null,b text) engine=heap;
ERROR 42000: The used table type doesn't support BLOB/TEXT columns
drop table if exists t1;
Warnings:
Note	1051	Unknown table 't1'
create table t1 (ordid int(8) not null auto_increment, ord  varchar(50) not null, primary key (ord,ordid)) engine=heap;
ERROR 42000: Incorrect table definition; there can be only one auto column and it must be defined as a key
create table not_existing_database.test (a int);
ERROR 42000: Unknown database 'not_existing_database'
create table `a/a` (a int);
ERROR 42000: Incorrect table name 'a/a'
create table `aaaaaaaaaaaaaaaaaaaaaaaaaaaaaaaaaaaaaaaaaaaaaaaaaaaaaaaaaaaaaaaaaaa` (aaaaaaaaaaaaaaaaaaaaaaaaaaaaaaaaaaaaaaaaaaaaaaaaaaaaaaaaaaaaaaaaaa int);
ERROR 42000: Incorrect table name 'aaaaaaaaaaaaaaaaaaaaaaaaaaaaaaaaaaaaaaaaaaaaaaaaaaaaaaaaaaaaaaaaaaa'
create table a (`aaaaaaaaaaaaaaaaaaaaaaaaaaaaaaaaaaaaaaaaaaaaaaaaaaaaaaaaaaaaaaaaaa` int);
ERROR 42000: Identifier name 'aaaaaaaaaaaaaaaaaaaaaaaaaaaaaaaaaaaaaaaaaaaaaaaaaaaaaaaaaaaaaaaaaa' is too long
create table t1 (a datetime default now());
ERROR 42000: Invalid default value for 'a'
create table t1 (a datetime on update now());
ERROR HY000: Invalid ON UPDATE clause for 'a' column
create table t1 (a int default 100 auto_increment);
ERROR 42000: Invalid default value for 'a'
create table t1 (a tinyint default 1000);
ERROR 42000: Invalid default value for 'a'
create table t1 (a varchar(5) default 'abcdef');
ERROR 42000: Invalid default value for 'a'
create table t1 (a varchar(5) default 'abcde');
insert into t1 values();
select * from t1;
a
abcde
alter table t1 alter column a set default 'abcdef';
ERROR 42000: Invalid default value for 'a'
drop table t1;
create table 1ea10 (1a20 int,1e int);
insert into 1ea10 values(1,1);
select 1ea10.1a20,1e+ 1e+10 from 1ea10;
1a20	1e+ 1e+10
1	10000000001
drop table 1ea10;
create table t1 (t1.index int);
drop table t1;
drop database if exists mysqltest;
Warnings:
Note	1008	Can't drop database 'mysqltest'; database doesn't exist
create database mysqltest;
create table mysqltest.$test1 (a$1 int, $b int, c$ int);
insert into mysqltest.$test1 values (1,2,3);
select a$1, $b, c$ from mysqltest.$test1;
a$1	$b	c$
1	2	3
create table mysqltest.test2$ (a int);
drop table mysqltest.test2$;
drop database mysqltest;
create table `` (a int);
ERROR 42000: Incorrect table name ''
drop table if exists ``;
ERROR 42000: Incorrect table name ''
create table t1 (`` int);
ERROR 42000: Incorrect column name ''
create table t1 (i int, index `` (i));
ERROR 42000: Incorrect index name ''
create table t1 (a int auto_increment not null primary key, B CHAR(20));
insert into t1 (b) values ("hello"),("my"),("world");
create table t2 (key (b)) select * from t1;
explain select * from t2 where b="world";
id	select_type	table	type	possible_keys	key	key_len	ref	rows	Extra
1	SIMPLE	t2	ref	B	B	21	const	1	Using where
select * from t2 where b="world";
a	B
3	world
drop table t1,t2;
create table t1(x varchar(50) );
create table t2 select x from t1 where 1=2;
describe t1;
Field	Type	Null	Key	Default	Extra
x	varchar(50)	YES		NULL	
describe t2;
Field	Type	Null	Key	Default	Extra
x	varchar(50)	YES		NULL	
drop table t2;
create table t2 select now() as a , curtime() as b, curdate() as c , 1+1 as d , 1.0 + 1 as e , 33333333333333333 + 3 as f;
describe t2;
Field	Type	Null	Key	Default	Extra
a	datetime	NO		0000-00-00 00:00:00	
b	time	NO		00:00:00	
c	date	NO		0000-00-00	
d	int(3)	NO		0	
e	decimal(3,1)	NO		0.0	
f	bigint(19)	NO		0	
drop table t2;
create table t2 select CAST("2001-12-29" AS DATE) as d, CAST("20:45:11" AS TIME) as t, CAST("2001-12-29  20:45:11" AS DATETIME) as dt;
describe t2;
Field	Type	Null	Key	Default	Extra
d	date	YES		NULL	
t	time	YES		NULL	
dt	datetime	YES		NULL	
drop table t1,t2;
create table t1 (a tinyint);
create table t2 (a int) select * from t1;
describe t1;
Field	Type	Null	Key	Default	Extra
a	tinyint(4)	YES		NULL	
describe t2;
Field	Type	Null	Key	Default	Extra
a	int(11)	YES		NULL	
drop table if exists t2;
create table t2 (a int, a float) select * from t1;
ERROR 42S21: Duplicate column name 'a'
drop table if exists t2;
Warnings:
Note	1051	Unknown table 't2'
create table t2 (a int) select a as b, a+1 as b from t1;
ERROR 42S21: Duplicate column name 'b'
drop table if exists t2;
Warnings:
Note	1051	Unknown table 't2'
create table t2 (b int) select a as b, a+1 as b from t1;
ERROR 42S21: Duplicate column name 'b'
drop table if exists t1,t2;
Warnings:
Note	1051	Unknown table 't2'
CREATE TABLE t1 (a int not null);
INSERT INTO t1 values (1),(2),(1);
CREATE TABLE t2 (primary key(a)) SELECT * FROM t1;
ERROR 23000: Duplicate entry '1' for key 1
SELECT * from t2;
ERROR 42S02: Table 'test.t2' doesn't exist
DROP TABLE t1;
DROP TABLE IF EXISTS t2;
Warnings:
Note	1051	Unknown table 't2'
create table t1 (a int not null, b int, primary key(a), key (b), key (b), key (b), key (b), key (b), key (b), key (b), key (b), key (b), key (b), key (b), key (b), key (b), key (b), key (b), key (b), key (b), key (b), key (b), key (b), key (b), key (b), key (b), key (b), key (b), key (b), key (b), key (b), key (b), key (b), key (b));
show create table t1;
Table	Create Table
t1	CREATE TABLE `t1` (
  `a` int(11) NOT NULL,
  `b` int(11) default NULL,
  PRIMARY KEY  (`a`),
  KEY `b` (`b`),
  KEY `b_2` (`b`),
  KEY `b_3` (`b`),
  KEY `b_4` (`b`),
  KEY `b_5` (`b`),
  KEY `b_6` (`b`),
  KEY `b_7` (`b`),
  KEY `b_8` (`b`),
  KEY `b_9` (`b`),
  KEY `b_10` (`b`),
  KEY `b_11` (`b`),
  KEY `b_12` (`b`),
  KEY `b_13` (`b`),
  KEY `b_14` (`b`),
  KEY `b_15` (`b`),
  KEY `b_16` (`b`),
  KEY `b_17` (`b`),
  KEY `b_18` (`b`),
  KEY `b_19` (`b`),
  KEY `b_20` (`b`),
  KEY `b_21` (`b`),
  KEY `b_22` (`b`),
  KEY `b_23` (`b`),
  KEY `b_24` (`b`),
  KEY `b_25` (`b`),
  KEY `b_26` (`b`),
  KEY `b_27` (`b`),
  KEY `b_28` (`b`),
  KEY `b_29` (`b`),
  KEY `b_30` (`b`),
  KEY `b_31` (`b`)
) ENGINE=MyISAM DEFAULT CHARSET=latin1
drop table t1;
create table t1 select if(1,'1','0'), month("2002-08-02");
drop table t1;
create table t1 select if('2002'='2002','Y','N');
select * from t1;
if('2002'='2002','Y','N')
Y
drop table if exists t1;
SET SESSION storage_engine="heap";
SELECT @@storage_engine;
@@storage_engine
MEMORY
CREATE TABLE t1 (a int not null);
show create table t1;
Table	Create Table
t1	CREATE TABLE `t1` (
  `a` int(11) NOT NULL
) ENGINE=MEMORY DEFAULT CHARSET=latin1
drop table t1;
SET SESSION storage_engine="gemini";
ERROR 42000: Unknown table engine 'gemini'
SELECT @@storage_engine;
@@storage_engine
MEMORY
CREATE TABLE t1 (a int not null);
show create table t1;
Table	Create Table
t1	CREATE TABLE `t1` (
  `a` int(11) NOT NULL
) ENGINE=MEMORY DEFAULT CHARSET=latin1
SET SESSION storage_engine=default;
drop table t1;
create table t1 ( k1 varchar(2), k2 int, primary key(k1,k2));
insert into t1 values ("a", 1), ("b", 2);
insert into t1 values ("c", NULL);
ERROR 23000: Column 'k2' cannot be null
insert into t1 values (NULL, 3);
ERROR 23000: Column 'k1' cannot be null
insert into t1 values (NULL, NULL);
ERROR 23000: Column 'k1' cannot be null
drop table t1;
create table t1 select x'4132';
drop table t1;
create table t1 select 1,2,3;
create table if not exists t1 select 1,2;
Warnings:
Note	1050	Table 't1' already exists
create table if not exists t1 select 1,2,3,4;
ERROR 21S01: Column count doesn't match value count at row 1
create table if not exists t1 select 1;
Warnings:
Note	1050	Table 't1' already exists
select * from t1;
1	2	3
1	2	3
0	1	2
0	0	1
drop table t1;
create table t1 select 1,2,3;
create table if not exists t1 select 1,2;
Warnings:
Note	1050	Table 't1' already exists
create table if not exists t1 select 1,2,3,4;
ERROR 21S01: Column count doesn't match value count at row 1
create table if not exists t1 select 1;
Warnings:
Note	1050	Table 't1' already exists
select * from t1;
1	2	3
1	2	3
0	1	2
0	0	1
drop table t1;
create table t1 (a int not null, b int, primary key (a));
insert into t1 values (1,1);
create table if not exists t1 select 2;
Warnings:
Note	1050	Table 't1' already exists
Warning	1364	Field 'a' doesn't have a default value
select * from t1;
a	b
1	1
0	2
create table if not exists t1 select 3 as 'a',4 as 'b';
Warnings:
Note	1050	Table 't1' already exists
Warning	1364	Field 'a' doesn't have a default value
create table if not exists t1 select 3 as 'a',3 as 'b';
ERROR 23000: Duplicate entry '3' for key 1
select * from t1;
a	b
1	1
0	2
3	4
drop table t1;
create table `t1 `(a int);
ERROR 42000: Incorrect table name 't1 '
create database `db1 `;
ERROR 42000: Incorrect database name 'db1 '
create table t1(`a ` int);
ERROR 42000: Incorrect column name 'a '
create table t1 (a int,);
ERROR 42000: You have an error in your SQL syntax; check the manual that corresponds to your MySQL server version for the right syntax to use near ')' at line 1
create table t1 (a int,,b int);
ERROR 42000: You have an error in your SQL syntax; check the manual that corresponds to your MySQL server version for the right syntax to use near 'b int)' at line 1
create table t1 (,b int);
ERROR 42000: You have an error in your SQL syntax; check the manual that corresponds to your MySQL server version for the right syntax to use near 'b int)' at line 1
create table t1 (a int, key(a));
create table t2 (b int, foreign key(b) references t1(a), key(b));
drop table if exists t1,t2;
create table t1(id int not null, name char(20));
insert into t1 values(10,'mysql'),(20,'monty- the creator');
create table t2(id int not null);
insert into t2 values(10),(20);
create table t3 like t1;
show create table t3;
Table	Create Table
t3	CREATE TABLE `t3` (
  `id` int(11) NOT NULL,
  `name` char(20) default NULL
) ENGINE=MyISAM DEFAULT CHARSET=latin1
select * from t3;
id	name
create table if not exists t3 like t1;
Warnings:
Note	1050	Table 't3' already exists
select @@warning_count;
@@warning_count
1
create temporary table t3 like t2;
show create table t3;
Table	Create Table
t3	CREATE TEMPORARY TABLE `t3` (
  `id` int(11) NOT NULL
) ENGINE=MyISAM DEFAULT CHARSET=latin1
select * from t3;
id
drop table t3;
show create table t3;
Table	Create Table
t3	CREATE TABLE `t3` (
  `id` int(11) NOT NULL,
  `name` char(20) default NULL
) ENGINE=MyISAM DEFAULT CHARSET=latin1
select * from t3;
id	name
drop table t2, t3;
create database mysqltest;
create table mysqltest.t3 like t1;
create temporary table t3 like mysqltest.t3;
show create table t3;
Table	Create Table
t3	CREATE TEMPORARY TABLE `t3` (
  `id` int(11) NOT NULL,
  `name` char(20) default NULL
) ENGINE=MyISAM DEFAULT CHARSET=latin1
create table t2 like t3;
show create table t2;
Table	Create Table
t2	CREATE TABLE `t2` (
  `id` int(11) NOT NULL,
  `name` char(20) default NULL
) ENGINE=MyISAM DEFAULT CHARSET=latin1
select * from t2;
id	name
create table t3 like t1;
create table t3 like mysqltest.t3;
ERROR 42S01: Table 't3' already exists
create table non_existing_database.t1 like t1;
ERROR 42000: Unknown database 'non_existing_database'
create table t3 like non_existing_table;
ERROR 42S02: Unknown table 'non_existing_table'
create temporary table t3 like t1;
ERROR 42S01: Table 't3' already exists
create table t3 like `a/a`;
ERROR 42000: Incorrect table name 'a/a'
drop table t1, t2, t3;
drop table t3;
drop database mysqltest;
SET SESSION storage_engine="heap";
SELECT @@storage_engine;
@@storage_engine
MEMORY
CREATE TABLE t1 (a int not null);
show create table t1;
Table	Create Table
t1	CREATE TABLE `t1` (
  `a` int(11) NOT NULL
) ENGINE=MEMORY DEFAULT CHARSET=latin1
drop table t1;
SET SESSION storage_engine="gemini";
ERROR 42000: Unknown table engine 'gemini'
SELECT @@storage_engine;
@@storage_engine
MEMORY
CREATE TABLE t1 (a int not null);
show create table t1;
Table	Create Table
t1	CREATE TABLE `t1` (
  `a` int(11) NOT NULL
) ENGINE=MEMORY DEFAULT CHARSET=latin1
SET SESSION storage_engine=default;
drop table t1;
create table t1(a int,b int,c int unsigned,d date,e char,f datetime,g time,h blob);
insert into t1(a)values(1);
insert into t1(a,b,c,d,e,f,g,h)
values(2,-2,2,'1825-12-14','a','2003-1-1 3:2:1','4:3:2','binary data');
select * from t1;
a	b	c	d	e	f	g	h
1	NULL	NULL	NULL	NULL	NULL	NULL	NULL
2	-2	2	1825-12-14	a	2003-01-01 03:02:01	04:03:02	binary data
select a, 
ifnull(b,cast(-7 as signed)) as b, 
ifnull(c,cast(7 as unsigned)) as c, 
ifnull(d,cast('2000-01-01' as date)) as d, 
ifnull(e,cast('b' as char)) as e,
ifnull(f,cast('2000-01-01' as datetime)) as f, 
ifnull(g,cast('5:4:3' as time)) as g,
ifnull(h,cast('yet another binary data' as binary)) as h,
addtime(cast('1:0:0' as time),cast('1:0:0' as time)) as dd 
from t1;
a	b	c	d	e	f	g	h	dd
1	-7	7	2000-01-01	b	2000-01-01 00:00:00	05:04:03	yet another binary data	02:00:00
2	-2	2	1825-12-14	a	2003-01-01 03:02:01	04:03:02	binary data	02:00:00
create table t2
select
a, 
ifnull(b,cast(-7                        as signed))   as b,
ifnull(c,cast(7                         as unsigned)) as c,
ifnull(d,cast('2000-01-01'              as date))     as d,
ifnull(e,cast('b'                       as char))     as e,
ifnull(f,cast('2000-01-01'              as datetime)) as f,
ifnull(g,cast('5:4:3'                   as time))     as g,
ifnull(h,cast('yet another binary data' as binary))   as h,
addtime(cast('1:0:0' as time),cast('1:0:0' as time))  as dd
from t1;
explain t2;
Field	Type	Null	Key	Default	Extra
a	int(11)	YES		NULL	
b	bigint(11)	NO		0	
c	bigint(11)	NO		0	
d	date	YES		NULL	
e	varchar(1)	NO			
f	datetime	YES		NULL	
g	time	YES		NULL	
h	longblob	NO			
dd	time	YES		NULL	
select * from t2;
a	b	c	d	e	f	g	h	dd
1	-7	7	2000-01-01	b	2000-01-01 00:00:00	05:04:03	yet another binary data	02:00:00
2	-2	2	1825-12-14	a	2003-01-01 03:02:01	04:03:02	binary data	02:00:00
drop table t1, t2;
create table t1 (a tinyint, b smallint, c mediumint, d int, e bigint, f float(3,2), g double(4,3), h decimal(5,4), i year, j date, k timestamp, l datetime, m enum('a','b'), n set('a','b'), o char(10));
create table t2 select ifnull(a,a), ifnull(b,b), ifnull(c,c), ifnull(d,d), ifnull(e,e), ifnull(f,f), ifnull(g,g), ifnull(h,h), ifnull(i,i), ifnull(j,j), ifnull(k,k), ifnull(l,l), ifnull(m,m), ifnull(n,n), ifnull(o,o) from t1;
show create table t2;
Table	Create Table
t2	CREATE TABLE `t2` (
  `ifnull(a,a)` tinyint(4) default NULL,
  `ifnull(b,b)` smallint(6) default NULL,
  `ifnull(c,c)` mediumint(8) default NULL,
  `ifnull(d,d)` int(11) default NULL,
  `ifnull(e,e)` bigint(20) default NULL,
  `ifnull(f,f)` float(24,2) default NULL,
  `ifnull(g,g)` double(53,3) default NULL,
  `ifnull(h,h)` decimal(5,4) default NULL,
  `ifnull(i,i)` year(4) default NULL,
  `ifnull(j,j)` date default NULL,
  `ifnull(k,k)` datetime NOT NULL default '0000-00-00 00:00:00',
  `ifnull(l,l)` datetime default NULL,
  `ifnull(m,m)` varchar(1) default NULL,
  `ifnull(n,n)` varchar(3) default NULL,
  `ifnull(o,o)` varchar(10) default NULL
) ENGINE=MyISAM DEFAULT CHARSET=latin1
drop table t1,t2;
create table t1(str varchar(10) default 'def',strnull varchar(10),intg int default '10',rel double default '3.14');
insert into t1 values ('','',0,0.0);
describe t1;
Field	Type	Null	Key	Default	Extra
str	varchar(10)	YES		def	
strnull	varchar(10)	YES		NULL	
intg	int(11)	YES		10	
rel	double	YES		3.14	
create table t2 select default(str) as str, default(strnull) as strnull, default(intg) as intg, default(rel) as rel from t1;
describe t2;
Field	Type	Null	Key	Default	Extra
str	varchar(10)	YES		NULL	
strnull	varchar(10)	YES		NULL	
intg	int(11)	YES		NULL	
rel	double	YES		NULL	
drop table t1, t2;
create table t1(name varchar(10), age smallint default -1);
describe t1;
Field	Type	Null	Key	Default	Extra
name	varchar(10)	YES		NULL	
age	smallint(6)	YES		-1	
create table t2(name varchar(10), age smallint default - 1);
describe t2;
Field	Type	Null	Key	Default	Extra
name	varchar(10)	YES		NULL	
age	smallint(6)	YES		-1	
drop table t1, t2;
create table t1(cenum enum('a'), cset set('b'));
create table t2(cenum enum('a','a'), cset set('b','b'));
Warnings:
Note	1291	Column 'cenum' has duplicated value 'a' in ENUM
Note	1291	Column 'cset' has duplicated value 'b' in SET
create table t3(cenum enum('a','A','a','c','c'), cset set('b','B','b','d','d'));
Warnings:
Note	1291	Column 'cenum' has duplicated value 'a' in ENUM
Note	1291	Column 'cenum' has duplicated value 'A' in ENUM
Note	1291	Column 'cenum' has duplicated value 'c' in ENUM
Note	1291	Column 'cset' has duplicated value 'b' in SET
Note	1291	Column 'cset' has duplicated value 'B' in SET
Note	1291	Column 'cset' has duplicated value 'd' in SET
drop table t1, t2, t3;
create database mysqltest;
use mysqltest;
select database();
database()
mysqltest
drop database mysqltest;
select database();
database()
NULL
select database(), user();
database()	user()
NULL	mysqltest_1@localhost
use test;
create table t1 (a int, index `primary` (a));
ERROR 42000: Incorrect index name 'primary'
create table t1 (a int, index `PRIMARY` (a));
ERROR 42000: Incorrect index name 'PRIMARY'
create table t1 (`primary` int, index(`primary`));
show create table t1;
Table	Create Table
t1	CREATE TABLE `t1` (
  `primary` int(11) default NULL,
  KEY `primary_2` (`primary`)
) ENGINE=MyISAM DEFAULT CHARSET=latin1
create table t2 (`PRIMARY` int, index(`PRIMARY`));
show create table t2;
Table	Create Table
t2	CREATE TABLE `t2` (
  `PRIMARY` int(11) default NULL,
  KEY `PRIMARY_2` (`PRIMARY`)
) ENGINE=MyISAM DEFAULT CHARSET=latin1
create table t3 (a int);
alter table t3 add index `primary` (a);
ERROR 42000: Incorrect index name 'primary'
alter table t3 add index `PRIMARY` (a);
ERROR 42000: Incorrect index name 'PRIMARY'
create table t4 (`primary` int);
alter table t4 add index(`primary`);
show create table t4;
Table	Create Table
t4	CREATE TABLE `t4` (
  `primary` int(11) default NULL,
  KEY `primary_2` (`primary`)
) ENGINE=MyISAM DEFAULT CHARSET=latin1
create table t5 (`PRIMARY` int);
alter table t5 add index(`PRIMARY`);
show create table t5;
Table	Create Table
t5	CREATE TABLE `t5` (
  `PRIMARY` int(11) default NULL,
  KEY `PRIMARY_2` (`PRIMARY`)
) ENGINE=MyISAM DEFAULT CHARSET=latin1
drop table t1, t2, t3, t4, t5;
CREATE TABLE t1(id varchar(10) NOT NULL PRIMARY KEY, dsc longtext);
INSERT INTO t1 VALUES ('5000000001', NULL),('5000000003', 'Test'),('5000000004', NULL);
CREATE TABLE t2(id varchar(15) NOT NULL, proc varchar(100) NOT NULL, runID varchar(16) NOT NULL, start datetime NOT NULL, PRIMARY KEY  (id,proc,runID,start));
INSERT INTO t2 VALUES ('5000000001', 'proc01', '20031029090650', '2003-10-29 13:38:40'),('5000000001', 'proc02', '20031029090650', '2003-10-29 13:38:51'),('5000000001', 'proc03', '20031029090650', '2003-10-29 13:38:11'),('5000000002', 'proc09', '20031024013310', '2003-10-24 01:33:11'),('5000000002', 'proc09', '20031024153537', '2003-10-24 15:36:04'),('5000000004', 'proc01', '20031024013641', '2003-10-24 01:37:29'),('5000000004', 'proc02', '20031024013641', '2003-10-24 01:37:39');
CREATE TABLE t3  SELECT t1.dsc,COUNT(DISTINCT t2.id) AS countOfRuns  FROM t1 LEFT JOIN t2 ON (t1.id=t2.id) GROUP BY t1.id;
SELECT * FROM t3;
dsc	countOfRuns
NULL	1
Test	0
NULL	1
drop table t1, t2, t3;
create table t1 (b bool not null default false);
create table t2 (b bool not null default true);
insert into t1 values ();
insert into t2 values ();
select * from t1;
b
0
select * from t2;
b
1
drop table t1,t2;
create table t1 (a int);
create table t1 select * from t1;
ERROR HY000: You can't specify target table 't1' for update in FROM clause
create table t2 union = (t1) select * from t1;
ERROR HY000: You can't specify target table 't1' for update in FROM clause
flush tables with read lock;
unlock tables;
drop table t1;
create table t1(column.name int);
ERROR 42000: Incorrect table name 'column'
create table t1(test.column.name int);
ERROR 42000: Incorrect table name 'column'
create table t1(xyz.t1.name int);
ERROR 42000: Incorrect database name 'xyz'
create table t1(t1.name int);
create table t2(test.t2.name int);
drop table t1,t2;
CREATE TABLE t1 (f1 VARCHAR(255) CHARACTER SET utf8);
CREATE TABLE t2 AS SELECT LEFT(f1,171) AS f2 FROM t1 UNION SELECT LEFT(f1,171) AS f2 FROM t1;
DESC t2;
Field	Type	Null	Key	Default	Extra
f2	varchar(171)	YES		NULL	
DROP TABLE t1,t2;
create database mysqltest;
use mysqltest;
drop database mysqltest;
create table test.t1 like x;
ERROR 42000: Incorrect database name 'NULL'
drop table if exists test.t1;
create database mysqltest;
use mysqltest;
create view v1 as select 'foo' from dual;
create table t1 like v1;
ERROR HY000: 'mysqltest.v1' is not BASE TABLE
drop view v1;
drop database mysqltest;
create database mysqltest;
create database if not exists mysqltest character set latin2;
Warnings:
Note	1007	Can't create database 'mysqltest'; database exists
show create database mysqltest;
Database	Create Database
mysqltest	CREATE DATABASE `mysqltest` /*!40100 DEFAULT CHARACTER SET latin1 */
drop database mysqltest;
use test;
create table t1 (a int);
create table if not exists t1 (a int);
Warnings:
Note	1050	Table 't1' already exists
drop table t1;
<<<<<<< HEAD
create table t1 (
a varchar(112) charset utf8 collate utf8_bin not null,
primary key (a)
) select 'test' as a ;
Warnings:
Warning	1364	Field 'a' doesn't have a default value
show create table t1;
Table	Create Table
t1	CREATE TABLE `t1` (
  `a` varchar(112) character set utf8 collate utf8_bin NOT NULL,
  PRIMARY KEY  (`a`)
) ENGINE=MyISAM DEFAULT CHARSET=latin1
drop table t1;
CREATE TABLE t2 (
a int(11) default NULL
);
insert into t2 values(111);
create table t1 ( 
a varchar(12) charset utf8 collate utf8_bin not null, 
b int not null, primary key (a)
) select a, 1 as b from t2 ;
Warnings:
Warning	1364	Field 'a' doesn't have a default value
Warning	1364	Field 'b' doesn't have a default value
show create table t1;
Table	Create Table
t1	CREATE TABLE `t1` (
  `a` varchar(12) character set utf8 collate utf8_bin NOT NULL,
  `b` int(11) NOT NULL,
  PRIMARY KEY  (`a`)
) ENGINE=MyISAM DEFAULT CHARSET=latin1
drop table t1;
create table t1 ( 
a varchar(12) charset utf8 collate utf8_bin not null,
b int not null, primary key (a)
) select 'a' as a , 1 as b from t2 ;
Warnings:
Warning	1364	Field 'a' doesn't have a default value
Warning	1364	Field 'b' doesn't have a default value
show create table t1;
Table	Create Table
t1	CREATE TABLE `t1` (
  `a` varchar(12) character set utf8 collate utf8_bin NOT NULL,
  `b` int(11) NOT NULL,
  PRIMARY KEY  (`a`)
) ENGINE=MyISAM DEFAULT CHARSET=latin1
drop table t1;
create table t1 ( 
a varchar(12) charset utf8 collate utf8_bin,
b int not null, primary key (a)
) select 'a' as a , 1 as b from t2 ;
Warnings:
Warning	1364	Field 'b' doesn't have a default value
show create table t1;
Table	Create Table
t1	CREATE TABLE `t1` (
  `a` varchar(12) character set utf8 collate utf8_bin NOT NULL default '',
  `b` int(11) NOT NULL,
  PRIMARY KEY  (`a`)
) ENGINE=MyISAM DEFAULT CHARSET=latin1
drop table t1, t2;
create table t1 ( 
a1 int not null,
a2 int, a3 int, a4 int, a5 int, a6 int, a7 int, a8 int, a9 int
);
insert into t1 values (1,1,1, 1,1,1, 1,1,1);
create table t2 ( 
a1 varchar(12) charset utf8 collate utf8_bin not null,
a2 int, a3 int, a4 int, a5 int, a6 int, a7 int, a8 int, a9 int,
primary key (a1)
) select a1,a2,a3,a4,a5,a6,a7,a8,a9 from t1 ;
Warnings:
Warning	1364	Field 'a1' doesn't have a default value
drop table t2;
create table t2 ( 
a1 varchar(12) charset utf8 collate utf8_bin,
a2 int, a3 int, a4 int, a5 int, a6 int, a7 int, a8 int, a9 int
) select a1,a2,a3,a4,a5,a6,a7,a8,a9 from t1;
drop table t1, t2;
create table t1 ( 
a1 int, a2 int, a3 int, a4 int, a5 int, a6 int, a7 int, a8 int, a9 int
);
insert into t1 values (1,1,1, 1,1,1, 1,1,1);
create table t2 ( 
a1 varchar(12) charset utf8 collate utf8_bin not null,
a2 int, a3 int, a4 int, a5 int, a6 int, a7 int, a8 int, a9 int,
primary key (a1)
) select a1,a2,a3,a4,a5,a6,a7,a8,a9 from t1 ;
Warnings:
Warning	1364	Field 'a1' doesn't have a default value
drop table t2;
create table t2 ( a int default 3, b int default 3)
select a1,a2 from t1;
show create table t2;
Table	Create Table
t2	CREATE TABLE `t2` (
  `a` int(11) default '3',
  `b` int(11) default '3',
  `a1` int(11) default NULL,
  `a2` int(11) default NULL
) ENGINE=MyISAM DEFAULT CHARSET=latin1
drop table t1, t2;
=======
create table t1 (i int) engine=myisam max_rows=100000000000;
show create table t1;
Table	Create Table
t1	CREATE TABLE `t1` (
  `i` int(11) default NULL
) ENGINE=MyISAM DEFAULT CHARSET=latin1 MAX_ROWS=4294967295
alter table t1 max_rows=100;
show create table t1;
Table	Create Table
t1	CREATE TABLE `t1` (
  `i` int(11) default NULL
) ENGINE=MyISAM DEFAULT CHARSET=latin1 MAX_ROWS=100
alter table t1 max_rows=100000000000;
show create table t1;
Table	Create Table
t1	CREATE TABLE `t1` (
  `i` int(11) default NULL
) ENGINE=MyISAM DEFAULT CHARSET=latin1 MAX_ROWS=4294967295
drop table t1;
>>>>>>> 687b57be
<|MERGE_RESOLUTION|>--- conflicted
+++ resolved
@@ -641,7 +641,6 @@
 Warnings:
 Note	1050	Table 't1' already exists
 drop table t1;
-<<<<<<< HEAD
 create table t1 (
 a varchar(112) charset utf8 collate utf8_bin not null,
 primary key (a)
@@ -744,7 +743,6 @@
   `a2` int(11) default NULL
 ) ENGINE=MyISAM DEFAULT CHARSET=latin1
 drop table t1, t2;
-=======
 create table t1 (i int) engine=myisam max_rows=100000000000;
 show create table t1;
 Table	Create Table
@@ -763,5 +761,4 @@
 t1	CREATE TABLE `t1` (
   `i` int(11) default NULL
 ) ENGINE=MyISAM DEFAULT CHARSET=latin1 MAX_ROWS=4294967295
-drop table t1;
->>>>>>> 687b57be
+drop table t1;