--- conflicted
+++ resolved
@@ -618,12 +618,7 @@
   Uint32 noOfTCScanRecords = noOfScanRecords;
 
   {
-<<<<<<< HEAD
     Uint32 noOfAccTables= noOfMetaTables/*noOfTables+noOfUniqueHashIndexes*/;
-=======
-    Uint32 noOfAccTables= noOfTables + noOfUniqueHashIndexes *
-      noOfOrderedIndexes /* should be removed */;
->>>>>>> b4e25cc1
     /**
      * Acc Size Alt values
      */
@@ -771,17 +766,11 @@
     cfg.put(CFG_TUX_INDEX, 
 	    noOfMetaTables /*noOfOrderedIndexes*/);
     
-<<<<<<< HEAD
     cfg.put(CFG_TUX_FRAGMENT,
 	    2 * NO_OF_FRAG_PER_NODE * noOfOrderedIndexes * noOfReplicas);
-=======
-    cfg.put(CFG_TUX_FRAGMENT, 
-	    2 * NO_OF_FRAG_PER_NODE * noOfMetaTables /*noOfOrderedIndexes*/ *
-	    noOfReplicas);
->>>>>>> b4e25cc1
     
     cfg.put(CFG_TUX_ATTRIBUTE, 
-	    noOfMetaTables /*noOfOrderedIndexes*/ * 4);
+	    noOfOrderedIndexes * 4);
 
     cfg.put(CFG_TUX_SCAN_OP, noOfLocalScanRecords); 
   }
