#!/bin/sh

set -x
p=`pwd`
cd $MYSQL_BASE_DIR/mysql-test 
./mysql-test-run --with-ndbcluster --ndb-connectstring=$NDB_CONNECTSTRING $* | tee $p/output.txt

<<<<<<< HEAD
f=`grep -c '[ fail ]' $p/output.txt`
o=`grep -c '[ pass ]' $p/output.txt`
=======
f=`grep -c '\[ fail \]' $p/output.txt`
o=`grep -c '\[ pass \]' $p/output.txt`
>>>>>>> fa4f07b8

if [ $o -gt 0 -a $f -eq 0 ]
then
    echo "NDBT_ProgramExit: OK"
    exit 0
fi

echo "NDBT_ProgramExit: Failed"
exit 1<|MERGE_RESOLUTION|>--- conflicted
+++ resolved
@@ -5,13 +5,8 @@
 cd $MYSQL_BASE_DIR/mysql-test 
 ./mysql-test-run --with-ndbcluster --ndb-connectstring=$NDB_CONNECTSTRING $* | tee $p/output.txt
 
-<<<<<<< HEAD
-f=`grep -c '[ fail ]' $p/output.txt`
-o=`grep -c '[ pass ]' $p/output.txt`
-=======
 f=`grep -c '\[ fail \]' $p/output.txt`
 o=`grep -c '\[ pass \]' $p/output.txt`
->>>>>>> fa4f07b8
 
 if [ $o -gt 0 -a $f -eq 0 ]
 then
