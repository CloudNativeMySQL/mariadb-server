/* Copyright (C) 2000 MySQL AB

   This program is free software; you can redistribute it and/or modify
   it under the terms of the GNU General Public License as published by
   the Free Software Foundation; version 2 of the License.

   This program is distributed in the hope that it will be useful,
   but WITHOUT ANY WARRANTY; without even the implied warranty of
   MERCHANTABILITY or FITNESS FOR A PARTICULAR PURPOSE.  See the
   GNU General Public License for more details.

   You should have received a copy of the GNU General Public License
   along with this program; if not, write to the Free Software
   Foundation, Inc., 59 Temple Place, Suite 330, Boston, MA  02111-1307  USA */

#include "mysys_priv.h"

/* 
  Seek to a position in a file.

  ARGUMENTS
  File fd          The file descriptor
  my_off_t pos     The expected position (absolute or relative)
  int whence       A direction parameter and one of 
                   {SEEK_SET, SEEK_CUR, SEEK_END}
  myf MyFlags      Not used.

  DESCRIPTION
    The my_seek  function  is a wrapper around the system call lseek and
    repositions  the  offset of the file descriptor fd to the argument 
    offset according to the directive whence as follows:
      SEEK_SET    The offset is set to offset bytes.
      SEEK_CUR    The offset is set to its current location plus offset bytes
      SEEK_END    The offset is set to the size of the file plus offset bytes

  RETURN VALUE
    my_off_t newpos    The new position in the file.
    MY_FILEPOS_ERROR   An error was encountered while performing 
                       the seek. my_errno is set to indicate the
                       actual error.
*/

my_off_t my_seek(File fd, my_off_t pos, int whence,
		 myf MyFlags __attribute__((unused)))
{
  reg1 os_off_t newpos;
  DBUG_ENTER("my_seek");
  DBUG_PRINT("my",("Fd: %d  Hpos: %lu  Pos: %lu  Whence: %d  MyFlags: %d",
		   fd, (ulong) (((ulonglong) pos) >> 32), (ulong) pos, 
		   whence, MyFlags));
  DBUG_ASSERT(pos != MY_FILEPOS_ERROR);		/* safety check */

  /*
      Make sure we are using a valid file descriptor!
  */
  DBUG_ASSERT(fd != -1);

  newpos= lseek(fd, pos, whence);
  
  if (newpos == (os_off_t) -1)
  {
    my_errno=errno;
<<<<<<< HEAD
    DBUG_PRINT("error",("lseek: %lu, errno: %d", (ulong) newpos,errno));
=======
    DBUG_PRINT("error",("lseek: %lu  errno: %d", (ulong) newpos, errno));
>>>>>>> 454e889f
    DBUG_RETURN(MY_FILEPOS_ERROR);
  }
  if ((my_off_t) newpos != pos)
  {
    DBUG_PRINT("exit",("pos: %lu", (ulong) newpos));
  }
  DBUG_RETURN((my_off_t) newpos);
} /* my_seek */


	/* Tell current position of file */
	/* ARGSUSED */

my_off_t my_tell(File fd, myf MyFlags __attribute__((unused)))
{
  os_off_t pos;
  DBUG_ENTER("my_tell");
  DBUG_PRINT("my",("Fd: %d  MyFlags: %d",fd, MyFlags));
#ifdef HAVE_TELL
  pos=tell(fd);
#else
  pos=lseek(fd, 0L, MY_SEEK_CUR);
#endif
  if (pos == (os_off_t) -1)
    my_errno=errno;
  DBUG_PRINT("exit",("pos: %lu", (ulong) pos));
  DBUG_RETURN((my_off_t) pos);
} /* my_tell */<|MERGE_RESOLUTION|>--- conflicted
+++ resolved
@@ -60,11 +60,7 @@
   if (newpos == (os_off_t) -1)
   {
     my_errno=errno;
-<<<<<<< HEAD
-    DBUG_PRINT("error",("lseek: %lu, errno: %d", (ulong) newpos,errno));
-=======
-    DBUG_PRINT("error",("lseek: %lu  errno: %d", (ulong) newpos, errno));
->>>>>>> 454e889f
+    DBUG_PRINT("error",("lseek: %lu  errno: %d", (ulong) newpos,errno));
     DBUG_RETURN(MY_FILEPOS_ERROR);
   }
   if ((my_off_t) newpos != pos)
