--- conflicted
+++ resolved
@@ -97,14 +97,10 @@
       }
       if (exp >= 1000)
       {
-<<<<<<< HEAD
-        if (neg)
-          result= 0.0;
-        else
-          overflow=1;
-=======
-	result= neg ? 0.0 : HUGE_VAL;
->>>>>>> 67108bdf
+	if (neg)
+	  result= 0.0;
+	else
+          overflow= 1;
         goto done;
       }
       while (exp >= 100)
@@ -124,10 +120,10 @@
   if (end)
     *end = (char *)str;
 
-  if (overflow || ((overflow=isinf(result))))
+  if (overflow || isinf(result))
   {
-    result=DBL_MAX;
-    errno=EOVERFLOW;
+    result= DBL_MAX;
+    errno= EOVERFLOW;
   }
 
   return negative ? -result : result;
