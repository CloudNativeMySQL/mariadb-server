/* Copyright (C) 2004 MySQL AB

   This program is free software; you can redistribute it and/or modify
   it under the terms of the GNU General Public License as published by
   the Free Software Foundation; either version 2 of the License, or
   (at your option) any later version.

   This program is distributed in the hope that it will be useful,
   but WITHOUT ANY WARRANTY; without even the implied warranty of
   MERCHANTABILITY or FITNESS FOR A PARTICULAR PURPOSE.  See the
   GNU General Public License for more details.

   You should have received a copy of the GNU General Public License
   along with this program; if not, write to the Free Software
   Foundation, Inc., 59 Temple Place, Suite 330, Boston, MA  02111-1307  USA */

#include "commands.h"

#include "instance_map.h"
#include "messages.h"
#include "mysqld_error.h"
#include "mysql_manager_error.h"
#include "protocol.h"
#include "buffer.h"
#include "options.h"

#include <m_string.h>
#include <mysql.h>
#include <my_dir.h>


/*
  Add a string to a buffer

  SYNOPSYS
    put_to_buff()
    buff              buffer to add the string
    str               string to add
    uint              offset in the buff to add a string

  DESCRIPTION

  Function to add a string to the buffer. It is different from
  store_to_protocol_packet, which is used in the protocol.cc. The last
  one also stores the length of the string in a special way.
  This is required for MySQL client/server protocol support only.

  RETURN
    0 - ok
    1 - error occured
*/


static inline int put_to_buff(Buffer *buff, const char *str, uint *position)
{
  uint len= strlen(str);
  if (buff->append(*position, str, len))
    return 1;

  *position+= len;
  return 0;
}


/* implementation for Show_instances: */


/*
  The method sends a list of instances in the instance map to the client.

  SYNOPSYS
    Show_instances::execute()
    net                    The network connection to the client.
    connection_id          Client connection ID

  RETURN
    0 - ok
    1 - error occured
*/

int Show_instances::execute(struct st_net *net, ulong connection_id)
{
  Buffer send_buff;  /* buffer for packets */
  LIST name, status;
  NAME_WITH_LENGTH name_field, status_field;
  LIST *field_list;
  uint position=0;

  name_field.name= (char*) "instance_name";
  name_field.length= DEFAULT_FIELD_LENGTH;
  name.data= &name_field;
  status_field.name= (char*) "status";
  status_field.length= DEFAULT_FIELD_LENGTH;
  status.data= &status_field;
  field_list= list_add(NULL, &status);
  field_list= list_add(field_list, &name);

  send_fields(net, field_list);

  {
    Instance *instance;
    Instance_map::Iterator iterator(instance_map);

    instance_map->lock();
    while ((instance= iterator.next()))
    {
      position= 0;
      store_to_protocol_packet(&send_buff, instance->options.instance_name,
                               &position);
      if (instance->is_running())
        store_to_protocol_packet(&send_buff, (char*) "online", &position);
      else
        store_to_protocol_packet(&send_buff, (char*) "offline", &position);
      if (my_net_write(net, send_buff.buffer, (uint) position))
        goto err;
    }
    instance_map->unlock();
  }
  if (send_eof(net))
    goto err;
  if (net_flush(net))
    goto err;

  return 0;
err:
  return ER_OUT_OF_RESOURCES;
}


/* implementation for Flush_instances: */

int Flush_instances::execute(struct st_net *net, ulong connection_id)
{
  if (instance_map->flush_instances() ||
      net_send_ok(net, connection_id, NULL))
    return ER_OUT_OF_RESOURCES;

  return 0;
}


/* implementation for Show_instance_status: */

Show_instance_status::Show_instance_status(Instance_map *instance_map_arg,
                                           const char *name, uint len)
  :Command(instance_map_arg)
{
  Instance *instance;

  /* we make a search here, since we don't want to store the name */
  if ((instance= instance_map->find(name, len)))
    instance_name= instance->options.instance_name;
  else
    instance_name= NULL;
}


/*
  The method sends a table with a status of requested instance to the client.

  SYNOPSYS
    Show_instance_status::do_command()
    net               The network connection to the client.
    instance_name     The name of the instance.

  RETURN
    0 - ok
    1 - error occured
*/


int Show_instance_status::execute(struct st_net *net,
                                  ulong connection_id)
{
  enum { MAX_VERSION_LENGTH= 40 };
  Buffer send_buff;  /* buffer for packets */
  LIST name, status, version;
  LIST *field_list;
  NAME_WITH_LENGTH name_field, status_field, version_field;
  uint position=0;

  if (!instance_name)
    return ER_BAD_INSTANCE_NAME;

  /* create list of the fileds to be passed to send_fields */
  name_field.name= (char*) "instance_name";
  name_field.length= DEFAULT_FIELD_LENGTH;
  name.data= &name_field;
  status_field.name= (char*) "status";
  status_field.length= DEFAULT_FIELD_LENGTH;
  status.data= &status_field;
  version_field.name= (char*) "version";
  version_field.length= MAX_VERSION_LENGTH;
  version.data= &version_field;
  field_list= list_add(NULL, &version);
  field_list= list_add(field_list, &status);
  field_list= list_add(field_list, &name);

  send_fields(net, field_list);

  {
    Instance *instance;

    store_to_protocol_packet(&send_buff, (char*) instance_name, &position);
    if (!(instance= instance_map->find(instance_name, strlen(instance_name))))
      goto err;
    if (instance->is_running())
      store_to_protocol_packet(&send_buff, (char*) "online", &position);
    else
      store_to_protocol_packet(&send_buff, (char*) "offline", &position);

    if (instance->options.mysqld_version)
      store_to_protocol_packet(&send_buff, instance->options.mysqld_version,
                               &position);
    else
      store_to_protocol_packet(&send_buff, (char*) "unknown", &position);


    if (send_buff.is_error() ||
        my_net_write(net, send_buff.buffer, (uint) position))
      goto err;
  }

  if (send_eof(net) || net_flush(net))
    goto err;

  return 0;

err:
  return ER_OUT_OF_RESOURCES;
}


/* Implementation for Show_instance_options */

Show_instance_options::Show_instance_options(Instance_map *instance_map_arg,
                                             const char *name, uint len):
  Command(instance_map_arg)
{
  Instance *instance;

  /* we make a search here, since we don't want to store the name */
  if ((instance= instance_map->find(name, len)))
    instance_name= instance->options.instance_name;
  else
    instance_name= NULL;
}


int Show_instance_options::execute(struct st_net *net, ulong connection_id)
{
  Buffer send_buff;  /* buffer for packets */
  LIST name, option;
  LIST *field_list;
  NAME_WITH_LENGTH name_field, option_field;
  uint position=0;

  if (!instance_name)
    return ER_BAD_INSTANCE_NAME;

  /* create list of the fileds to be passed to send_fields */
  name_field.name= (char*) "option_name";
  name_field.length= DEFAULT_FIELD_LENGTH;
  name.data= &name_field;
  option_field.name= (char*) "value";
  option_field.length= DEFAULT_FIELD_LENGTH;
  option.data= &option_field;
  field_list= list_add(NULL, &option);
  field_list= list_add(field_list, &name);

  send_fields(net, field_list);

  {
    Instance *instance;

    if (!(instance= instance_map->find(instance_name, strlen(instance_name))))
      goto err;
    store_to_protocol_packet(&send_buff, (char*) "instance_name", &position);
    store_to_protocol_packet(&send_buff, (char*) instance_name, &position);
    if (my_net_write(net, send_buff.buffer, (uint) position))
      goto err;
    if ((instance->options.mysqld_path))
    {
      position= 0;
      store_to_protocol_packet(&send_buff, (char*) "mysqld-path", &position);
      store_to_protocol_packet(&send_buff,
                               (char*) instance->options.mysqld_path,
                               &position);
      if (send_buff.is_error() ||
          my_net_write(net, send_buff.buffer, (uint) position))
        goto err;
    }

    if ((instance->options.nonguarded))
    {
      position= 0;
      store_to_protocol_packet(&send_buff, (char*) "nonguarded", &position);
      store_to_protocol_packet(&send_buff, "", &position);
      if (send_buff.is_error() ||
          my_net_write(net, send_buff.buffer, (uint) position))
        goto err;
    }

    /* loop through the options stored in DYNAMIC_ARRAY */
    for (uint i= 0; i < instance->options.options_array.elements; i++)
    {
      char *tmp_option, *option_value;
      get_dynamic(&(instance->options.options_array), (gptr) &tmp_option, i);
      option_value= strchr(tmp_option, '=');
      /* split the option string into two parts if it has a value */

      position= 0;
      if (option_value != NULL)
      {
        *option_value= 0;
        store_to_protocol_packet(&send_buff, tmp_option + 2, &position);
        store_to_protocol_packet(&send_buff, option_value + 1, &position);
        /* join name and the value into the same option again */
        *option_value= '=';
      }
      else
      {
        store_to_protocol_packet(&send_buff, tmp_option + 2, &position);
        store_to_protocol_packet(&send_buff, "", &position);
      }

      if (send_buff.is_error() ||
          my_net_write(net, send_buff.buffer, (uint) position))
        goto err;
    }
  }

  if (send_eof(net) || net_flush(net))
    goto err;

  return 0;

err:
  return ER_OUT_OF_RESOURCES;
}


/* Implementation for Start_instance */

Start_instance::Start_instance(Instance_map *instance_map_arg,
                               const char *name, uint len)
  :Command(instance_map_arg)
{
  /* we make a search here, since we don't want to store the name */
  if ((instance= instance_map->find(name, len)))
    instance_name= instance->options.instance_name;
}


int Start_instance::execute(struct st_net *net, ulong connection_id)
{
  uint err_code;
  if (instance == 0)
    return ER_BAD_INSTANCE_NAME; /* haven't found an instance */
  else
  {
    if ((err_code= instance->start()))
      return err_code;

    if (!(instance->options.nonguarded))
        instance_map->guardian->guard(instance);

    net_send_ok(net, connection_id, "Instance started");
    return 0;
  }
}


/* implementation for Show_instance_log: */

Show_instance_log::Show_instance_log(Instance_map *instance_map_arg,
                                     const char *name, uint len,
                                     Log_type log_type_arg,
                                     const char *size_arg,
                                     const char *offset_arg)
  :Command(instance_map_arg)
{
  Instance *instance;

  if (offset_arg != NULL)
    offset= atoi(offset_arg);
  else
    offset= 0;
  size= atoi(size_arg);
  log_type= log_type_arg;

  /* we make a search here, since we don't want to store the name */
  if ((instance= instance_map->find(name, len)))
    instance_name= instance->options.instance_name;
  else
    instance_name= NULL;
}



/*
  Open the logfile, read requested part of the log and send the info
  to the client.

  SYNOPSYS
    Show_instance_log::execute()
    net                 The network connection to the client.
    connection_id       Client connection ID

  DESCRIPTION

    Send a table with the content of the log requested. The function also
    deals with errro handling, to be verbose.

  RETURN
   ER_OFFSET_ERROR      We were requested to read negative number of bytes
                        from the log
   ER_NO_SUCH_LOG       The kind log being read is not enabled in the instance
   ER_GUESS_LOGFILE     IM wasn't able to figure out the log placement, while
                        it is enabled. Probably user should specify the path
                        to the logfile explicitly.
   ER_OPEN_LOGFILE      Cannot open the logfile
   ER_READ_FILE         Cannot read the logfile
   ER_OUT_OF_RESOURCES  We weren't able to allocate some resources
*/

int Show_instance_log::execute(struct st_net *net, ulong connection_id)
{
  Buffer send_buff;  /* buffer for packets */
  LIST name;
  LIST *field_list;
  NAME_WITH_LENGTH name_field;
  uint position= 0;

  /* create list of the fileds to be passed to send_fields */
  name_field.name= (char*) "Log";
  name_field.length= DEFAULT_FIELD_LENGTH;
  name.data= &name_field;
  field_list= list_add(NULL, &name);

  if (!instance_name)
    return ER_BAD_INSTANCE_NAME;

  /* cannot read negative number of bytes */
  if (offset > size)
    return ER_OFFSET_ERROR;

  send_fields(net, field_list);

  {
    Instance *instance;
    const char *logpath;
    File fd;

    if ((instance= instance_map->find(instance_name,
                                      strlen(instance_name))) == NULL)
      goto err;

    logpath= instance->options.logs[log_type];

    /* Instance has no such log */
    if (logpath == NULL)
      return ER_NO_SUCH_LOG;
    else if (*logpath == '\0')
      return ER_GUESS_LOGFILE;


    if ((fd= my_open(logpath, O_RDONLY | O_BINARY,  MYF(MY_WME))) >= 0)
    {
      size_t buff_size;
      int read_len;
      /* calculate buffer size */
      MY_STAT file_stat;

      /* my_fstat doesn't use the flag parameter */
      if (my_fstat(fd, &file_stat, MYF(0)))
        goto err;

      buff_size= (size - offset);

      /* read in one chunk */
      read_len= my_seek(fd, file_stat.st_size - size, MY_SEEK_SET, MYF(0));

      char *bf= (char*) malloc(sizeof(char)*buff_size);
      if ((read_len= my_read(fd, (byte*)bf, buff_size, MYF(0))) < 0)
        return ER_READ_FILE;
      store_to_protocol_packet(&send_buff, (char*) bf, &position, read_len);
      close(fd);
    }
    else
      return ER_OPEN_LOGFILE;

    if (my_net_write(net, send_buff.buffer, (uint) position))
      goto err;
  }

  if (send_eof(net) ||  net_flush(net))
    goto err;

  return 0;

err:
  return ER_OUT_OF_RESOURCES;
}


/* implementation for Show_instance_log_files: */

Show_instance_log_files::Show_instance_log_files
              (Instance_map *instance_map_arg, const char *name, uint len)
  :Command(instance_map_arg)
{
  Instance *instance;

  /* we make a search here, since we don't want to store the name */
  if ((instance= instance_map->find(name, len)))
    instance_name= instance->options.instance_name;
  else
    instance_name= NULL;
}


/*
  The method sends a table with a list of log files
  used by the instance.

  SYNOPSYS
    Show_instance_log_files::execute()
    net               The network connection to the client.
    connection_id     The ID of the client connection

  RETURN
    ER_BAD_INSTANCE_NAME  The instance name specified is not valid
    ER_OUT_OF_RESOURCES   some error occured
    0 - ok
*/

int Show_instance_log_files::execute(struct st_net *net, ulong connection_id)
{
  Buffer send_buff;  /* buffer for packets */
  LIST name, path, size;
  LIST *field_list;
  NAME_WITH_LENGTH name_field, path_field, size_field;
  uint position= 0;

  if (!instance_name)
    return ER_BAD_INSTANCE_NAME;

  /* create list of the fileds to be passed to send_fields */
  name_field.name= (char*) "Logfile";
  name_field.length= DEFAULT_FIELD_LENGTH;
  name.data= &name_field;
  path_field.name= (char*) "Path";
  path_field.length= DEFAULT_FIELD_LENGTH;
  path.data= &path_field;
  size_field.name= (char*) "File size";
  size_field.length= DEFAULT_FIELD_LENGTH;
  size.data= &size_field;
  field_list= list_add(NULL, &size);
  field_list= list_add(field_list, &path);
  field_list= list_add(field_list, &name);

  send_fields(net, field_list);

  Instance *instance;

  if ((instance= instance_map->
                 find(instance_name, strlen(instance_name))) == NULL)
    goto err;
  {
    /*
      We have alike structure in instance_options.cc. We use such to be able
      to loop through the options, which we need to handle in some common way.
    */
    struct log_files_st
    {
      const char *name;
      const char *value;
    } logs[]=
    {
      {"ERROR LOG", instance->options.logs[IM_LOG_ERROR]},
      {"GENERAL LOG", instance->options.logs[IM_LOG_GENERAL]},
      {"SLOW LOG", instance->options.logs[IM_LOG_SLOW]},
      {NULL, NULL}
    };
    struct log_files_st *log_files;

    for (log_files= logs; log_files->name; log_files++)
    {
      if (log_files->value != NULL)
      {
        struct stat file_stat;
        /*
          Save some more space for the log file names. In fact all
          we need is srtlen("GENERAL_LOG") + 1
        */
        enum { LOG_NAME_BUFFER_SIZE= 20 };
        char buff[LOG_NAME_BUFFER_SIZE];

        position= 0;
        /* store the type of the log in the send buffer */
        store_to_protocol_packet(&send_buff, log_files->name, &position);
        if (stat(log_files->value, &file_stat))
        {
          store_to_protocol_packet(&send_buff, "", &position);
          store_to_protocol_packet(&send_buff, (char*) "0", &position);
        }
        else if (MY_S_ISREG(file_stat.st_mode))
        {
          store_to_protocol_packet(&send_buff,
                                   (char*) log_files->value,
                                   &position);
          int10_to_str(file_stat.st_size, buff, 10);
          store_to_protocol_packet(&send_buff, (char*) buff, &position);
        }

        if (my_net_write(net, send_buff.buffer, (uint) position))
          goto err;
      }
    }
  }

  if (send_eof(net) || net_flush(net))
    goto err;

  return 0;

err:
  return ER_OUT_OF_RESOURCES;
}


/* implementation for SET instance_name.option=option_value: */

Set_option::Set_option(Instance_map *instance_map_arg,
                       const char *name, uint len,
                       const char *option_arg, uint option_len_arg,
                       const char *option_value_arg, uint option_value_len_arg)
  :Command(instance_map_arg)
{
  Instance *instance;

  /* we make a search here, since we don't want to store the name */
  if ((instance= instance_map->find(name, len)))
  {
    instance_name= instance->options.instance_name;

     /* add prefix for add_option */
    if ((option_len_arg < MAX_OPTION_LEN - 1) ||
        (option_value_len_arg < MAX_OPTION_LEN - 1))
    {
      strmake(option, option_arg, option_len_arg);
      strmake(option_value, option_value_arg, option_value_len_arg);
    }
    else
    {
      option[0]= 0;
      option_value[0]= 0;
    }
    instance_name_len= len;
  }
  else
  {
    instance_name= NULL;
    instance_name_len= 0;
  }
}


/*
  The method sends a table with a list of log files
  used by the instance.

  SYNOPSYS
    Set_option::correct_file()
    skip     Skip the option, being searched while writing the result file.
             That is, to delete it.

  DESCRIPTION

  Correct the option file. The "skip" option is used to remove the found
  option.

  RETURN
    ER_BAD_INSTANCE_NAME    The instance name specified is not valid
    ER_ACCESS_OPTION_FILE   Cannot access the option file
    0 - ok
*/

int Set_option::correct_file(int skip)
{
  int error;

  error= modify_defaults_file(Options::config_file, option,
                              option_value, instance_name, skip);
<<<<<<< HEAD

  switch (error)
  {
  case 0:
    return 0;                                   /* everything was fine */
  case 1:
=======
  if (error > 0)
>>>>>>> 55b4cb00
    return ER_OUT_OF_RESOURCES;
  case 2:
    return ER_ACCESS_OPTION_FILE;
  default:
    DBUG_ASSERT(0);                           /* should never get here */
  }

  return 0;                                   /* keep compiler happy */
}


/*
  The method sets an option in the the default config file (/etc/my.cnf).

  SYNOPSYS
    Set_option::do_command()
    net               The network connection to the client.

  RETURN
    0 - ok
    1 - error occured
*/


int Set_option::do_command(struct st_net *net)
{
  int error= 0;

  /* we must hold the instance_map mutex while changing config file */
  instance_map->lock();
  error= correct_file(FALSE);
  instance_map->unlock();

  return error;
}


int Set_option::execute(struct st_net *net, ulong connection_id)
{
  if (instance_name != NULL)
  {
    int val;

    val= do_command(net);
    if (val == 0)
    {
      net_send_ok(net, connection_id, NULL);
      return 0;
    }

    return val;
  }
  else
    return ER_BAD_INSTANCE_NAME;
}


/* the only function from Unset_option we need to Implement */

int Unset_option::do_command(struct st_net *net)
{
  return correct_file(TRUE);
}


/* Implementation for Stop_instance: */

Stop_instance::Stop_instance(Instance_map *instance_map_arg,
                               const char *name, uint len)
  :Command(instance_map_arg)
{
  /* we make a search here, since we don't want to store the name */
  if ((instance= instance_map->find(name, len)))
    instance_name= instance->options.instance_name;
}


int Stop_instance::execute(struct st_net *net, ulong connection_id)
{
  uint err_code;

  if (instance == 0)
    return ER_BAD_INSTANCE_NAME; /* haven't found an instance */
  else
  {
    if (!(instance->options.nonguarded))
        instance_map->guardian->
               stop_guard(instance);
    if ((err_code= instance->stop()))
      return err_code;
    net_send_ok(net, connection_id, NULL);
    return 0;
  }
}


int Syntax_error::execute(struct st_net *net, ulong connection_id)
{
  return ER_SYNTAX_ERROR;
}<|MERGE_RESOLUTION|>--- conflicted
+++ resolved
@@ -693,16 +693,11 @@
 
   error= modify_defaults_file(Options::config_file, option,
                               option_value, instance_name, skip);
-<<<<<<< HEAD
-
   switch (error)
   {
   case 0:
     return 0;                                   /* everything was fine */
   case 1:
-=======
-  if (error > 0)
->>>>>>> 55b4cb00
     return ER_OUT_OF_RESOURCES;
   case 2:
     return ER_ACCESS_OPTION_FILE;
