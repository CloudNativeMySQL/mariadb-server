--- conflicted
+++ resolved
@@ -24,8 +24,6 @@
 #ifndef __WIN__
 #include <sys/wait.h>
 #endif
-<<<<<<< HEAD
-=======
 
 #include "manager.h"
 #include "guardian.h"
@@ -36,16 +34,7 @@
 #include "priv.h"
 #include "thread_registry.h"
 #include "instance_map.h"
->>>>>>> b81f4a83
-
-#include "guardian.h"
-#include "manager.h"
-#include "log.h"
-#include "mysql_manager_error.h"
-#include "portability.h"
-#include "priv.h"
-#include "thread_registry.h"
-#include "instance_map.h"
+
 
 /*************************************************************************
   {{{ Platform-specific functions.
@@ -315,7 +304,6 @@
 private:
   Instance *instance;
 };
-<<<<<<< HEAD
 
 
 void Instance_monitor::run()
@@ -325,17 +313,6 @@
 }
 
 
-=======
-
-
-void Instance_monitor::run()
-{
-  start_and_monitor_instance();
-  delete this;
-}
-
-
->>>>>>> b81f4a83
 void Instance_monitor::start_and_monitor_instance()
 {
   Thread_registry *thread_registry= Manager::get_thread_registry();
@@ -359,17 +336,10 @@
   }
 
   /* Starting mysqld. */
-<<<<<<< HEAD
 
   log_info("Instance '%s': Monitor: starting mysqld...",
            (const char *) instance->get_name()->str);
 
-=======
-
-  log_info("Instance '%s': Monitor: starting mysqld...",
-           (const char *) instance->get_name()->str);
-
->>>>>>> b81f4a83
   if (start_process(&instance->options, &mysqld_process_info))
   {
     instance->lock();
@@ -550,7 +520,6 @@
   mysqld_compatible= is_mysqld_compatible_name(name_arg);
 
   return options.init(name_arg);
-<<<<<<< HEAD
 }
 
 
@@ -616,73 +585,6 @@
 
 
 /**
-=======
-}
-
-
-/**
-  Complete instance options initialization.
-
-  SYNOPSIS
-    complete_initialization()
-
-  RETURN
-    FALSE - ok
-    TRUE  - error
-*/
-
-bool Instance::complete_initialization()
-{
-  configured= ! options.complete_initialization();
-  return FALSE;
-  /*
-    TODO: return actual status (from
-    Instance_options::complete_initialization()) here.
-  */
-}
-
-/**************************************************************************
-  }}}
-**************************************************************************/
-
-
-/**************************************************************************
-  {{{ Instance: public interface implementation.
-**************************************************************************/
-
-/**
-  Determine if there is some activity with the instance.
-
-  SYNOPSIS
-    is_active()
-
-  DESCRIPTION
-    An instance is active if one of the following conditions is true:
-      - Instance-monitoring thread is running;
-      - Instance is guarded and its state is other than STOPPED;
-      - Corresponding mysqld-server accepts connections.
-
-    MT-NOTE: instance must be locked before calling the operation.
-
-  RETURN
-    TRUE  - instance is active
-    FALSE - otherwise.
-*/
-
-bool Instance::is_active()
-{
-  if (monitoring_thread_active)
-    return TRUE;
-
-  if (is_guarded() && get_state() != STOPPED)
-    return TRUE;
-
-  return is_mysqld_running();
-}
-
-
-/**
->>>>>>> b81f4a83
   Determine if mysqld is accepting connections.
 
   SYNOPSIS
@@ -768,7 +670,6 @@
     race conditions -- these actions must be done under acquired lock on
     Instance.
   */
-<<<<<<< HEAD
 
   crashed= FALSE;
   monitoring_thread_active= TRUE;
@@ -787,26 +688,6 @@
     log_error("Instance '%s': can not create instance monitor thread.",
               (const char *) get_name()->str);
 
-=======
-
-  crashed= FALSE;
-  monitoring_thread_active= TRUE;
-
-  remove_pid();
-
-  /* Create and start the Instance Monitor thread. */
-
-  instance_monitor= new Instance_monitor(this);
-
-  if (instance_monitor == NULL || instance_monitor->start(Thread::DETACHED))
-  {
-    delete instance_monitor;
-    monitoring_thread_active= FALSE;
-
-    log_error("Instance '%s': can not create instance monitor thread.",
-              (const char *) get_name()->str);
-
->>>>>>> b81f4a83
     return TRUE;
   }
 
@@ -1006,8 +887,6 @@
   restart_counter= 0;
   crash_moment= 0;
   last_checked= 0;
-<<<<<<< HEAD
-=======
 }
 
 /**************************************************************************
@@ -1035,35 +914,6 @@
     log_error("Instance '%s': can not unlink pid file.",
               (const char *) options.instance_name.str);
   }
->>>>>>> b81f4a83
-}
-
-/**************************************************************************
-  }}}
-**************************************************************************/
-
-
-<<<<<<< HEAD
-/**************************************************************************
-  {{{ Instance: implementation of private operations.
-**************************************************************************/
-
-/**
-  Remove pid file.
-*/
-
-void Instance::remove_pid()
-{
-  int mysqld_pid= options.load_pid();
-
-  if (mysqld_pid == 0)
-    return;
-
-  if (options.unlink_pidfile())
-  {
-    log_error("Instance '%s': can not unlink pid file.",
-              (const char *) options.instance_name.str);
-  }
 }
 
 
@@ -1073,14 +923,6 @@
 
 bool Instance::wait_for_stop()
 {
-=======
-/**
-  Wait for mysqld to stop within shutdown interval.
-*/
-
-bool Instance::wait_for_stop()
-{
->>>>>>> b81f4a83
   int start_time= time(NULL);
   int finish_time= start_time + options.get_shutdown_delay();
 
